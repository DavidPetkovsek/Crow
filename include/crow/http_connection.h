--- conflicted
+++ resolved
@@ -144,14 +144,7 @@
             req_.middleware_context = static_cast<void*>(&ctx_);
             req_.middleware_container = static_cast<void*>(middlewares_);
             req_.io_service = &adaptor_.get_io_service();
-<<<<<<< HEAD
-            
             req_.remote_ip_address = adaptor_.address();
-=======
-
-            req_.remote_ip_address = adaptor_.remote_endpoint().address().to_string();
->>>>>>> bd61a7d1
-
             add_keep_alive_ = req_.keep_alive;
             close_connection_ = req_.close_connection;
 
