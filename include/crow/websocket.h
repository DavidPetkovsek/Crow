--- conflicted
+++ resolved
@@ -61,51 +61,55 @@
         //
 
         /// A websocket connection.
-<<<<<<< HEAD
-        template <typename Adaptor>
+
+        template<typename Adaptor, typename Handler>
         class Connection : public connection
         {
-			public:
-                /// Constructor for a connection.
-
-                ///
-                /// Requires a request with an "Upgrade: websocket" header.<br>
-                /// Automatically handles the handshake.
-                                Connection(const crow::request& req, Adaptor&& adaptor, std::atomic<int>& websocket_count,
-						std::function<void(crow::websocket::connection&)> open_handler,
-						std::function<void(crow::websocket::connection&, const std::string&, bool)> message_handler,
-						std::function<void(crow::websocket::connection&, const std::string&)> close_handler,
-						std::function<void(crow::websocket::connection&)> error_handler,
-						std::function<bool(const crow::request&)> accept_handler)
-                    : adaptor_(std::move(adaptor)), websocket_count_(websocket_count), open_handler_(std::move(open_handler)), message_handler_(std::move(message_handler)), close_handler_(std::move(close_handler)), error_handler_(std::move(error_handler))
-                    , accept_handler_(std::move(accept_handler)), signals_(adaptor_.get_io_service(), SIGINT, SIGTERM)
-				{
-
-					if (!boost::iequals(req.get_header_value("upgrade"), "websocket"))
-					{
+        public:
+            /// Constructor for a connection.
+
+            ///
+            /// Requires a request with an "Upgrade: websocket" header.<br>
+            /// Automatically handles the handshake.
+            Connection(const crow::request& req, Adaptor&& adaptor, Handler* handler, std::atomic<int>& websocket_count,
+                       std::function<void(crow::websocket::connection&)> open_handler,
+                       std::function<void(crow::websocket::connection&, const std::string&, bool)> message_handler,
+                       std::function<void(crow::websocket::connection&, const std::string&)> close_handler,
+                       std::function<void(crow::websocket::connection&)> error_handler,
+                       std::function<bool(const crow::request&)> accept_handler):
+              adaptor_(std::move(adaptor)),
+              handler_(handler),
+              websocket_count_(websocket_count),
+              open_handler_(std::move(open_handler)),
+              message_handler_(std::move(message_handler)),
+              close_handler_(std::move(close_handler)),
+              error_handler_(std::move(error_handler)),
+              accept_handler_(std::move(accept_handler))
+            {
+                if (!boost::iequals(req.get_header_value("upgrade"), "websocket"))
+                {
+                    adaptor.close();
+                    delete this;
+                    return;
+                }
+
+                if (accept_handler_)
+                {
+                    if (!accept_handler_(req))
+                    {
                         adaptor.close();
                         delete this;
-						return;
-					}
-
-					if (accept_handler_)
-					{
-						if (!accept_handler_(req))
-						{
-                            adaptor.close();
-                            delete this;
-							return;
-						}
-					}
-                    websocket_count_++;
-
-					// Sec-WebSocket-Key: dGhlIHNhbXBsZSBub25jZQ==
-					// Sec-WebSocket-Version: 13
-                    std::string magic = req.get_header_value("Sec-WebSocket-Key") + "258EAFA5-E914-47DA-95CA-C5AB0DC85B11";
-                    sha1::SHA1 s;
-                    s.processBytes(magic.data(), magic.size());
-                    uint8_t digest[20];
-                    s.getDigestBytes(digest);
+                        return;
+                    }
+                }
+
+                // Sec-WebSocket-Key: dGhlIHNhbXBsZSBub25jZQ==
+                // Sec-WebSocket-Version: 13
+                std::string magic = req.get_header_value("Sec-WebSocket-Key") + "258EAFA5-E914-47DA-95CA-C5AB0DC85B11";
+                sha1::SHA1 s;
+                s.processBytes(magic.data(), magic.size());
+                uint8_t digest[20];
+                s.getDigestBytes(digest);
                     signals_.async_wait(
                         [&](const boost::system::error_code& e, int /*signal_number*/){
                             if (!e){
@@ -114,68 +118,6 @@
                             close("Quitter");
                             }
                         });
-                    start(crow::utility::base64encode((unsigned char*)digest, 20));
-				}
-
-                /// Send data through the socket.
-                template<typename CompletionHandler>
-                void dispatch(CompletionHandler handler)
-                {
-                    adaptor_.get_io_service().dispatch(handler);
-                }
-
-                /// Send data through the socket and return immediately.
-                template<typename CompletionHandler>
-                void post(CompletionHandler handler)
-=======
-        template<typename Adaptor, typename Handler>
-        class Connection : public connection
-        {
-        public:
-            /// Constructor for a connection.
-
-            ///
-            /// Requires a request with an "Upgrade: websocket" header.<br>
-            /// Automatically handles the handshake.
-            Connection(const crow::request& req, Adaptor&& adaptor, Handler* handler,
-                       std::function<void(crow::websocket::connection&)> open_handler,
-                       std::function<void(crow::websocket::connection&, const std::string&, bool)> message_handler,
-                       std::function<void(crow::websocket::connection&, const std::string&)> close_handler,
-                       std::function<void(crow::websocket::connection&)> error_handler,
-                       std::function<bool(const crow::request&)> accept_handler):
-              adaptor_(std::move(adaptor)),
-              handler_(handler),
-              open_handler_(std::move(open_handler)),
-              message_handler_(std::move(message_handler)),
-              close_handler_(std::move(close_handler)),
-              error_handler_(std::move(error_handler)),
-              accept_handler_(std::move(accept_handler))
-            {
-                if (!boost::iequals(req.get_header_value("upgrade"), "websocket"))
->>>>>>> 96eb218d
-                {
-                    adaptor.close();
-                    delete this;
-                    return;
-                }
-
-                if (accept_handler_)
-                {
-                    if (!accept_handler_(req))
-                    {
-                        adaptor.close();
-                        delete this;
-                        return;
-                    }
-                }
-
-                // Sec-WebSocket-Key: dGhlIHNhbXBsZSBub25jZQ==
-                // Sec-WebSocket-Version: 13
-                std::string magic = req.get_header_value("Sec-WebSocket-Key") + "258EAFA5-E914-47DA-95CA-C5AB0DC85B11";
-                sha1::SHA1 s;
-                s.processBytes(magic.data(), magic.size());
-                uint8_t digest[20];
-                s.getDigestBytes(digest);
                 start(crow::utility::base64encode((unsigned char*)digest, 20));
             }
 
@@ -349,45 +291,6 @@
                               }
 #endif
 
-<<<<<<< HEAD
-                                        if (!ec)
-                                        {
-                                            if ((mini_header_ & 0x80) == 0x80)
-                                                has_mask_ = true;
-
-                                            if ((mini_header_ & 0x7f) == 127)
-                                            {
-                                                state_ = WebSocketReadState::Len64;
-                                            }
-                                            else if ((mini_header_ & 0x7f) == 126)
-                                            {
-                                                state_ = WebSocketReadState::Len16;
-                                            }
-                                            else
-                                            {
-                                                remaining_length_ = mini_header_ & 0x7f;
-                                                state_ = WebSocketReadState::Mask;
-                                            }
-                                            do_read();
-                                        }
-                                        else
-                                        {
-                                            close_connection_ = true;
-                                            adaptor_.close();
-                                            if (error_handler_)
-                                                error_handler_(*this);
-                                            check_destroy();
-                                        }
-                                    });
-                            }
-                            break;
-                        case WebSocketReadState::Len16:
-                            {
-                                remaining_length_ = 0;
-                                remaining_length16_ = 0;
-                                boost::asio::async_read(adaptor_.socket(), boost::asio::buffer(&remaining_length16_, 2),
-                                    [this](const boost::system::error_code& ec, std::size_t 
-=======
                               if (!ec)
                               {
                                   if ((mini_header_ & 0x80) == 0x80)
@@ -438,7 +341,6 @@
                         boost::asio::async_read(
                           adaptor_.socket(), boost::asio::buffer(&remaining_length16_, 2),
                           [this](const boost::system::error_code& ec, std::size_t
->>>>>>> 96eb218d
 #ifdef CROW_ENABLE_DEBUG
                                                                         bytes_transferred
 #endif
@@ -453,28 +355,6 @@
                               }
 #endif
 
-<<<<<<< HEAD
-                                        if (!ec)
-                                        {
-                                            state_ = WebSocketReadState::Mask;
-                                            do_read();
-                                        }
-                                        else
-                                        {
-                                            close_connection_ = true;
-                                            adaptor_.close();
-                                            if (error_handler_)
-                                                error_handler_(*this);
-                                            check_destroy();
-                                        }
-                                    });
-                            }
-                            break;
-                        case WebSocketReadState::Len64:
-                            {
-                                boost::asio::async_read(adaptor_.socket(), boost::asio::buffer(&remaining_length_, 8),
-                                    [this](const boost::system::error_code& ec, std::size_t 
-=======
                               if (!ec)
                               {
                                   state_ = WebSocketReadState::Mask;
@@ -496,7 +376,6 @@
                         boost::asio::async_read(
                           adaptor_.socket(), boost::asio::buffer(&remaining_length_, 8),
                           [this](const boost::system::error_code& ec, std::size_t
->>>>>>> 96eb218d
 #ifdef CROW_ENABLE_DEBUG
                                                                         bytes_transferred
 #endif
@@ -544,61 +423,6 @@
                                   }
 #endif
 
-<<<<<<< HEAD
-                                            if (!ec)
-                                            {
-                                                state_ = WebSocketReadState::Payload;
-                                                do_read();
-                                            }
-                                            else
-                                            {
-                                                close_connection_ = true;
-                                                if (error_handler_)
-                                                    error_handler_(*this);
-                                                adaptor_.close();
-                                            }
-                                        });
-                            }
-                            else
-                            {
-                                state_ = WebSocketReadState::Payload;
-                                do_read();
-                            }
-                            break;
-                        case WebSocketReadState::Payload:
-                            {
-                                auto to_read = static_cast<std::uint64_t>(buffer_.size());
-                                if (remaining_length_ < to_read)
-                                    to_read = remaining_length_;
-                                adaptor_.socket().async_read_some(boost::asio::buffer(buffer_, static_cast<std::size_t>(to_read)),
-                                    [this](const boost::system::error_code& ec, std::size_t bytes_transferred)
-                                    {
-                                        is_reading = false;
-
-                                        if (!ec)
-                                        {
-                                            fragment_.insert(fragment_.end(), buffer_.begin(), buffer_.begin() + bytes_transferred);
-                                            remaining_length_ -= bytes_transferred;
-                                            if (remaining_length_ == 0)
-                                            {
-                                                handle_fragment();
-                                                state_ = WebSocketReadState::MiniHeader;
-                                                do_read();
-                                            }
-					    else
-                                                do_read();
-                                        }
-                                        else
-                                        {
-                                            close_connection_ = true;
-                                            if (error_handler_)
-                                                error_handler_(*this);
-                                            adaptor_.close();
-                                        }
-                                    });
-                            }
-                            break;
-=======
                                   if (!ec)
                                   {
                                       state_ = WebSocketReadState::Payload;
@@ -650,7 +474,6 @@
                                   adaptor_.close();
                               }
                           });
->>>>>>> 96eb218d
                     }
                     break;
                 }
@@ -767,34 +590,7 @@
                     buffers.reserve(sending_buffers_.size());
                     for (auto& s : sending_buffers_)
                     {
-<<<<<<< HEAD
-                        sending_buffers_.swap(write_buffers_);
-                        std::vector<boost::asio::const_buffer> buffers;
-                        buffers.reserve(sending_buffers_.size());
-                        for(auto& s:sending_buffers_)
-                        {
-                            buffers.emplace_back(boost::asio::buffer(s));
-                        }
-                        boost::asio::async_write(adaptor_.socket(), buffers,
-                            [&](const boost::system::error_code& ec, std::size_t /*bytes_transferred*/)
-                            {
-                                sending_buffers_.clear();
-                                if (!ec && !close_connection_)
-                                {
-                                    if (!write_buffers_.empty())
-                                        do_write();
-                                    if (has_sent_close_)
-                                        close_connection_ = true;
-                                }
-                                else
-                                {
-                                    close_connection_ = true;
-                                    check_destroy();
-                                }
-                            });
-=======
                         buffers.emplace_back(boost::asio::buffer(s));
->>>>>>> 96eb218d
                     }
                     boost::asio::async_write(
                       adaptor_.socket(), buffers,
@@ -823,62 +619,11 @@
                 if (!is_close_handler_called_)
                     if (close_handler_)
                         close_handler_(*this, "uncleanly");
+                websocket_count_--;
                 if (sending_buffers_.empty() && !is_reading)
                     delete this;
             }
 
-<<<<<<< HEAD
-                /// Destroy the Connection.
-                void check_destroy()
-                {
-                    //if (has_sent_close_ && has_recv_close_)
-                    if (!is_close_handler_called_)
-                        if (close_handler_)
-                            close_handler_(*this, "uncleanly");
-                    websocket_count_--;
-                    if (sending_buffers_.empty() && !is_reading && !do_not_destroy_)
-                        delete this;
-                }
-            private:
-                Adaptor adaptor_;
-
-                std::vector<std::string> sending_buffers_;
-                std::vector<std::string> write_buffers_;
-
-                boost::array<char, 4096> buffer_;
-                bool is_binary_;
-                std::string message_;
-                std::string fragment_;
-                WebSocketReadState state_{WebSocketReadState::MiniHeader};
-                uint16_t remaining_length16_{0};
-                uint64_t remaining_length_{0};
-                bool close_connection_{false};
-                bool is_reading{false};
-                bool has_mask_{false};
-                uint32_t mask_;
-                uint16_t mini_header_;
-                bool has_sent_close_{false};
-                bool has_recv_close_{false};
-                bool error_occured_{false};
-                bool pong_received_{false};
-                bool is_close_handler_called_{false};
-
-                //**WARNING**
-                //SETTING THIS PREVENTS THE OBJECT FROM BEING DELETED,
-                //AND WILL ABSOLUTELY CAUSE A MEMORY LEAK!!
-                //ONLY USE IF THE APPLICATION IS BEING TERMINATED!!
-                bool do_not_destroy_{false};
-                //**WARNING**
-
-                std::atomic<int>& websocket_count_;
-
-				std::function<void(crow::websocket::connection&)> open_handler_;
-				std::function<void(crow::websocket::connection&, const std::string&, bool)> message_handler_;
-				std::function<void(crow::websocket::connection&, const std::string&)> close_handler_;
-				std::function<void(crow::websocket::connection&)> error_handler_;
-				std::function<bool(const crow::request&)> accept_handler_;
-                boost::asio::signal_set signals_;
-=======
         private:
             Adaptor adaptor_;
             Handler* handler_;
@@ -904,12 +649,21 @@
             bool pong_received_{false};
             bool is_close_handler_called_{false};
 
+
+                // **WARNING**
+                // SETTING THIS PREVENTS THE OBJECT FROM BEING DELETED,
+                // AND WILL ABSOLUTELY CAUSE A MEMORY LEAK!!
+                // ONLY USE IF THE APPLICATION IS BEING TERMINATED!!
+                bool do_not_destroy_{false};
+                // **WARNING**
+
+                std::atomic<int>& websocket_count_;
+  
             std::function<void(crow::websocket::connection&)> open_handler_;
             std::function<void(crow::websocket::connection&, const std::string&, bool)> message_handler_;
             std::function<void(crow::websocket::connection&, const std::string&)> close_handler_;
             std::function<void(crow::websocket::connection&)> error_handler_;
             std::function<bool(const crow::request&)> accept_handler_;
->>>>>>> 96eb218d
         };
     } // namespace websocket
 } // namespace crow