--- conflicted
+++ resolved
@@ -265,7 +265,6 @@
         struct has_type<T, std::tuple<T, Ts...>> : std::true_type
         {};
 
-<<<<<<< HEAD
         // Find index of type in tuple
         template<class T, class Tuple>
         struct tuple_index;
@@ -282,21 +281,6 @@
             static const int value = 1 + tuple_index<T, std::tuple<Types...>>::value;
         };
 
-        // Check F is callable with Args
-        template<typename F, typename... Args>
-        struct is_callable
-        {
-            template<typename F2, typename... Args2>
-            static std::true_type __test(decltype(std::declval<F2>()(std::declval<Args2>()...))*);
-
-            template<typename F2, typename... Args2>
-            static std::false_type __test(...);
-
-            static constexpr bool value = decltype(__test<F, Args...>(nullptr))::value;
-        };
-
-=======
->>>>>>> 59b8f43f
         // Kind of fold expressions in C++11
         template<bool...>
         struct bool_pack;
