#pragma once

#include <cstdint>
#include <stdexcept>
#include <tuple>
#include <type_traits>
#include <cstring>
#include <functional>
#include <string>
#include <unordered_map>

#include "crow/settings.h"

// TODO(EDev): Adding C++20's [[likely]] and [[unlikely]] attributes might be useful
#if defined(__GNUG__) || defined(__clang__)
#define CROW_LIKELY(X) __builtin_expect(!!(X), 1)
#define CROW_UNLIKELY(X) __builtin_expect(!!(X), 0)
#else
#define CROW_LIKELY(X) (X)
#define CROW_UNLIKELY(X) (X)
#endif

namespace crow
{
    /// @cond SKIP
    namespace black_magic
    {
#ifndef CROW_MSVC_WORKAROUND
        /// Out of Range Exception for const_str
        struct OutOfRange
        {
            OutOfRange(unsigned /*pos*/, unsigned /*length*/) {}
        };
        /// Helper function to throw an exception if i is larger than len
        constexpr unsigned requires_in_range(unsigned i, unsigned len)
        {
            return i >= len ? throw OutOfRange(i, len) : i;
        }

        /// A constant string implementation.
        class const_str
        {
            const char* const begin_;
            unsigned size_;

        public:
            template<unsigned N>
            constexpr const_str(const char (&arr)[N]):
              begin_(arr), size_(N - 1)
            {
                static_assert(N >= 1, "not a string literal");
            }
            constexpr char operator[](unsigned i) const
            {
                return requires_in_range(i, size_), begin_[i];
            }

            constexpr operator const char*() const
            {
                return begin_;
            }

            constexpr const char* begin() const { return begin_; }
            constexpr const char* end() const { return begin_ + size_; }

            constexpr unsigned size() const
            {
                return size_;
            }
        };

        constexpr unsigned find_closing_tag(const_str s, unsigned p)
        {
            return s[p] == '>' ? p : find_closing_tag(s, p + 1);
        }

        /// Check that the CROW_ROUTE string is valid
        constexpr bool is_valid(const_str s, unsigned i = 0, int f = 0)
        {
            return i == s.size()   ? f == 0 :
                   f < 0 || f >= 2 ? false :
                   s[i] == '<'     ? is_valid(s, i + 1, f + 1) :
                   s[i] == '>'     ? is_valid(s, i + 1, f - 1) :
                                     is_valid(s, i + 1, f);
        }

        constexpr bool is_equ_p(const char* a, const char* b, unsigned n)
        {
            return *a == 0 && *b == 0 && n == 0 ? true :
                   (*a == 0 || *b == 0)         ? false :
                   n == 0                       ? true :
                   *a != *b                     ? false :
                                                  is_equ_p(a + 1, b + 1, n - 1);
        }

        constexpr bool is_equ_n(const_str a, unsigned ai, const_str b, unsigned bi, unsigned n)
        {
            return ai + n > a.size() || bi + n > b.size() ? false :
                   n == 0                                 ? true :
                   a[ai] != b[bi]                         ? false :
                                                            is_equ_n(a, ai + 1, b, bi + 1, n - 1);
        }

        constexpr bool is_int(const_str s, unsigned i)
        {
            return is_equ_n(s, i, "<int>", 0, 5);
        }

        constexpr bool is_uint(const_str s, unsigned i)
        {
            return is_equ_n(s, i, "<uint>", 0, 6);
        }

        constexpr bool is_float(const_str s, unsigned i)
        {
            return is_equ_n(s, i, "<float>", 0, 7) ||
                   is_equ_n(s, i, "<double>", 0, 8);
        }

        constexpr bool is_str(const_str s, unsigned i)
        {
            return is_equ_n(s, i, "<str>", 0, 5) ||
                   is_equ_n(s, i, "<string>", 0, 8);
        }

        constexpr bool is_path(const_str s, unsigned i)
        {
            return is_equ_n(s, i, "<path>", 0, 6);
        }
#endif
        template<typename T>
        struct parameter_tag
        {
            static const int value = 0;
        };
#define CROW_INTERNAL_PARAMETER_TAG(t, i) \
    template<>                            \
    struct parameter_tag<t>               \
    {                                     \
        static const int value = i;       \
    }
        CROW_INTERNAL_PARAMETER_TAG(int, 1);
        CROW_INTERNAL_PARAMETER_TAG(char, 1);
        CROW_INTERNAL_PARAMETER_TAG(short, 1);
        CROW_INTERNAL_PARAMETER_TAG(long, 1);
        CROW_INTERNAL_PARAMETER_TAG(long long, 1);
        CROW_INTERNAL_PARAMETER_TAG(unsigned int, 2);
        CROW_INTERNAL_PARAMETER_TAG(unsigned char, 2);
        CROW_INTERNAL_PARAMETER_TAG(unsigned short, 2);
        CROW_INTERNAL_PARAMETER_TAG(unsigned long, 2);
        CROW_INTERNAL_PARAMETER_TAG(unsigned long long, 2);
        CROW_INTERNAL_PARAMETER_TAG(double, 3);
        CROW_INTERNAL_PARAMETER_TAG(std::string, 4);
#undef CROW_INTERNAL_PARAMETER_TAG
        template<typename... Args>
        struct compute_parameter_tag_from_args_list;

        template<>
        struct compute_parameter_tag_from_args_list<>
        {
            static const int value = 0;
        };

        template<typename Arg, typename... Args>
        struct compute_parameter_tag_from_args_list<Arg, Args...>
        {
            static const int sub_value =
              compute_parameter_tag_from_args_list<Args...>::value;
            static const int value =
              parameter_tag<typename std::decay<Arg>::type>::value ? sub_value * 6 + parameter_tag<typename std::decay<Arg>::type>::value : sub_value;
        };

        static inline bool is_parameter_tag_compatible(uint64_t a, uint64_t b)
        {
            if (a == 0)
                return b == 0;
            if (b == 0)
                return a == 0;
            int sa = a % 6;
            int sb = a % 6;
            if (sa == 5) sa = 4;
            if (sb == 5) sb = 4;
            if (sa != sb)
                return false;
            return is_parameter_tag_compatible(a / 6, b / 6);
        }

        static inline unsigned find_closing_tag_runtime(const char* s, unsigned p)
        {
            return s[p] == 0   ? throw std::runtime_error("unmatched tag <") :
                   s[p] == '>' ? p :
                                 find_closing_tag_runtime(s, p + 1);
        }

        static inline uint64_t get_parameter_tag_runtime(const char* s, unsigned p = 0)
        {
            return s[p] == 0   ? 0 :
                   s[p] == '<' ? (
                                   std::strncmp(s + p, "<int>", 5) == 0  ? get_parameter_tag_runtime(s, find_closing_tag_runtime(s, p)) * 6 + 1 :
                                   std::strncmp(s + p, "<uint>", 6) == 0 ? get_parameter_tag_runtime(s, find_closing_tag_runtime(s, p)) * 6 + 2 :
                                   (std::strncmp(s + p, "<float>", 7) == 0 ||
                                    std::strncmp(s + p, "<double>", 8) == 0) ?
                                                                           get_parameter_tag_runtime(s, find_closing_tag_runtime(s, p)) * 6 + 3 :
                                   (std::strncmp(s + p, "<str>", 5) == 0 ||
                                    std::strncmp(s + p, "<string>", 8) == 0) ?
                                                                           get_parameter_tag_runtime(s, find_closing_tag_runtime(s, p)) * 6 + 4 :
                                   std::strncmp(s + p, "<path>", 6) == 0 ? get_parameter_tag_runtime(s, find_closing_tag_runtime(s, p)) * 6 + 5 :
                                                                           throw std::runtime_error("invalid parameter type")) :
                                 get_parameter_tag_runtime(s, p + 1);
        }
#ifndef CROW_MSVC_WORKAROUND
        constexpr uint64_t get_parameter_tag(const_str s, unsigned p = 0)
        {
            return p == s.size() ? 0 :
                   s[p] == '<'   ? (
                                   is_int(s, p)   ? get_parameter_tag(s, find_closing_tag(s, p)) * 6 + 1 :
                                     is_uint(s, p)  ? get_parameter_tag(s, find_closing_tag(s, p)) * 6 + 2 :
                                     is_float(s, p) ? get_parameter_tag(s, find_closing_tag(s, p)) * 6 + 3 :
                                     is_str(s, p)   ? get_parameter_tag(s, find_closing_tag(s, p)) * 6 + 4 :
                                     is_path(s, p)  ? get_parameter_tag(s, find_closing_tag(s, p)) * 6 + 5 :
                                                      throw std::runtime_error("invalid parameter type")) :
                                 get_parameter_tag(s, p + 1);
        }
#endif

        template<typename... T>
        struct S
        {
            template<typename U>
            using push = S<U, T...>;
            template<typename U>
            using push_back = S<T..., U>;
            template<template<typename... Args> class U>
            using rebind = U<T...>;
        };

        // Check whether the template function can be called with specific arguments
        template<typename F, typename Set>
        struct CallHelper;
        template<typename F, typename... Args>
        struct CallHelper<F, S<Args...>>
        {
            template<typename F1, typename... Args1, typename = decltype(std::declval<F1>()(std::declval<Args1>()...))>
            static char __test(int);

            template<typename...>
            static int __test(...);

            static constexpr bool value = sizeof(__test<F, Args...>(0)) == sizeof(char);
        };

        // Check Tuple contains type T
        template<typename T, typename Tuple>
        struct has_type;

        template<typename T>
        struct has_type<T, std::tuple<>> : std::false_type
        {};

        template<typename T, typename U, typename... Ts>
        struct has_type<T, std::tuple<U, Ts...>> : has_type<T, std::tuple<Ts...>>
        {};

        template<typename T, typename... Ts>
        struct has_type<T, std::tuple<T, Ts...>> : std::true_type
        {};

        // Find index of type in tuple
        template<class T, class Tuple>
        struct tuple_index;
<<<<<<< HEAD

        template<class T, class... Types>
        struct tuple_index<T, std::tuple<T, Types...>>
        {
            static const int value = 0;
        };

        template<class T, class U, class... Types>
        struct tuple_index<T, std::tuple<U, Types...>>
        {
            static const int value = 1 + tuple_index<T, std::tuple<Types...>>::value;
        };

        // Extract element from forward tuple or get default
#ifdef CROW_CAN_USE_CPP14
        template<typename T, typename Tup>
        typename std::enable_if<has_type<T&, Tup>::value, typename std::decay<T>::type&&>::type
          tuple_extract(Tup& tup)
        {
            return std::move(std::get<T&>(tup));
        }
#else
        template<typename T, typename Tup>
        typename std::enable_if<has_type<T&, Tup>::value, T&&>::type
          tuple_extract(Tup& tup)
        {
            return std::move(std::get<tuple_index<T&, Tup>::value>(tup));
        }
#endif

        template<typename T, typename Tup>
        typename std::enable_if<!has_type<T&, Tup>::value, T>::type
          tuple_extract(Tup&)
        {
            return T{};
        }

        // Check F is callable with Args
        template<typename F, typename... Args>
        struct is_callable
        {
            template<typename F2, typename... Args2>
            static std::true_type __test(decltype(std::declval<F2>()(std::declval<Args2>()...))*);
=======
>>>>>>> a36d5c31

        template<class T, class... Types>
        struct tuple_index<T, std::tuple<T, Types...>>
        {
            static const int value = 0;
        };

        template<class T, class U, class... Types>
        struct tuple_index<T, std::tuple<U, Types...>>
        {
            static const int value = 1 + tuple_index<T, std::tuple<Types...>>::value;
        };

        // Kind of fold expressions in C++11
        template<bool...>
        struct bool_pack;
        template<bool... bs>
        using all_true = std::is_same<bool_pack<bs..., true>, bool_pack<true, bs...>>;

        template<int N>
        struct single_tag_to_type
        {};

        template<>
        struct single_tag_to_type<1>
        {
            using type = int64_t;
        };

        template<>
        struct single_tag_to_type<2>
        {
            using type = uint64_t;
        };

        template<>
        struct single_tag_to_type<3>
        {
            using type = double;
        };

        template<>
        struct single_tag_to_type<4>
        {
            using type = std::string;
        };

        template<>
        struct single_tag_to_type<5>
        {
            using type = std::string;
        };


        template<uint64_t Tag>
        struct arguments
        {
            using subarguments = typename arguments<Tag / 6>::type;
            using type =
              typename subarguments::template push<typename single_tag_to_type<Tag % 6>::type>;
        };

        template<>
        struct arguments<0>
        {
            using type = S<>;
        };

        template<typename... T>
        struct last_element_type
        {
            using type = typename std::tuple_element<sizeof...(T) - 1, std::tuple<T...>>::type;
        };


        template<>
        struct last_element_type<>
        {};


        // from http://stackoverflow.com/questions/13072359/c11-compile-time-array-with-logarithmic-evaluation-depth
        template<class T>
        using Invoke = typename T::type;

        template<unsigned...>
        struct seq
        {
            using type = seq;
        };

        template<class S1, class S2>
        struct concat;

        template<unsigned... I1, unsigned... I2>
        struct concat<seq<I1...>, seq<I2...>> : seq<I1..., (sizeof...(I1) + I2)...>
        {};

        template<class S1, class S2>
        using Concat = Invoke<concat<S1, S2>>;

        template<unsigned N>
        struct gen_seq;
        template<unsigned N>
        using GenSeq = Invoke<gen_seq<N>>;

        template<unsigned N>
        struct gen_seq : Concat<GenSeq<N / 2>, GenSeq<N - N / 2>>
        {};

        template<>
        struct gen_seq<0> : seq<>
        {};
        template<>
        struct gen_seq<1> : seq<0>
        {};

        template<typename Seq, typename Tuple>
        struct pop_back_helper;

        template<unsigned... N, typename Tuple>
        struct pop_back_helper<seq<N...>, Tuple>
        {
            template<template<typename... Args> class U>
            using rebind = U<typename std::tuple_element<N, Tuple>::type...>;
        };

        template<typename... T>
        struct pop_back //: public pop_back_helper<typename gen_seq<sizeof...(T)-1>::type, std::tuple<T...>>
        {
            template<template<typename... Args> class U>
            using rebind = typename pop_back_helper<typename gen_seq<sizeof...(T) - 1>::type, std::tuple<T...>>::template rebind<U>;
        };

        template<>
        struct pop_back<>
        {
            template<template<typename... Args> class U>
            using rebind = U<>;
        };

        // from http://stackoverflow.com/questions/2118541/check-if-c0x-parameter-pack-contains-a-type
        template<typename Tp, typename... List>
        struct contains : std::true_type
        {};

        template<typename Tp, typename Head, typename... Rest>
        struct contains<Tp, Head, Rest...> : std::conditional<std::is_same<Tp, Head>::value, std::true_type, contains<Tp, Rest...>>::type
        {};

        template<typename Tp>
        struct contains<Tp> : std::false_type
        {};

        template<typename T>
        struct empty_context
        {};

        template<typename T>
        struct promote
        {
            using type = T;
        };

#define CROW_INTERNAL_PROMOTE_TYPE(t1, t2) \
    template<>                             \
    struct promote<t1>                     \
    {                                      \
        using type = t2;                   \
    }

        CROW_INTERNAL_PROMOTE_TYPE(char, int64_t);
        CROW_INTERNAL_PROMOTE_TYPE(short, int64_t);
        CROW_INTERNAL_PROMOTE_TYPE(int, int64_t);
        CROW_INTERNAL_PROMOTE_TYPE(long, int64_t);
        CROW_INTERNAL_PROMOTE_TYPE(long long, int64_t);
        CROW_INTERNAL_PROMOTE_TYPE(unsigned char, uint64_t);
        CROW_INTERNAL_PROMOTE_TYPE(unsigned short, uint64_t);
        CROW_INTERNAL_PROMOTE_TYPE(unsigned int, uint64_t);
        CROW_INTERNAL_PROMOTE_TYPE(unsigned long, uint64_t);
        CROW_INTERNAL_PROMOTE_TYPE(unsigned long long, uint64_t);
        CROW_INTERNAL_PROMOTE_TYPE(float, double);
#undef CROW_INTERNAL_PROMOTE_TYPE

        template<typename T>
        using promote_t = typename promote<T>::type;

    } // namespace black_magic

    namespace detail
    {

        template<class T, std::size_t N, class... Args>
        struct get_index_of_element_from_tuple_by_type_impl
        {
            static constexpr auto value = N;
        };

        template<class T, std::size_t N, class... Args>
        struct get_index_of_element_from_tuple_by_type_impl<T, N, T, Args...>
        {
            static constexpr auto value = N;
        };

        template<class T, std::size_t N, class U, class... Args>
        struct get_index_of_element_from_tuple_by_type_impl<T, N, U, Args...>
        {
            static constexpr auto value = get_index_of_element_from_tuple_by_type_impl<T, N + 1, Args...>::value;
        };

    } // namespace detail

    namespace utility
    {
        template<class T, class... Args>
        T& get_element_by_type(std::tuple<Args...>& t)
        {
            return std::get<detail::get_index_of_element_from_tuple_by_type_impl<T, 0, Args...>::value>(t);
        }

        template<typename T>
        struct function_traits;

#ifndef CROW_MSVC_WORKAROUND
        template<typename T>
        struct function_traits : public function_traits<decltype(&T::operator())>
        {
            using parent_t = function_traits<decltype(&T::operator())>;
            static const size_t arity = parent_t::arity;
            using result_type = typename parent_t::result_type;
            template<size_t i>
            using arg = typename parent_t::template arg<i>;
        };
#endif

        template<typename ClassType, typename R, typename... Args>
        struct function_traits<R (ClassType::*)(Args...) const>
        {
            static const size_t arity = sizeof...(Args);

            typedef R result_type;

            template<size_t i>
            using arg = typename std::tuple_element<i, std::tuple<Args...>>::type;
        };

        template<typename ClassType, typename R, typename... Args>
        struct function_traits<R (ClassType::*)(Args...)>
        {
            static const size_t arity = sizeof...(Args);

            typedef R result_type;

            template<size_t i>
            using arg = typename std::tuple_element<i, std::tuple<Args...>>::type;
        };

        template<typename R, typename... Args>
        struct function_traits<std::function<R(Args...)>>
        {
            static const size_t arity = sizeof...(Args);

            typedef R result_type;

            template<size_t i>
            using arg = typename std::tuple_element<i, std::tuple<Args...>>::type;
        };
        /// @endcond

        inline static std::string base64encode(const unsigned char* data, size_t size, const char* key = "ABCDEFGHIJKLMNOPQRSTUVWXYZabcdefghijklmnopqrstuvwxyz0123456789+/")
        {
            std::string ret;
            ret.resize((size + 2) / 3 * 4);
            auto it = ret.begin();
            while (size >= 3)
            {
                *it++ = key[(static_cast<unsigned char>(*data) & 0xFC) >> 2];
                unsigned char h = (static_cast<unsigned char>(*data++) & 0x03) << 4;
                *it++ = key[h | ((static_cast<unsigned char>(*data) & 0xF0) >> 4)];
                h = (static_cast<unsigned char>(*data++) & 0x0F) << 2;
                *it++ = key[h | ((static_cast<unsigned char>(*data) & 0xC0) >> 6)];
                *it++ = key[static_cast<unsigned char>(*data++) & 0x3F];

                size -= 3;
            }
            if (size == 1)
            {
                *it++ = key[(static_cast<unsigned char>(*data) & 0xFC) >> 2];
                unsigned char h = (static_cast<unsigned char>(*data++) & 0x03) << 4;
                *it++ = key[h];
                *it++ = '=';
                *it++ = '=';
            }
            else if (size == 2)
            {
                *it++ = key[(static_cast<unsigned char>(*data) & 0xFC) >> 2];
                unsigned char h = (static_cast<unsigned char>(*data++) & 0x03) << 4;
                *it++ = key[h | ((static_cast<unsigned char>(*data) & 0xF0) >> 4)];
                h = (static_cast<unsigned char>(*data++) & 0x0F) << 2;
                *it++ = key[h];
                *it++ = '=';
            }
            return ret;
        }

        inline static std::string base64encode(std::string data, size_t size, const char* key = "ABCDEFGHIJKLMNOPQRSTUVWXYZabcdefghijklmnopqrstuvwxyz0123456789+/")
        {
            return base64encode((const unsigned char*)data.c_str(), size, key);
        }

        inline static std::string base64encode_urlsafe(const unsigned char* data, size_t size)
        {
            return base64encode(data, size, "ABCDEFGHIJKLMNOPQRSTUVWXYZabcdefghijklmnopqrstuvwxyz0123456789-_");
        }

        inline static std::string base64encode_urlsafe(std::string data, size_t size)
        {
            return base64encode((const unsigned char*)data.c_str(), size, "ABCDEFGHIJKLMNOPQRSTUVWXYZabcdefghijklmnopqrstuvwxyz0123456789-_");
        }

        inline static std::string base64decode(const char* data, size_t size)
        {
            // We accept both regular and url encoding here, as there does not seem to be any downside to that.
            // If we want to distinguish that we should use +/ for non-url and -_ for url.

            // Mapping logic from characters to [0-63]
            auto key = [](char c) -> unsigned char {
                if ((c >= 'A') && (c <= 'Z')) return c - 'A';
                if ((c >= 'a') && (c <= 'z')) return c - 'a' + 26;
                if ((c >= '0') && (c <= '9')) return c - '0' + 52;
                if ((c == '+') || (c == '-')) return 62;
                if ((c == '/') || (c == '_')) return 63;
                return 0;
            };

            // Not padded
            if (size % 4 == 2)             // missing last 2 characters
                size = (size / 4 * 3) + 1; // Not subtracting extra characters because they're truncated in int division
            else if (size % 4 == 3)        // missing last character
                size = (size / 4 * 3) + 2; // Not subtracting extra characters because they're truncated in int division

            // Padded
            else if (data[size - 2] == '=') // padded with '=='
                size = (size / 4 * 3) - 2;  // == padding means the last block only has 1 character instead of 3, hence the '-2'
            else if (data[size - 1] == '=') // padded with '='
                size = (size / 4 * 3) - 1;  // = padding means the last block only has 2 character instead of 3, hence the '-1'

            // Padding not needed
            else
                size = size / 4 * 3;

            std::string ret;
            ret.resize(size);
            auto it = ret.begin();

            // These will be used to decode 1 character at a time
            unsigned char odd;  // char1 and char3
            unsigned char even; // char2 and char4

            // Take 4 character blocks to turn into 3
            while (size >= 3)
            {
                // dec_char1 = (char1 shifted 2 bits to the left) OR ((char2 AND 00110000) shifted 4 bits to the right))
                odd = key(*data++);
                even = key(*data++);
                *it++ = (odd << 2) | ((even & 0x30) >> 4);
                // dec_char2 = ((char2 AND 00001111) shifted 4 bits left) OR ((char3 AND 00111100) shifted 2 bits right))
                odd = key(*data++);
                *it++ = ((even & 0x0F) << 4) | ((odd & 0x3C) >> 2);
                // dec_char3 = ((char3 AND 00000011) shifted 6 bits left) OR (char4)
                even = key(*data++);
                *it++ = ((odd & 0x03) << 6) | (even);

                size -= 3;
            }
            if (size == 2)
            {
                // d_char1 = (char1 shifted 2 bits to the left) OR ((char2 AND 00110000) shifted 4 bits to the right))
                odd = key(*data++);
                even = key(*data++);
                *it++ = (odd << 2) | ((even & 0x30) >> 4);
                // d_char2 = ((char2 AND 00001111) shifted 4 bits left) OR ((char3 AND 00111100) shifted 2 bits right))
                odd = key(*data++);
                *it++ = ((even & 0x0F) << 4) | ((odd & 0x3C) >> 2);
            }
            else if (size == 1)
            {
                // d_char1 = (char1 shifted 2 bits to the left) OR ((char2 AND 00110000) shifted 4 bits to the right))
                odd = key(*data++);
                even = key(*data++);
                *it++ = (odd << 2) | ((even & 0x30) >> 4);
            }
            return ret;
        }

        inline static std::string base64decode(const std::string& data, size_t size)
        {
            return base64decode(data.data(), size);
        }

        inline static std::string base64decode(const std::string& data)
        {
            return base64decode(data.data(), data.length());
        }


        inline static void sanitize_filename(std::string& data, char replacement = '_')
        {
            if (data.length() > 255)
                data.resize(255);

            static const auto toUpper = [](char c) {
                return ((c >= 'a') && (c <= 'z')) ? (c - ('a' - 'A')) : c;
            };
            // Check for special device names. The Windows behavior is really odd here, it will consider both AUX and AUX.txt
            // a special device. Thus we search for the string (case-insensitive), and then check if the string ends or if
            // is has a dangerous follow up character (.:\/)
            auto sanitizeSpecialFile = [](std::string& source, unsigned ofs, const char* pattern, bool includeNumber, char replacement) {
                unsigned i = ofs, len = source.length();
                const char* p = pattern;
                while (*p)
                {
                    if (i >= len) return;
                    if (toUpper(source[i]) != *p) return;
                    ++i;
                    ++p;
                }
                if (includeNumber)
                {
                    if ((i >= len) || (source[i] < '1') || (source[i] > '9')) return;
                    ++i;
                }
                if ((i >= len) || (source[i] == '.') || (source[i] == ':') || (source[i] == '/') || (source[i] == '\\'))
                {
                    source.erase(ofs + 1, (i - ofs) - 1);
                    source[ofs] = replacement;
                }
            };
            bool checkForSpecialEntries = true;
            for (unsigned i = 0; i < data.length(); ++i)
            {
                // Recognize directory traversals and the special devices CON/PRN/AUX/NULL/COM[1-]/LPT[1-9]
                if (checkForSpecialEntries)
                {
                    checkForSpecialEntries = false;
                    switch (toUpper(data[i]))
                    {
                        case 'A':
                            sanitizeSpecialFile(data, i, "AUX", false, replacement);
                            break;
                        case 'C':
                            sanitizeSpecialFile(data, i, "CON", false, replacement);
                            sanitizeSpecialFile(data, i, "COM", true, replacement);
                            break;
                        case 'L':
                            sanitizeSpecialFile(data, i, "LPT", true, replacement);
                            break;
                        case 'N':
                            sanitizeSpecialFile(data, i, "NUL", false, replacement);
                            break;
                        case 'P':
                            sanitizeSpecialFile(data, i, "PRN", false, replacement);
                            break;
                        case '.':
                            sanitizeSpecialFile(data, i, "..", false, replacement);
                            break;
                    }
                }

                // Sanitize individual characters
                unsigned char c = data[i];
                if ((c < ' ') || ((c >= 0x80) && (c <= 0x9F)) || (c == '?') || (c == '<') || (c == '>') || (c == ':') || (c == '*') || (c == '|') || (c == '\"'))
                {
                    data[i] = replacement;
                }
                else if ((c == '/') || (c == '\\'))
                {
                    if (CROW_UNLIKELY(i == 0)) //Prevent Unix Absolute Paths (Windows Absolute Paths are prevented with `(c == ':')`)
                    {
                        data[i] = replacement;
                    }
                    else
                    {
                        checkForSpecialEntries = true;
                    }
                }
            }
        }

    } // namespace utility
} // namespace crow<|MERGE_RESOLUTION|>--- conflicted
+++ resolved
@@ -265,23 +265,6 @@
         struct has_type<T, std::tuple<T, Ts...>> : std::true_type
         {};
 
-        // Find index of type in tuple
-        template<class T, class Tuple>
-        struct tuple_index;
-<<<<<<< HEAD
-
-        template<class T, class... Types>
-        struct tuple_index<T, std::tuple<T, Types...>>
-        {
-            static const int value = 0;
-        };
-
-        template<class T, class U, class... Types>
-        struct tuple_index<T, std::tuple<U, Types...>>
-        {
-            static const int value = 1 + tuple_index<T, std::tuple<Types...>>::value;
-        };
-
         // Extract element from forward tuple or get default
 #ifdef CROW_CAN_USE_CPP14
         template<typename T, typename Tup>
@@ -305,15 +288,10 @@
         {
             return T{};
         }
-
-        // Check F is callable with Args
-        template<typename F, typename... Args>
-        struct is_callable
-        {
-            template<typename F2, typename... Args2>
-            static std::true_type __test(decltype(std::declval<F2>()(std::declval<Args2>()...))*);
-=======
->>>>>>> a36d5c31
+      
+        // Find index of type in tuple
+        template<class T, class Tuple>
+        struct tuple_index;
 
         template<class T, class... Types>
         struct tuple_index<T, std::tuple<T, Types...>>
