/**
 * \file crow/app.h
 * \brief This file includes the definition of the crow::Crow class,
 * the crow::App and crow::SimpleApp aliases, and some macros.
 *
 * In this file are defined:
 * - crow::Crow
 * - crow::App
 * - crow::SimpleApp
 * - \ref CROW_ROUTE
 * - \ref CROW_BP_ROUTE
 * - \ref CROW_WEBSOCKET_ROUTE
 * - \ref CROW_MIDDLEWARES
 * - \ref CROW_CATCHALL_ROUTE
 * - \ref CROW_BP_CATCHALL_ROUTE
 */

#pragma once

#include <chrono>
#include <string>
#include <functional>
#include <memory>
#include <future>
#include <cstdint>
#include <type_traits>
#include <thread>
#include <condition_variable>

#include "crow/version.h"
#include "crow/settings.h"
#include "crow/logging.h"
#include "crow/utility.h"
#include "crow/routing.h"
#include "crow/middleware_context.h"
#include "crow/http_request.h"
#include "crow/http_server.h"
#include "crow/task_timer.h"
#include "crow/websocket.h"
#ifdef CROW_ENABLE_COMPRESSION
#include "crow/compression.h"
#endif // #ifdef CROW_ENABLE_COMPRESSION


#ifdef CROW_MSVC_WORKAROUND

#define CROW_ROUTE(app, url) app.route_dynamic(url) // See the documentation in the comment below.
#define CROW_BP_ROUTE(blueprint, url) blueprint.new_rule_dynamic(url) // See the documentation in the comment below.

#else // #ifdef CROW_MSVC_WORKAROUND

/**
 * \def CROW_ROUTE(app, url)
 * \brief Creates a route for app using a rule.
 *
 * It use crow::Crow::route_dynamic or crow::Crow::route to define
 * a rule for your application. It's usage is like this:
 *
 * ```cpp
 * auto app = crow::SimpleApp(); // or crow::App()
 * CROW_ROUTE(app, "/")
 * ([](){
 *     return "<h1>Hello, world!</h1>";
 * });
 * ```
 *
 * This is the recommended way to define routes in a crow application.
 * \see [Page of guide "Routes"](https://crowcpp.org/master/guides/routes/).
 */
#define CROW_ROUTE(app, url) app.template route<crow::black_magic::get_parameter_tag(url)>(url)

/**
 * \def CROW_BP_ROUTE(blueprint, url)
 * \brief Creates a route for a blueprint using a rule.
 *
 * It may use crow::Blueprint::new_rule_dynamic or
 * crow::Blueprint::new_rule_tagged to define a new rule for
 * an given blueprint. It's usage is similar
 * to CROW_ROUTE macro:
 *
 * ```cpp
 * crow::Blueprint my_bp();
 * CROW_BP_ROUTE(my_bp, "/")
 * ([](){
 *     return "<h1>Hello, world!</h1>";
 * });
 * ```
 *
 * This is the recommended way to define routes in a crow blueprint
 * because of its compile-time capabilities.
 *
 * \see [Page of the guide "Blueprints"](https://crowcpp.org/master/guides/blueprints/).
 */
#define CROW_BP_ROUTE(blueprint, url) blueprint.new_rule_tagged<crow::black_magic::get_parameter_tag(url)>(url)

/**
 * \def CROW_WEBSOCKET_ROUTE(app, url)
 * \brief Defines WebSocket route for app.
 *
 * It binds a WebSocket route to app. Easy solution to implement
 * WebSockets in your app. The usage syntax of this macro is
 * like this:
 *
 * ```cpp
 * auto app = crow::SimpleApp(); // or crow::App()
 * CROW_WEBSOCKET_ROUTE(app, "/ws")
 *     .onopen([&](crow::websocket::connection& conn){
 *                do_something();
 *            })
 *     .onclose([&](crow::websocket::connection& conn, const std::string& reason, uint16_t){
 *                 do_something();
 *             })
 *     .onmessage([&](crow::websocket::connection&, const std::string& data, bool is_binary){
 *                   if (is_binary)
 *                       do_something(data);
 *                   else
 *                       do_something_else(data);
 *               });
 * ```
 *
 * \see [Page of the guide "WebSockets"](https://crowcpp.org/master/guides/websockets/).
 */
#define CROW_WEBSOCKET_ROUTE(app, url) app.route<crow::black_magic::get_parameter_tag(url)>(url).websocket<std::remove_reference<decltype(app)>::type>(&app)

/**
 * \def CROW_MIDDLEWARES(app, ...)
 * \brief Enable a Middleware for an specific route in app
 * or blueprint.
 *
 * It defines the usage of a Middleware in one route. And it
 * can be used in both crow::SimpleApp (and crow::App) instances and
 * crow::Blueprint. Its usage syntax is like this:
 *
 * ```cpp
 * auto app = crow::SimpleApp(); // or crow::App()
 * CROW_ROUTE(app, "/with_middleware")
 * .CROW_MIDDLEWARES(app, LocalMiddleware) // Can be used more than one
 * ([]() {                                 // middleware.
 *     return "Hello world!";
 * });
 * ```
 *
 * \see [Page of the guide "Middlewares"](https://crowcpp.org/master/guides/middleware/).
 */
#define CROW_MIDDLEWARES(app, ...) template middlewares<typename std::remove_reference<decltype(app)>::type, __VA_ARGS__>()

#endif // #ifdef CROW_MSVC_WORKAROUND

/**
 * \def CROW_CATCHALL_ROUTE(app)
 * \brief Defines a custom catchall route for app using a
 * custom rule.
 *
 * It defines a handler when the client make a request for an
 * undefined route. Instead of just reply with a `404` status
 * code (default behavior), you can define a custom handler
 * using this macro.
 *
 * \see [Page of the guide "Routes" (Catchall routes)](https://crowcpp.org/master/guides/routes/#catchall-routes).
 */
#define CROW_CATCHALL_ROUTE(app) app.catchall_route()

/**
 * \def CROW_BP_CATCHALL_ROUTE(blueprint)
 * \brief Defines a custom catchall route for blueprint
 * using a custom rule.
 *
 * It defines a handler when the client make a request for an
 * undefined route in the blueprint.
 *
 * \see [Page of the guide "Blueprint" (Define a custom Catchall route)](https://crowcpp.org/master/guides/blueprints/#define-a-custom-catchall-route).
 */
#define CROW_BP_CATCHALL_ROUTE(blueprint) blueprint.catchall_rule()


/**
 * \namespace crow
 * \brief The main namespace of the library. In this namespace
 * is defined the most important classes and functions of the
 * library.
 *
 * Within this namespace, the Crow class, Router class, Connection
 * class, and other are defined.
 */
namespace crow
{
#ifdef CROW_ENABLE_SSL
    using ssl_context_t = asio::ssl::context;
#endif
    /**
     * \class Crow
     * \brief The main server application class.
     *
     * Use crow::SimpleApp or crow::App<Middleware1, Middleware2, etc...> instead of
     * directly instantiate this class.
     */
    template<typename... Middlewares>
    class Crow
    {
    public:
        /// \brief This is the crow application
        using self_t = Crow;

        /// \brief The HTTP server
        using server_t = Server<Crow, TCPAcceptor, SocketAdaptor, Middlewares...>;
        /// \brief An HTTP server that runs on unix domain socket
        using unix_server_t = Server<Crow, UnixSocketAcceptor, UnixSocketAdaptor, Middlewares...>;
#ifdef CROW_ENABLE_SSL
        /// \brief An HTTP server that runs on SSL with an SSLAdaptor
        using ssl_server_t = Server<Crow, TCPAcceptor, SSLAdaptor, Middlewares...>;
#endif
        Crow()
        {}

        /// \brief Construct Crow with a subset of middleware
        template<typename... Ts>
        Crow(Ts&&... ts):
          middlewares_(make_middleware_tuple(std::forward<Ts>(ts)...))
        {}

        /// \brief Process an Upgrade request
        ///
        /// Currently used to upgrade an HTTP connection to a WebSocket connection
        template<typename Adaptor>
        void handle_upgrade(const request& req, response& res, Adaptor&& adaptor)
        {
            router_.handle_upgrade(req, res, adaptor);
        }

        /// \brief Process only the method and URL of a request and provide a route (or an error response)
        std::unique_ptr<routing_handle_result> handle_initial(request& req, response& res)
        {
            return router_.handle_initial(req, res);
        }

        /// \brief Process the fully parsed request and generate a response for it
        void handle(request& req, response& res, std::unique_ptr<routing_handle_result>& found)
        {
            router_.handle<self_t>(req, res, *found);
        }

        /// \brief Process a fully parsed request from start to finish (primarily used for debugging)
        void handle_full(request& req, response& res)
        {
            auto found = handle_initial(req, res);
            if (found->rule_index)
                handle(req, res, found);
        }

        /// \brief Create a dynamic route using a rule (**Use CROW_ROUTE instead**)
        DynamicRule& route_dynamic(const std::string& rule)
        {
            return router_.new_rule_dynamic(rule);
        }

        /// \brief Create a route using a rule (**Use CROW_ROUTE instead**)
        template<uint64_t Tag>
#ifdef CROW_GCC83_WORKAROUND
        auto& route(const std::string& rule)
#else
        auto route(const std::string& rule)
#endif
#if defined CROW_CAN_USE_CPP17 && !defined CROW_GCC83_WORKAROUND
          -> typename std::invoke_result<decltype(&Router::new_rule_tagged<Tag>), Router, const std::string&>::type
#elif !defined CROW_GCC83_WORKAROUND
          -> typename std::result_of<decltype (&Router::new_rule_tagged<Tag>)(Router, const std::string&)>::type
#endif
        {
            return router_.new_rule_tagged<Tag>(rule);
        }

        /// \brief Create a route for any requests without a proper route (**Use CROW_CATCHALL_ROUTE instead**)
        CatchallRule& catchall_route()
        {
            return router_.catchall_rule();
        }

        /// \brief Set the default max payload size for websockets
        self_t& websocket_max_payload(uint64_t max_payload)
        {
            max_payload_ = max_payload;
            return *this;
        }

        /// \brief Get the default max payload size for websockets
        uint64_t websocket_max_payload()
        {
            return max_payload_;
        }

        self_t& signal_clear()
        {
            signals_.clear();
            return *this;
        }

        self_t& signal_add(int signal_number)
        {
            signals_.push_back(signal_number);
            return *this;
        }

        std::vector<int> signals()
        {
            return signals_;
        }

        /// \brief Set the port that Crow will handle requests on
        self_t& port(std::uint16_t port)
        {
            port_ = port;
            return *this;
        }

        /// \brief Get the port that Crow will handle requests on
        std::uint16_t port() const
        {
            if (!server_started_)
            {
                return port_;
            }
#ifdef CROW_ENABLE_SSL
            if (ssl_used_)
            {
                return ssl_server_->port();
            }
            else
#endif
            {
                return server_->port();
            }
        }

        /// \brief Set the connection timeout in seconds (default is 5)
        self_t& timeout(std::uint8_t timeout)
        {
            timeout_ = timeout;
            return *this;
        }

        /// \brief Set the server name
        self_t& server_name(std::string server_name)
        {
            server_name_ = server_name;
            return *this;
        }

        /// \brief The IP address that Crow will handle requests on (default is 0.0.0.0)
        self_t& bindaddr(std::string bindaddr)
        {
            bindaddr_ = bindaddr;
            return *this;
        }

        /// \brief Get the address that Crow will handle requests on
        std::string bindaddr()
        {
            return bindaddr_;
        }

        /// \brief Disable tcp/ip and use unix domain socket instead
        self_t& local_socket_path(std::string path)
        {
            bindaddr_ = path;
            use_unix_ = true;
            return *this;
        }

        /// \brief Get the unix domain socket path
        std::string local_socket_path()
        {
            return bindaddr_;
        }

        /// \brief Run the server on multiple threads using all available threads
        self_t& multithreaded()
        {
            return concurrency(std::thread::hardware_concurrency());
        }

        /// \brief Run the server on multiple threads using a specific number
        self_t& concurrency(std::uint16_t concurrency)
        {
            if (concurrency < 2) // Crow can have a minimum of 2 threads running
                concurrency = 2;
            concurrency_ = concurrency;
            return *this;
        }

        /// \brief Get the number of threads that server is using
        std::uint16_t concurrency()
        {
            return concurrency_;
        }

        /// \brief Set the server's log level
        ///
        /// Possible values are:
        /// - crow::LogLevel::Debug       (0)
        /// - crow::LogLevel::Info        (1)
        /// - crow::LogLevel::Warning     (2)
        /// - crow::LogLevel::Error       (3)
        /// - crow::LogLevel::Critical    (4)
        self_t& loglevel(LogLevel level)
        {
            crow::logger::setLogLevel(level);
            return *this;
        }

        /// \brief Set the response body size (in bytes) beyond which Crow automatically streams responses (Default is 1MiB)
        ///
        /// Any streamed response is unaffected by Crow's timer, and therefore won't timeout before a response is fully sent.
        self_t& stream_threshold(size_t threshold)
        {
            res_stream_threshold_ = threshold;
            return *this;
        }

        /// \brief Get the response body size (in bytes) beyond which Crow automatically streams responses
        size_t& stream_threshold()
        {
            return res_stream_threshold_;
        }


        self_t& register_blueprint(Blueprint& blueprint)
        {
            router_.register_blueprint(blueprint);
            return *this;
        }

        /// \brief Set the function to call to handle uncaught exceptions generated in routes (Default generates error 500).
        ///
        /// The function must have the following signature: void(crow::response&).
        /// It must set the response passed in argument to the function, which will be sent back to the client.
        /// See Router::default_exception_handler() for the default implementation.
        template<typename Func>
        self_t& exception_handler(Func&& f)
        {
            router_.exception_handler() = std::forward<Func>(f);
            return *this;
        }

        std::function<void(crow::response&)>& exception_handler()
        {
            return router_.exception_handler();
        }

        /// \brief Set a custom duration and function to run on every tick
        template<typename Duration, typename Func>
        self_t& tick(Duration d, Func f)
        {
            tick_interval_ = std::chrono::duration_cast<std::chrono::milliseconds>(d);
            tick_function_ = f;
            return *this;
        }

#ifdef CROW_ENABLE_COMPRESSION

        self_t& use_compression(compression::algorithm algorithm)
        {
            comp_algorithm_ = algorithm;
            compression_used_ = true;
            return *this;
        }

        compression::algorithm compression_algorithm()
        {
            return comp_algorithm_;
        }

        bool compression_used() const
        {
            return compression_used_;
        }
#endif

        /// \brief Apply blueprints
        void add_blueprint()
        {
#if defined(__APPLE__) || defined(__MACH__)
            if (router_.blueprints().empty()) return;
#endif

            for (Blueprint* bp : router_.blueprints())
            {
                if (bp->static_dir().empty()) {
                    CROW_LOG_ERROR << "Blueprint " << bp->prefix() << " and its sub-blueprints ignored due to empty static directory.";
                    continue;
                }
                auto static_dir_ = crow::utility::normalize_path(bp->static_dir());

                bp->new_rule_tagged<crow::black_magic::get_parameter_tag(CROW_STATIC_ENDPOINT)>(CROW_STATIC_ENDPOINT)([static_dir_](crow::response& res, std::string file_path_partial) {
                    utility::sanitize_filename(file_path_partial);
                    res.set_static_file_info_unsafe(static_dir_ + file_path_partial);
                    res.end();
                });
            }

            router_.validate_bp();
        }

        /// \brief Go through the rules, upgrade them if possible, and add them to the list of rules
        void add_static_dir()
        {
            if (are_static_routes_added()) return;
            auto static_dir_ = crow::utility::normalize_path(CROW_STATIC_DIRECTORY);

            route<crow::black_magic::get_parameter_tag(CROW_STATIC_ENDPOINT)>(CROW_STATIC_ENDPOINT)([static_dir_](crow::response& res, std::string file_path_partial) {
                utility::sanitize_filename(file_path_partial);
                res.set_static_file_info_unsafe(static_dir_ + file_path_partial);
                res.end();
            });
            set_static_routes_added();
        }

        /// \brief A wrapper for `validate()` in the router
        void validate()
        {
            router_.validate();
        }

        /// \brief Run the server
        void run()
        {
#ifndef CROW_DISABLE_STATIC_DIR
            add_blueprint();
            add_static_dir();
#endif
            validate();

#ifdef CROW_ENABLE_SSL
            if (ssl_used_)
            {
<<<<<<< HEAD
                TCPAcceptor::endpoint endpoint(asio::ip::address::from_string(bindaddr_), port_);
                ssl_server_ = std::move(std::unique_ptr<ssl_server_t>(new ssl_server_t(this, endpoint, server_name_, &middlewares_, concurrency_, timeout_, &ssl_context_)));
=======
                router_.using_ssl = true;
                ssl_server_ = std::move(std::unique_ptr<ssl_server_t>(new ssl_server_t(this, bindaddr_, port_, server_name_, &middlewares_, concurrency_, timeout_, &ssl_context_)));
>>>>>>> bd61a7d1
                ssl_server_->set_tick_function(tick_interval_, tick_function_);
                ssl_server_->signal_clear();
                for (auto snum : signals_)
                {
                    ssl_server_->signal_add(snum);
                }
                notify_server_start();
                ssl_server_->run();
            }
            else
#endif
            {
                if (use_unix_)
                {
                    UnixSocketAcceptor::endpoint endpoint(bindaddr_);
                    unix_server_ = std::move(std::unique_ptr<unix_server_t>(new unix_server_t(this, endpoint, server_name_, &middlewares_, concurrency_, timeout_, nullptr)));
                    unix_server_->set_tick_function(tick_interval_, tick_function_);
                    for (auto snum : signals_)
                    {
                        unix_server_->signal_add(snum);
                    }
                    notify_server_start();
                    unix_server_->run();
                }
                else
                {
                    TCPAcceptor::endpoint endpoint(asio::ip::address::from_string(bindaddr_), port_);
                    server_ = std::move(std::unique_ptr<server_t>(new server_t(this, endpoint, server_name_, &middlewares_, concurrency_, timeout_, nullptr)));
                    server_->set_tick_function(tick_interval_, tick_function_);
                    for (auto snum : signals_)
                    {
                        server_->signal_add(snum);
                    }
                    notify_server_start();
                    server_->run();
                }
            }
        }

        /// \brief Non-blocking version of \ref run()
        ///
        /// The output from this method needs to be saved into a variable!
        /// Otherwise the call will be made on the same thread.
        std::future<void> run_async()
        {
            return std::async(std::launch::async, [&] {
                this->run();
            });
        }

        /// \brief Stop the server
        void stop()
        {
#ifdef CROW_ENABLE_SSL
            if (ssl_used_)
            {
                if (ssl_server_) { ssl_server_->stop(); }
            }
            else
#endif
            {
                // TODO(EDev): Move these 6 lines to a method in http_server.
                std::vector<crow::websocket::connection*> websockets_to_close = websockets_;
                for (auto websocket : websockets_to_close)
                {
                    CROW_LOG_INFO << "Quitting Websocket: " << websocket;
                    websocket->close("Server Application Terminated");
                }
                if (server_) { server_->stop(); }
                if (unix_server_) { unix_server_->stop(); }
            }
        }

        void add_websocket(crow::websocket::connection* conn)
        {
            websockets_.push_back(conn);
        }

        void remove_websocket(crow::websocket::connection* conn)
        {
            websockets_.erase(std::remove(websockets_.begin(), websockets_.end(), conn), websockets_.end());
        }

        /// \brief Print the routing paths defined for each HTTP method
        void debug_print()
        {
            CROW_LOG_DEBUG << "Routing:";
            router_.debug_print();
        }


#ifdef CROW_ENABLE_SSL

        /// \brief Use certificate and key files for SSL
        self_t& ssl_file(const std::string& crt_filename, const std::string& key_filename)
        {
            ssl_used_ = true;
            ssl_context_.set_verify_mode(asio::ssl::verify_peer);
            ssl_context_.set_verify_mode(asio::ssl::verify_client_once);
            ssl_context_.use_certificate_file(crt_filename, ssl_context_t::pem);
            ssl_context_.use_private_key_file(key_filename, ssl_context_t::pem);
            ssl_context_.set_options(
              asio::ssl::context::default_workarounds | asio::ssl::context::no_sslv2 | asio::ssl::context::no_sslv3);
            return *this;
        }

        /// \brief Use `.pem` file for SSL
        self_t& ssl_file(const std::string& pem_filename)
        {
            ssl_used_ = true;
            ssl_context_.set_verify_mode(asio::ssl::verify_peer);
            ssl_context_.set_verify_mode(asio::ssl::verify_client_once);
            ssl_context_.load_verify_file(pem_filename);
            ssl_context_.set_options(
              asio::ssl::context::default_workarounds | asio::ssl::context::no_sslv2 | asio::ssl::context::no_sslv3);
            return *this;
        }

        /// \brief Use certificate chain and key files for SSL
        self_t& ssl_chainfile(const std::string& crt_filename, const std::string& key_filename)
        {
            ssl_used_ = true;
            ssl_context_.set_verify_mode(asio::ssl::verify_peer);
            ssl_context_.set_verify_mode(asio::ssl::verify_client_once);
            ssl_context_.use_certificate_chain_file(crt_filename);
            ssl_context_.use_private_key_file(key_filename, ssl_context_t::pem);
            ssl_context_.set_options(
              asio::ssl::context::default_workarounds | asio::ssl::context::no_sslv2 | asio::ssl::context::no_sslv3);
            return *this;
        }

        self_t& ssl(asio::ssl::context&& ctx)
        {
            ssl_used_ = true;
            ssl_context_ = std::move(ctx);
            return *this;
        }

        bool ssl_used() const
        {
            return ssl_used_;
        }
#else

        template<typename T, typename... Remain>
        self_t& ssl_file(T&&, Remain&&...)
        {
            // We can't call .ssl() member function unless CROW_ENABLE_SSL is defined.
            static_assert(
              // make static_assert dependent to T; always false
              std::is_base_of<T, void>::value,
              "Define CROW_ENABLE_SSL to enable ssl support.");
            return *this;
        }

        template<typename T, typename... Remain>
        self_t& ssl_chainfile(T&&, Remain&&...)
        {
            // We can't call .ssl() member function unless CROW_ENABLE_SSL is defined.
            static_assert(
              // make static_assert dependent to T; always false
              std::is_base_of<T, void>::value,
              "Define CROW_ENABLE_SSL to enable ssl support.");
            return *this;
        }

        template<typename T>
        self_t& ssl(T&&)
        {
            // We can't call .ssl() member function unless CROW_ENABLE_SSL is defined.
            static_assert(
              // make static_assert dependent to T; always false
              std::is_base_of<T, void>::value,
              "Define CROW_ENABLE_SSL to enable ssl support.");
            return *this;
        }

        bool ssl_used() const
        {
            return false;
        }
#endif

        // middleware
        using context_t = detail::context<Middlewares...>;
        using mw_container_t = std::tuple<Middlewares...>;
        template<typename T>
        typename T::context& get_context(const request& req)
        {
            static_assert(black_magic::contains<T, Middlewares...>::value, "App doesn't have the specified middleware type.");
            auto& ctx = *reinterpret_cast<context_t*>(req.middleware_context);
            return ctx.template get<T>();
        }

        template<typename T>
        T& get_middleware()
        {
            return utility::get_element_by_type<T, Middlewares...>(middlewares_);
        }

        /// \brief Wait until the server has properly started
        void wait_for_server_start()
        {
            {
                std::unique_lock<std::mutex> lock(start_mutex_);
                while (!server_started_)
                    cv_started_.wait(lock);
            }
            if (server_)
                server_->wait_for_start();
            else if (unix_server_)
                unix_server_->wait_for_start();
#ifdef CROW_ENABLE_SSL
            else if (ssl_server_)
                ssl_server_->wait_for_start();
#endif
        }

    private:
        template<typename... Ts>
        std::tuple<Middlewares...> make_middleware_tuple(Ts&&... ts)
        {
            auto fwd = std::forward_as_tuple((ts)...);
            return std::make_tuple(
              std::forward<Middlewares>(
                black_magic::tuple_extract<Middlewares, decltype(fwd)>(fwd))...);
        }

        /// \brief Notify anything using \ref wait_for_server_start() to proceed
        void notify_server_start()
        {
            std::unique_lock<std::mutex> lock(start_mutex_);
            server_started_ = true;
            cv_started_.notify_all();
        }

        void set_static_routes_added() {
            static_routes_added_ = true;
        }

        bool are_static_routes_added() {
            return static_routes_added_;
        }

    private:
        std::uint8_t timeout_{5};
        uint16_t port_ = 80;
        uint16_t concurrency_ = 2;
        uint64_t max_payload_{UINT64_MAX};
        std::string server_name_ = std::string("Crow/") + VERSION;
        std::string bindaddr_ = "0.0.0.0";
        bool use_unix_ = false;
        size_t res_stream_threshold_ = 1048576;
        Router router_;
        bool static_routes_added_{false};

#ifdef CROW_ENABLE_COMPRESSION
        compression::algorithm comp_algorithm_;
        bool compression_used_{false};
#endif

        std::chrono::milliseconds tick_interval_;
        std::function<void()> tick_function_;

        std::tuple<Middlewares...> middlewares_;

#ifdef CROW_ENABLE_SSL
        std::unique_ptr<ssl_server_t> ssl_server_;
        bool ssl_used_{false};
        ssl_context_t ssl_context_{asio::ssl::context::sslv23};
#endif

        std::unique_ptr<server_t> server_;
        std::unique_ptr<unix_server_t> unix_server_;

        std::vector<int> signals_{SIGINT, SIGTERM};

        bool server_started_{false};
        std::condition_variable cv_started_;
        std::mutex start_mutex_;
        std::vector<crow::websocket::connection*> websockets_;
    };

    /// \brief Alias of Crow<Middlewares...>. Useful if you want
    /// a instance of an Crow application that require Middlewares
    template<typename... Middlewares>
    using App = Crow<Middlewares...>;

    /// \brief Alias of Crow<>. Useful if you want a instance of
    /// an Crow application that doesn't require of Middlewares
    using SimpleApp = Crow<>;
} // namespace crow<|MERGE_RESOLUTION|>--- conflicted
+++ resolved
@@ -532,13 +532,10 @@
 #ifdef CROW_ENABLE_SSL
             if (ssl_used_)
             {
-<<<<<<< HEAD
+
+                router_.using_ssl = true;
                 TCPAcceptor::endpoint endpoint(asio::ip::address::from_string(bindaddr_), port_);
                 ssl_server_ = std::move(std::unique_ptr<ssl_server_t>(new ssl_server_t(this, endpoint, server_name_, &middlewares_, concurrency_, timeout_, &ssl_context_)));
-=======
-                router_.using_ssl = true;
-                ssl_server_ = std::move(std::unique_ptr<ssl_server_t>(new ssl_server_t(this, bindaddr_, port_, server_name_, &middlewares_, concurrency_, timeout_, &ssl_context_)));
->>>>>>> bd61a7d1
                 ssl_server_->set_tick_function(tick_interval_, tick_function_);
                 ssl_server_->signal_clear();
                 for (auto snum : signals_)
