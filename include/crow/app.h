--- conflicted
+++ resolved
@@ -200,22 +200,14 @@
     public:
         /// \brief This is the crow application
         using self_t = Crow;
-<<<<<<< HEAD
-        /// The HTTP server
+
+        /// \brief The HTTP server
         using server_t = Server<Crow, TCPAcceptor, SocketAdaptor, Middlewares...>;
+        /// \brief An HTTP server that runs on unix domain socket
         using unix_server_t = Server<Crow, UnixSocketAcceptor, UnixSocketAdaptor, Middlewares...>;
 #ifdef CROW_ENABLE_SSL
-        /// An HTTP server that runs on SSL with an SSLAdaptor
+        /// \brief An HTTP server that runs on SSL with an SSLAdaptor
         using ssl_server_t = Server<Crow, TCPAcceptor, SSLAdaptor, Middlewares...>;
-=======
-
-        /// \brief The HTTP server
-        using server_t = Server<Crow, SocketAdaptor, Middlewares...>;
-
-#ifdef CROW_ENABLE_SSL
-        /// \brief An HTTP server that runs on SSL with an SSLAdaptor
-        using ssl_server_t = Server<Crow, SSLAdaptor, Middlewares...>;
->>>>>>> 90579e94
 #endif
         Crow()
         {}
@@ -353,8 +345,7 @@
             return bindaddr_;
         }
 
-<<<<<<< HEAD
-        /// Disable tcp/ip and use unix domain socket instead
+        /// \brief Disable tcp/ip and use unix domain socket instead
         self_t& unix_path(std::string path)
         {
             bindaddr_ = path;
@@ -362,16 +353,13 @@
             return *this;
         }
 
-        /// Get the unix domain socket path
+        /// \brief Get the unix domain socket path
         std::string unix_path()
         {
             return bindaddr_;
         }
 
-        /// Run the server on multiple threads using all available threads
-=======
         /// \brief Run the server on multiple threads using all available threads
->>>>>>> 90579e94
         self_t& multithreaded()
         {
             return concurrency(std::thread::hardware_concurrency());
