--- conflicted
+++ resolved
@@ -148,12 +148,8 @@
                         });
             }
 
-<<<<<<< HEAD
-            CROW_LOG_INFO << server_name_ << " server is running at " << bindaddr_ <<":" << port_;
-=======
-            CROW_LOG_INFO << server_name_ << " server is running on port " << port_
+            CROW_LOG_INFO << server_name_ << " server is running at " << bindaddr_ <<":" << port_
                           << " using " << concurrency_ << " threads";
->>>>>>> 194a9ef6
 
             signals_.async_wait(
                 [&](const boost::system::error_code& /*error*/, int /*signal_number*/){
