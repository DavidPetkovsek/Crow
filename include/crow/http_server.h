#pragma once

#include <chrono>
#include <boost/date_time/posix_time/posix_time.hpp>
#include <boost/asio.hpp>
#ifdef CROW_ENABLE_SSL
#include <boost/asio/ssl.hpp>
#endif
#include <cstdint>
#include <atomic>
#include <future>
#include <vector>
#include <memory>

#include "crow/version.h"
#include "crow/http_connection.h"
#include "crow/logging.h"
#include "crow/task_timer.h"

namespace crow
{
    using namespace boost;
    using tcp = asio::ip::tcp;

    template<typename Handler, typename Adaptor = SocketAdaptor, typename... Middlewares>
    class Server
    {
    public:
<<<<<<< HEAD
    Server(Handler* handler, std::string bindaddr, uint16_t port, std::string server_name = std::string("Crow/") + VERSION, std::tuple<Middlewares...>* middlewares = nullptr, uint16_t concurrency = 1, typename Adaptor::context* adaptor_ctx = nullptr)
            : acceptor_(io_service_, tcp::endpoint(boost::asio::ip::address::from_string(bindaddr), port)),
            signals_(io_service_),
            tick_timer_(io_service_),
            handler_(handler),
            concurrency_(concurrency == 0 ? 1 : concurrency),
            server_name_(server_name),
            port_(port),
            bindaddr_(bindaddr),
            middlewares_(middlewares),
            adaptor_ctx_(adaptor_ctx)
        {
        }
=======
        Server(Handler* handler, std::string bindaddr, uint16_t port, std::string server_name = std::string("Crow/") + VERSION, std::tuple<Middlewares...>* middlewares = nullptr, uint16_t concurrency = 1, uint8_t timeout = 5, typename Adaptor::context* adaptor_ctx = nullptr):
          acceptor_(io_service_, tcp::endpoint(boost::asio::ip::address::from_string(bindaddr), port)),
          signals_(io_service_),
          tick_timer_(io_service_),
          handler_(handler),
          concurrency_(concurrency),
          timeout_(timeout),
          server_name_(server_name),
          port_(port),
          bindaddr_(bindaddr),
          task_queue_length_pool_(concurrency_ - 1),
          middlewares_(middlewares),
          adaptor_ctx_(adaptor_ctx)
        {}
>>>>>>> 96eb218d

        void set_tick_function(std::chrono::milliseconds d, std::function<void()> f)
        {
            tick_interval_ = d;
            tick_function_ = f;
        }

        void on_tick()
        {
            tick_function_();
            tick_timer_.expires_from_now(boost::posix_time::milliseconds(tick_interval_.count()));
            tick_timer_.async_wait([this](const boost::system::error_code& ec) {
                if (ec)
                    return;
                on_tick();
            });
        }

        void run()
        {
            uint16_t worker_thread_count = concurrency_ - 1;
            for (int i = 0; i < worker_thread_count; i++)
                io_service_pool_.emplace_back(new boost::asio::io_service());
            get_cached_date_str_pool_.resize(worker_thread_count);
            task_timer_pool_.resize(worker_thread_count);

            std::vector<std::future<void>> v;
            std::atomic<int> init_count(0);
            for (uint16_t i = 0; i < worker_thread_count; i++)
                v.push_back(
                  std::async(
                    std::launch::async, [this, i, &init_count] {
                        // thread local date string get function
                        auto last = std::chrono::steady_clock::now();

                        std::string date_str;
                        auto update_date_str = [&] {
                            auto last_time_t = time(0);
                            tm my_tm;

#if defined(_MSC_VER) || defined(__MINGW32__)
                            gmtime_s(&my_tm, &last_time_t);
#else
                            gmtime_r(&last_time_t, &my_tm);
#endif
                            date_str.resize(100);
                            size_t date_str_sz = strftime(&date_str[0], 99, "%a, %d %b %Y %H:%M:%S GMT", &my_tm);
                            date_str.resize(date_str_sz);
                        };
                        update_date_str();
                        get_cached_date_str_pool_[i] = [&]() -> std::string {
                            if (std::chrono::steady_clock::now() - last >= std::chrono::seconds(1))
                            {
                                last = std::chrono::steady_clock::now();
                                update_date_str();
                            }
                            return date_str;
                        };

                        // initializing task timers
                        detail::task_timer task_timer(*io_service_pool_[i]);
                        task_timer.set_default_timeout(timeout_);
                        task_timer_pool_[i] = &task_timer;
                        task_queue_length_pool_[i] = 0;

                        init_count++;
                        while (1)
                        {
                            try
                            {
                                if (io_service_pool_[i]->run() == 0)
                                {
                                    // when io_service.run returns 0, there are no more works to do.
                                    break;
                                }
                            }
                            catch (std::exception& e)
                            {
                                CROW_LOG_ERROR << "Worker Crash: An uncaught exception occurred: " << e.what();
                            }
                        }
                    }));

            if (tick_function_ && tick_interval_.count() > 0)
            {
                tick_timer_.expires_from_now(boost::posix_time::milliseconds(tick_interval_.count()));
                tick_timer_.async_wait(
                  [this](const boost::system::error_code& ec) {
                      if (ec)
                          return;
                      on_tick();
                  });
            }

            port_ = acceptor_.local_endpoint().port();
            handler_->port(port_);


            CROW_LOG_INFO << server_name_ << " server is running at " << (handler_->ssl_used() ? "https://" : "http://") << bindaddr_ << ":" << acceptor_.local_endpoint().port() << " using " << concurrency_ << " threads";
            CROW_LOG_INFO << "Call `app.loglevel(crow::LogLevel::Warning)` to hide Info level logs.";

            signals_.async_wait(
              [&](const boost::system::error_code& /*error*/, int /*signal_number*/) {
                  stop();
              });

            while (worker_thread_count != init_count)
                std::this_thread::yield();

            do_accept();

            std::thread(
              [this] {
                  io_service_.run();
                  CROW_LOG_INFO << "Exiting.";
              })
              .join();
        }

        void stop()
        {
<<<<<<< HEAD
            should_close_ = false; //Prevent the acceptor from taking new connections
            while (handler_->websocket_count.load(std::memory_order_release) != 0) //Wait for the websockets to close properly
            {
            }
            for(auto& io_service:io_service_pool_)
            {
                if (io_service != nullptr)
                {
                CROW_LOG_INFO << "Closing IO service " << &io_service;
                io_service->stop(); //Close all io_services (and HTTP connections)
                }
            }

            CROW_LOG_INFO << "Closing main IO service (" << &io_service_ << ')';
            io_service_.stop(); //Close main io_service
=======
            io_service_.stop();
            for (auto& io_service : io_service_pool_)
                io_service->stop();
>>>>>>> 96eb218d
        }

        void signal_clear()
        {
            signals_.clear();
        }

        void signal_add(int signal_number)
        {
            signals_.add(signal_number);
        }

    private:
        uint16_t pick_io_service_idx()
        {
            uint16_t min_queue_idx = 0;

            // TODO improve load balancing
            // size_t is used here to avoid the security issue https://codeql.github.com/codeql-query-help/cpp/cpp-comparison-with-wider-type/
            // even though the max value of this can be only uint16_t as concurrency is uint16_t.
            for (size_t i = 1; i < task_queue_length_pool_.size() && task_queue_length_pool_[min_queue_idx] > 0; i++)
            // No need to check other io_services if the current one has no tasks
            {
                if (task_queue_length_pool_[i] < task_queue_length_pool_[min_queue_idx])
                    min_queue_idx = i;
            }
            return min_queue_idx;
        }

        void do_accept()
        {
            uint16_t service_idx = pick_io_service_idx();
            asio::io_service& is = *io_service_pool_[service_idx];
            task_queue_length_pool_[service_idx]++;
            CROW_LOG_DEBUG << &is << " {" << service_idx << "} queue length: " << task_queue_length_pool_[service_idx];

            auto p = new Connection<Adaptor, Handler, Middlewares...>(
<<<<<<< HEAD
                is, handler_, server_name_, middlewares_,
                get_cached_date_str_pool_[roundrobin_index_], *timer_queue_pool_[roundrobin_index_],
                adaptor_ctx_);
            if (!should_close_)
            {
                acceptor_.async_accept(p->socket(),
                    [this, p, &is](boost::system::error_code ec)
                    {
                        if (!ec)
                        {
                            is.post([p]
                            {
                                p->start();
                            });
                        }
                        else
                        {
                            delete p;
                        }
                        do_accept();
                    });
            }
=======
              is, handler_, server_name_, middlewares_,
              get_cached_date_str_pool_[service_idx], *task_timer_pool_[service_idx], adaptor_ctx_, task_queue_length_pool_[service_idx]);

            acceptor_.async_accept(
              p->socket(),
              [this, p, &is, service_idx](boost::system::error_code ec) {
                  if (!ec)
                  {
                      is.post(
                        [p] {
                            p->start();
                        });
                  }
                  else
                  {
                      task_queue_length_pool_[service_idx]--;
                      CROW_LOG_DEBUG << &is << " {" << service_idx << "} queue length: " << task_queue_length_pool_[service_idx];
                      delete p;
                  }
                  do_accept();
              });
>>>>>>> 96eb218d
        }

    private:
        asio::io_service io_service_;
        std::vector<std::unique_ptr<asio::io_service>> io_service_pool_;
        std::vector<detail::task_timer*> task_timer_pool_;
        std::vector<std::function<std::string()>> get_cached_date_str_pool_;
        tcp::acceptor acceptor_;
        bool should_close_ = false;
        boost::asio::signal_set signals_;
        boost::asio::deadline_timer tick_timer_;

        Handler* handler_;
        uint16_t concurrency_{2};
        std::uint8_t timeout_;
        std::string server_name_;
        uint16_t port_;
        std::string bindaddr_;
        std::vector<std::atomic<unsigned int>> task_queue_length_pool_;

        std::chrono::milliseconds tick_interval_;
        std::function<void()> tick_function_;

        std::tuple<Middlewares...>* middlewares_;

        typename Adaptor::context* adaptor_ctx_;
    };
} // namespace crow<|MERGE_RESOLUTION|>--- conflicted
+++ resolved
@@ -26,21 +26,6 @@
     class Server
     {
     public:
-<<<<<<< HEAD
-    Server(Handler* handler, std::string bindaddr, uint16_t port, std::string server_name = std::string("Crow/") + VERSION, std::tuple<Middlewares...>* middlewares = nullptr, uint16_t concurrency = 1, typename Adaptor::context* adaptor_ctx = nullptr)
-            : acceptor_(io_service_, tcp::endpoint(boost::asio::ip::address::from_string(bindaddr), port)),
-            signals_(io_service_),
-            tick_timer_(io_service_),
-            handler_(handler),
-            concurrency_(concurrency == 0 ? 1 : concurrency),
-            server_name_(server_name),
-            port_(port),
-            bindaddr_(bindaddr),
-            middlewares_(middlewares),
-            adaptor_ctx_(adaptor_ctx)
-        {
-        }
-=======
         Server(Handler* handler, std::string bindaddr, uint16_t port, std::string server_name = std::string("Crow/") + VERSION, std::tuple<Middlewares...>* middlewares = nullptr, uint16_t concurrency = 1, uint8_t timeout = 5, typename Adaptor::context* adaptor_ctx = nullptr):
           acceptor_(io_service_, tcp::endpoint(boost::asio::ip::address::from_string(bindaddr), port)),
           signals_(io_service_),
@@ -55,7 +40,6 @@
           middlewares_(middlewares),
           adaptor_ctx_(adaptor_ctx)
         {}
->>>>>>> 96eb218d
 
         void set_tick_function(std::chrono::milliseconds d, std::function<void()> f)
         {
@@ -177,12 +161,11 @@
 
         void stop()
         {
-<<<<<<< HEAD
             should_close_ = false; //Prevent the acceptor from taking new connections
             while (handler_->websocket_count.load(std::memory_order_release) != 0) //Wait for the websockets to close properly
             {
             }
-            for(auto& io_service:io_service_pool_)
+            for(auto& io_service : io_service_pool_)
             {
                 if (io_service != nullptr)
                 {
@@ -193,11 +176,6 @@
 
             CROW_LOG_INFO << "Closing main IO service (" << &io_service_ << ')';
             io_service_.stop(); //Close main io_service
-=======
-            io_service_.stop();
-            for (auto& io_service : io_service_pool_)
-                io_service->stop();
->>>>>>> 96eb218d
         }
 
         void signal_clear()
@@ -235,30 +213,6 @@
             CROW_LOG_DEBUG << &is << " {" << service_idx << "} queue length: " << task_queue_length_pool_[service_idx];
 
             auto p = new Connection<Adaptor, Handler, Middlewares...>(
-<<<<<<< HEAD
-                is, handler_, server_name_, middlewares_,
-                get_cached_date_str_pool_[roundrobin_index_], *timer_queue_pool_[roundrobin_index_],
-                adaptor_ctx_);
-            if (!should_close_)
-            {
-                acceptor_.async_accept(p->socket(),
-                    [this, p, &is](boost::system::error_code ec)
-                    {
-                        if (!ec)
-                        {
-                            is.post([p]
-                            {
-                                p->start();
-                            });
-                        }
-                        else
-                        {
-                            delete p;
-                        }
-                        do_accept();
-                    });
-            }
-=======
               is, handler_, server_name_, middlewares_,
               get_cached_date_str_pool_[service_idx], *task_timer_pool_[service_idx], adaptor_ctx_, task_queue_length_pool_[service_idx]);
 
@@ -280,7 +234,6 @@
                   }
                   do_accept();
               });
->>>>>>> 96eb218d
         }
 
     private:
