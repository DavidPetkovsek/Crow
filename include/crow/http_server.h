#pragma once

#ifdef CROW_USE_BOOST
#include <boost/asio.hpp>
#ifdef CROW_ENABLE_SSL
#include <boost/asio/ssl.hpp>
#endif
#else
#ifndef ASIO_STANDALONE
#define ASIO_STANDALONE
#endif
#include <asio.hpp>
#ifdef CROW_ENABLE_SSL
#include <asio/ssl.hpp>
#endif
#endif

#include <atomic>
#include <chrono>
#include <cstdint>
#include <future>
#include <memory>
#include <vector>

#include "crow/version.h"
#include "crow/http_connection.h"
#include "crow/logging.h"
#include "crow/task_timer.h"
#include "crow/socket_acceptors.h"


namespace crow // NOTE: Already documented in "crow/app.h"
{
#ifdef CROW_USE_BOOST
    namespace asio = boost::asio;
    using error_code = boost::system::error_code;
#else
    using error_code = asio::error_code;
#endif
    using tcp = asio::ip::tcp;
    using stream_protocol = asio::local::stream_protocol;

    template<typename Handler, typename Acceptor = TCPAcceptor, typename Adaptor = SocketAdaptor, typename... Middlewares>
    class Server
    {
    public:
      Server(Handler* handler,
             typename Acceptor::endpoint endpoint, 
             std::string server_name = std::string("Crow/") + VERSION,
             std::tuple<Middlewares...>* middlewares = nullptr,
             uint16_t concurrency = 1,
             uint8_t timeout = 5,
             typename Adaptor::context* adaptor_ctx = nullptr):
          concurrency_(concurrency),
          task_queue_length_pool_(concurrency_ - 1),
          acceptor_(io_context_),
          signals_(io_context_),
          tick_timer_(io_context_),
          handler_(handler),
          timeout_(timeout),
          server_name_(server_name),
          middlewares_(middlewares),
          adaptor_ctx_(adaptor_ctx)
        {
            if (startup_failed_) {
                CROW_LOG_ERROR << "Startup failed; not running server.";
                return;
            }

            error_code ec;

            acceptor_.raw_acceptor().open(endpoint.protocol(), ec);
            if (ec) {
                CROW_LOG_ERROR << "Failed to open acceptor: " << ec.message();
                startup_failed_ = true;
                return;
            }

            acceptor_.raw_acceptor().set_option(Acceptor::reuse_address_option(), ec);
            if (ec) {
                CROW_LOG_ERROR << "Failed to set socket option: " << ec.message();
                startup_failed_ = true;
                return;
            }

            acceptor_.raw_acceptor().bind(endpoint, ec);
            if (ec) {
                CROW_LOG_ERROR << "Failed to bind to " << acceptor_.address()
                            << ":" << acceptor_.port() << " - " << ec.message();
                startup_failed_ = true;
                return;
            }

            acceptor_.raw_acceptor().listen(tcp::acceptor::max_listen_connections, ec);
            if (ec) {
                CROW_LOG_ERROR << "Failed to listen on port: " << ec.message();
                startup_failed_ = true;
                return;
            }


        }

        void set_tick_function(std::chrono::milliseconds d, std::function<void()> f)
        {
            tick_interval_ = d;
            tick_function_ = f;
        }

        void on_tick()
        {
            tick_function_();
            tick_timer_.expires_after(std::chrono::milliseconds(tick_interval_.count()));
            tick_timer_.async_wait([this](const error_code& ec) {
                if (ec)
                    return;
                on_tick();
            });
        }

        void run()
        {

            if (startup_failed_) {
                CROW_LOG_ERROR << "Server startup failed. Aborting run().";
                return;
            }

            uint16_t worker_thread_count = concurrency_ - 1;
            for (int i = 0; i < worker_thread_count; i++)
                io_context_pool_.emplace_back(new asio::io_context());
            get_cached_date_str_pool_.resize(worker_thread_count);
            task_timer_pool_.resize(worker_thread_count);

            std::vector<std::future<void>> v;
            std::atomic<int> init_count(0);
            for (uint16_t i = 0; i < worker_thread_count; i++)
                v.push_back(
                  std::async(
                    std::launch::async, [this, i, &init_count] {
                        // thread local date string get function
                        auto last = std::chrono::steady_clock::now();

                        std::string date_str;
                        auto update_date_str = [&] {
                            auto last_time_t = time(0);
                            tm my_tm;

#if defined(_MSC_VER) || defined(__MINGW32__)
                            gmtime_s(&my_tm, &last_time_t);
#else
                            gmtime_r(&last_time_t, &my_tm);
#endif
                            date_str.resize(100);
                            size_t date_str_sz = strftime(&date_str[0], 99, "%a, %d %b %Y %H:%M:%S GMT", &my_tm);
                            date_str.resize(date_str_sz);
                        };
                        update_date_str();
                        get_cached_date_str_pool_[i] = [&]() -> std::string {
                            if (std::chrono::steady_clock::now() - last >= std::chrono::seconds(1))
                            {
                                last = std::chrono::steady_clock::now();
                                update_date_str();
                            }
                            return date_str;
                        };

                        // initializing task timers
                        detail::task_timer task_timer(*io_context_pool_[i]);
                        task_timer.set_default_timeout(timeout_);
                        task_timer_pool_[i] = &task_timer;
                        task_queue_length_pool_[i] = 0;

                        init_count++;
                        while (1)
                        {
                            try
                            {
                                if (io_context_pool_[i]->run() == 0)
                                {
                                    // when io_service.run returns 0, there are no more works to do.
                                    break;
                                }
                            }
                            catch (std::exception& e)
                            {
                                CROW_LOG_ERROR << "Worker Crash: An uncaught exception occurred: " << e.what();
                            }
                        }
                    }));

            if (tick_function_ && tick_interval_.count() > 0)
            {
                tick_timer_.expires_after(std::chrono::milliseconds(tick_interval_.count()));
                tick_timer_.async_wait(
                  [this](const error_code& ec) {
                      if (ec)
                          return;
                      on_tick();
                  });
            }
            handler_->port(acceptor_.port());
            CROW_LOG_INFO << server_name_ 
                          << " server is running at " << acceptor_.url_display(handler_->ssl_used()) 
                          << " using " << concurrency_ << " threads";
            CROW_LOG_INFO << "Call `app.loglevel(crow::LogLevel::Warning)` to hide Info level logs.";

            signals_.async_wait(
              [&](const error_code& /*error*/, int /*signal_number*/) {
                  stop();
              });

            while (worker_thread_count != init_count)
                std::this_thread::yield();

            do_accept();

            std::thread(
              [this] {
                  notify_start();
                  io_context_.run();
                  CROW_LOG_INFO << "Exiting.";
              })
              .join();
        }

        void stop()
        {
            shutting_down_ = true; // Prevent the acceptor from taking new connections

            // Explicitly close the acceptor
            // else asio will throw an exception (linux only), when trying to start server again:
            // what():  bind: Address already in use
            if (acceptor_.raw_acceptor().is_open())
            {
                CROW_LOG_INFO << "Closing acceptor. " << &acceptor_;
                error_code ec;
                acceptor_.raw_acceptor().close(ec);
                if (ec)
                {
                    CROW_LOG_WARNING << "Failed to close acceptor: " << ec.message();
                }
            }

            for (auto& io_context : io_context_pool_)
            {
                if (io_context != nullptr)
                {
                    CROW_LOG_INFO << "Closing IO service " << &io_context;
                    io_context->stop(); // Close all io_services (and HTTP connections)
                }
            }

            CROW_LOG_INFO << "Closing main IO service (" << &io_context_ << ')';
            io_context_.stop(); // Close main io_service
        }

        uint16_t port() const {
            return acceptor_.local_endpoint().port();
        }

        /// Wait until the server has properly started or until timeout
        std::cv_status wait_for_start(std::chrono::steady_clock::time_point wait_until)
        {
            std::unique_lock<std::mutex> lock(start_mutex_);

            std::cv_status status = std::cv_status::no_timeout;
            while (!server_started_ && !startup_failed_ && status == std::cv_status::no_timeout)
                status = cv_started_.wait_until(lock, wait_until);
            return status;
        }


        void signal_clear()
        {
            signals_.clear();
        }

        void signal_add(int signal_number)
        {
            signals_.add(signal_number);
        }

    private:
        uint16_t pick_io_context_idx()
        {
            uint16_t min_queue_idx = 0;

            // TODO improve load balancing
            // size_t is used here to avoid the security issue https://codeql.github.com/codeql-query-help/cpp/cpp-comparison-with-wider-type/
            // even though the max value of this can be only uint16_t as concurrency is uint16_t.
            for (size_t i = 1; i < task_queue_length_pool_.size() && task_queue_length_pool_[min_queue_idx] > 0; i++)
            // No need to check other io_services if the current one has no tasks
            {
                if (task_queue_length_pool_[i] < task_queue_length_pool_[min_queue_idx])
                    min_queue_idx = i;
            }
            return min_queue_idx;
        }

        void do_accept()
        {
            if (!shutting_down_)
            {
                uint16_t context_idx = pick_io_context_idx();
                asio::io_context& ic = *io_context_pool_[context_idx];
                auto p = std::make_shared<Connection<Adaptor, Handler, Middlewares...>>(
                    ic, handler_, server_name_, middlewares_,
                    get_cached_date_str_pool_[context_idx], *task_timer_pool_[context_idx], adaptor_ctx_, task_queue_length_pool_[context_idx]);
                    
                CROW_LOG_DEBUG << &ic << " {" << context_idx << "} queue length: " << task_queue_length_pool_[context_idx];

                acceptor_.raw_acceptor().async_accept(
                  p->socket(),
                  [this, p, &ic, context_idx](error_code ec) {
                      if (!ec)
                      {
                          asio::post(ic,
                            [p] {
                                p->start();
                            });
                      }
                      do_accept();
                  });
            }
        }

        /// Notify anything using `wait_for_start()` to proceed
        void notify_start()
        {
            std::unique_lock<std::mutex> lock(start_mutex_);
            server_started_ = true;
            cv_started_.notify_all();
        }

    private:
        uint16_t concurrency_{2};
        std::vector<std::atomic<unsigned int>> task_queue_length_pool_;
        std::vector<std::unique_ptr<asio::io_context>> io_context_pool_;
        asio::io_context io_context_;
        std::vector<detail::task_timer*> task_timer_pool_;
        std::vector<std::function<std::string()>> get_cached_date_str_pool_;
        Acceptor acceptor_;
        bool shutting_down_ = false;
        bool server_started_{false};
        bool startup_failed_ = false;
        std::condition_variable cv_started_;
        std::mutex start_mutex_;
        asio::signal_set signals_;

        asio::basic_waitable_timer<std::chrono::high_resolution_clock> tick_timer_;

        Handler* handler_;
        std::uint8_t timeout_;
        std::string server_name_;
<<<<<<< HEAD
        bool use_unix_;
        std::vector<std::atomic<unsigned int>> task_queue_length_pool_;
=======
>>>>>>> aef1471b

        std::chrono::milliseconds tick_interval_;
        std::function<void()> tick_function_;

        std::tuple<Middlewares...>* middlewares_;

        typename Adaptor::context* adaptor_ctx_;
    };
} // namespace crow<|MERGE_RESOLUTION|>--- conflicted
+++ resolved
@@ -353,11 +353,8 @@
         Handler* handler_;
         std::uint8_t timeout_;
         std::string server_name_;
-<<<<<<< HEAD
         bool use_unix_;
         std::vector<std::atomic<unsigned int>> task_queue_length_pool_;
-=======
->>>>>>> aef1471b
 
         std::chrono::milliseconds tick_interval_;
         std::function<void()> tick_function_;
