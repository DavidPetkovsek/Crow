--- conflicted
+++ resolved
@@ -44,16 +44,10 @@
             int end;
             int pos;
             ActionType t;
-<<<<<<< HEAD
-            Action(ActionType t, size_t start, size_t end, size_t pos = 0)
-                : start(static_cast<int>(start)), end(static_cast<int>(end)), pos(static_cast<int>(pos)), t(t)
-            {}
-=======
             Action(ActionType t, size_t start, size_t end, size_t pos = 0):
               start(static_cast<int>(start)), end(static_cast<int>(end)), pos(static_cast<int>(pos)), t(t)
             {
             }
->>>>>>> 50378915
         };
 
         /// A mustache template object.
@@ -212,36 +206,7 @@
                             bool shouldUseOnlyFirstStackValue = false;
                             if (isTagInsideObjectBlock(current, stack))
                             {
-<<<<<<< HEAD
-                                bool shouldUseOnlyFirstStackValue = false;
-                                if (isTagInsideObjectBlock(current, stack)) {
-                                    shouldUseOnlyFirstStackValue = true;
-                                }
-                                auto optional_ctx = find_context(tag_name(action), stack, shouldUseOnlyFirstStackValue);
-                                auto& ctx = optional_ctx.second;
-                                switch(ctx.t())
-                                {
-                                    case json::type::Number:
-                                        out += ctx.dump();
-                                        break;
-                                    case json::type::String:
-                                        if (action.t == ActionType::Tag)
-                                            escape(ctx.s, out);
-                                        else
-                                            out += ctx.s;
-                                        break;
-                                    case json::type::Function:
-                                        if (action.t == ActionType::Tag)
-                                            escape(ctx.execute(), out);
-                                        else
-                                            out += ctx.execute();
-                                        break;
-                                    default:
-                                        throw std::runtime_error(std::string("not implemented tag type: ") + json::get_type_str(ctx.t()));
-                                }
-=======
                                 shouldUseOnlyFirstStackValue = true;
->>>>>>> 50378915
                             }
                             auto optional_ctx = find_context(tag_name(action), stack, shouldUseOnlyFirstStackValue);
                             auto& ctx = optional_ctx.second;
@@ -255,6 +220,12 @@
                                         escape(ctx.s, out);
                                     else
                                         out += ctx.s;
+                                    break;
+                                case json::type::Function:
+                                    if (action.t == ActionType::Tag)
+                                        escape(ctx.execute(), out);
+                                    else
+                                        out += ctx.execute();
                                     break;
                                 default:
                                     throw std::runtime_error("not implemented tag type" + boost::lexical_cast<std::string>(static_cast<int>(ctx.t())));
