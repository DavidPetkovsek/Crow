--- conflicted
+++ resolved
@@ -39,19 +39,6 @@
     class CerrLogHandler : public ILogHandler
     {
     public:
-<<<<<<< HEAD
-        void log(std::string message, LogLevel /*level*/) override
-        {
-            std::cerr << message;
-        }
-    };
-
-    class logger
-    {
-
-    private:
-        //
-=======
         void log(std::string message, LogLevel level) override
         {
             std::string prefix;
@@ -77,7 +64,6 @@
         }
 
     private:
->>>>>>> 95ba1404
         static std::string timestamp()
         {
             char date[32];
@@ -94,16 +80,14 @@
             size_t sz = strftime(date, sizeof(date), "%Y-%m-%d %H:%M:%S", &my_tm);
             return std::string(date, date + sz);
         }
-<<<<<<< HEAD
+    };
 
+    class logger
+    {
     public:
-        logger(std::string prefix, LogLevel level):
+        logger(LogLevel level):
           level_(level)
-        {
-#ifdef CROW_ENABLE_LOGGING
-            stringstream_ << "(" << timestamp() << ") [" << prefix << "] ";
-#endif
-        }
+          {}
         ~logger()
         {
 #ifdef CROW_ENABLE_LOGGING
@@ -119,33 +103,6 @@
         template<typename T>
         logger& operator<<(T const& value)
         {
-
-=======
-    };
-
-    class logger
-    {
-    public:
-        logger(LogLevel level):
-          level_(level)
-        {
-        }
-        ~logger()
-        {
-#ifdef CROW_ENABLE_LOGGING
-            if (level_ >= get_current_log_level())
-            {
-                stringstream_ << std::endl;
-                get_handler_ref()->log(stringstream_.str(), level_);
-            }
-#endif
-        }
-
-        //
-        template<typename T>
-        logger& operator<<(T const& value)
-        {
->>>>>>> 95ba1404
 #ifdef CROW_ENABLE_LOGGING
             if (level_ >= get_current_log_level())
             {
@@ -156,28 +113,11 @@
         }
 
         //
-<<<<<<< HEAD
-        static void setLogLevel(LogLevel level)
-        {
-            get_log_level_ref() = level;
-        }
-
-        static void setHandler(ILogHandler* handler)
-        {
-            get_handler_ref() = handler;
-        }
-
-        static LogLevel get_current_log_level()
-        {
-            return get_log_level_ref();
-        }
-=======
         static void setLogLevel(LogLevel level) { get_log_level_ref() = level; }
 
         static void setHandler(ILogHandler* handler) { get_handler_ref() = handler; }
 
         static LogLevel get_current_log_level() { return get_log_level_ref(); }
->>>>>>> 95ba1404
 
     private:
         //
@@ -201,21 +141,6 @@
 
 #define CROW_LOG_CRITICAL                                                  \
     if (crow::logger::get_current_log_level() <= crow::LogLevel::Critical) \
-<<<<<<< HEAD
-    crow::logger("CRITICAL", crow::LogLevel::Critical)
-#define CROW_LOG_ERROR                                                  \
-    if (crow::logger::get_current_log_level() <= crow::LogLevel::Error) \
-    crow::logger("ERROR   ", crow::LogLevel::Error)
-#define CROW_LOG_WARNING                                                  \
-    if (crow::logger::get_current_log_level() <= crow::LogLevel::Warning) \
-    crow::logger("WARNING ", crow::LogLevel::Warning)
-#define CROW_LOG_INFO                                                  \
-    if (crow::logger::get_current_log_level() <= crow::LogLevel::Info) \
-    crow::logger("INFO    ", crow::LogLevel::Info)
-#define CROW_LOG_DEBUG                                                  \
-    if (crow::logger::get_current_log_level() <= crow::LogLevel::Debug) \
-    crow::logger("DEBUG   ", crow::LogLevel::Debug)
-=======
     crow::logger(crow::LogLevel::Critical)
 #define CROW_LOG_ERROR                                                  \
     if (crow::logger::get_current_log_level() <= crow::LogLevel::Error) \
@@ -228,5 +153,4 @@
     crow::logger(crow::LogLevel::Info)
 #define CROW_LOG_DEBUG                                                  \
     if (crow::logger::get_current_log_level() <= crow::LogLevel::Debug) \
-    crow::logger(crow::LogLevel::Debug)
->>>>>>> 95ba1404
+    crow::logger(crow::LogLevel::Debug)