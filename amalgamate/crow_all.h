#pragma once

#include <cstdint>
#include <stdexcept>
#include <tuple>
#include <type_traits>

namespace crow
{
	namespace black_magic
	{
		struct OutOfRange
		{
			OutOfRange(unsigned pos, unsigned length) {}
		};
		constexpr unsigned requires_in_range( unsigned i, unsigned len )
		{
			return i >= len ? throw OutOfRange(i, len) : i;
		}

		class const_str
		{
			const char * const begin_;
			unsigned size_;

			public:
			template< unsigned N >
				constexpr const_str( const char(&arr)[N] ) : begin_(arr), size_(N - 1) {
					static_assert( N >= 1, "not a string literal");
				}
			constexpr char operator[]( unsigned i ) const { 
				return requires_in_range(i, size_), begin_[i]; 
			}

			constexpr operator const char *() const { 
				return begin_; 
			}

			constexpr const char* begin() const { return begin_; }
			constexpr const char* end() const { return begin_ + size_; }

			constexpr unsigned size() const { 
				return size_; 
			}
		};


		constexpr unsigned find_closing_tag(const_str s, unsigned p)
		{
			return s[p] == '>' ? p : find_closing_tag(s, p+1);
		}

        constexpr bool is_valid(const_str s, unsigned i = 0, int f = 0)
        {
            return 
                i == s.size()
                    ? f == 0 :
                f < 0 || f >= 2
                    ? false :
                s[i] == '<'
                    ? is_valid(s, i+1, f+1) :
                s[i] == '>'
                    ? is_valid(s, i+1, f-1) :
                is_valid(s, i+1, f);
        }

        constexpr bool is_equ_p(const char* a, const char* b, unsigned n)
        {
            return
                *a == 0 && *b == 0 && n == 0 
                    ? true :
                (*a == 0 || *b == 0)
                    ? false :
                n == 0
                    ? true :
                *a != *b
                    ? false :
                is_equ_p(a+1, b+1, n-1);
        }

        constexpr bool is_equ_n(const_str a, unsigned ai, const_str b, unsigned bi, unsigned n)
        {
            return 
                ai + n > a.size() || bi + n > b.size() 
                    ? false :
                n == 0 
                    ? true : 
                a[ai] != b[bi] 
                    ? false : 
                is_equ_n(a,ai+1,b,bi+1,n-1);
        }

        constexpr bool is_int(const_str s, unsigned i)
        {
            return is_equ_n(s, i, "<int>", 0, 5);
        }

        constexpr bool is_uint(const_str s, unsigned i)
        {
            return is_equ_n(s, i, "<uint>", 0, 6);
        }

        constexpr bool is_float(const_str s, unsigned i)
        {
            return is_equ_n(s, i, "<float>", 0, 7) ||
                is_equ_n(s, i, "<double>", 0, 8);
        }

        constexpr bool is_str(const_str s, unsigned i)
        {
            return is_equ_n(s, i, "<str>", 0, 5) ||
                is_equ_n(s, i, "<string>", 0, 8);
        }

        constexpr bool is_path(const_str s, unsigned i)
        {
            return is_equ_n(s, i, "<path>", 0, 6);
        }

        constexpr uint64_t get_parameter_tag(const_str s, unsigned p = 0)
        {
            return
                p == s.size() 
                    ?  0 :
                s[p] == '<' ? ( 
                    is_int(s, p)
                        ? get_parameter_tag(s, find_closing_tag(s, p)) * 6 + 1 :
                    is_uint(s, p)
                        ? get_parameter_tag(s, find_closing_tag(s, p)) * 6 + 2 :
                    is_float(s, p)
                        ? get_parameter_tag(s, find_closing_tag(s, p)) * 6 + 3 :
                    is_str(s, p)
                        ? get_parameter_tag(s, find_closing_tag(s, p)) * 6 + 4 :
                    is_path(s, p)
                        ? get_parameter_tag(s, find_closing_tag(s, p)) * 6 + 5 :
                    throw std::runtime_error("invalid parameter type")
                    ) : 
                get_parameter_tag(s, p+1);
        }

        template <typename ... T>
        struct S
        {
            template <typename U>
            using push = S<U, T...>;
            template <typename U>
            using push_back = S<T..., U>;
            template <template<typename ... Args> class U>
            using rebind = U<T...>;
        };
template <typename F, typename Set>
        struct CallHelper;
        template <typename F, typename ...Args>
        struct CallHelper<F, S<Args...>>
        {
            template <typename F1, typename ...Args1, typename = 
                decltype(std::declval<F1>()(std::declval<Args1>()...))
                >
            static char __test(int);

            template <typename ...>
            static int __test(...);

            static constexpr bool value = sizeof(__test<F, Args...>(0)) == sizeof(char);
        };


        template <int N>
        struct single_tag_to_type
        {
        };

        template <>
        struct single_tag_to_type<1>
        {
            using type = int64_t;
        };

        template <>
        struct single_tag_to_type<2>
        {
            using type = uint64_t;
        };

        template <>
        struct single_tag_to_type<3>
        {
            using type = double;
        };

        template <>
        struct single_tag_to_type<4>
        {
            using type = std::string;
        };

        template <>
        struct single_tag_to_type<5>
        {
            using type = std::string;
        };


        template <uint64_t Tag> 
        struct arguments
        {
            using subarguments = typename arguments<Tag/6>::type;
            using type = 
                typename subarguments::template push<typename single_tag_to_type<Tag%6>::type>;
        };

        template <> 
        struct arguments<0>
        {
            using type = S<>;
        };

        template <typename ... T>
        struct last_element_type
        {
            using type = typename std::tuple_element<sizeof...(T)-1, std::tuple<T...>>::type;
        };


        template <>
        struct last_element_type<>
        {
        };


        // from http://stackoverflow.com/questions/13072359/c11-compile-time-array-with-logarithmic-evaluation-depth
        template<class T> using Invoke = typename T::type;

        template<unsigned...> struct seq{ using type = seq; };

        template<class S1, class S2> struct concat;

        template<unsigned... I1, unsigned... I2>
        struct concat<seq<I1...>, seq<I2...>>
          : seq<I1..., (sizeof...(I1)+I2)...>{};

        template<class S1, class S2>
        using Concat = Invoke<concat<S1, S2>>;

        template<unsigned N> struct gen_seq;
        template<unsigned N> using GenSeq = Invoke<gen_seq<N>>;

        template<unsigned N>
        struct gen_seq : Concat<GenSeq<N/2>, GenSeq<N - N/2>>{};

        template<> struct gen_seq<0> : seq<>{};
        template<> struct gen_seq<1> : seq<0>{};

        template <typename Seq, typename Tuple> 
        struct pop_back_helper;

        template <unsigned ... N, typename Tuple>
        struct pop_back_helper<seq<N...>, Tuple>
        {
            template <template <typename ... Args> class U>
            using rebind = U<typename std::tuple_element<N, Tuple>::type...>;
        };

        template <typename ... T>
        struct pop_back //: public pop_back_helper<typename gen_seq<sizeof...(T)-1>::type, std::tuple<T...>>
        {
            template <template <typename ... Args> class U>
            using rebind = typename pop_back_helper<typename gen_seq<sizeof...(T)-1>::type, std::tuple<T...>>::template rebind<U>;
        };

        template <>
        struct pop_back<>
        {
            template <template <typename ... Args> class U>
            using rebind = U<>;
        };

        // from http://stackoverflow.com/questions/2118541/check-if-c0x-parameter-pack-contains-a-type
        template < typename Tp, typename... List >
        struct contains : std::true_type {};

        template < typename Tp, typename Head, typename... Rest >
        struct contains<Tp, Head, Rest...>
        : std::conditional< std::is_same<Tp, Head>::value,
            std::true_type,
            contains<Tp, Rest...>
        >::type {};

        template < typename Tp >
        struct contains<Tp> : std::false_type {};

        template <typename T>
        struct empty_context
        {
        };
	}
}



#pragma once
// settings for crow
// TODO - replace with runtime config. libucl?

/* #ifdef - enables debug mode */
#define CROW_ENABLE_DEBUG

/* #ifdef - enables logging */
#define CROW_ENABLE_LOGGING

/* #define - specifies log level */
/*
	DEBUG 		= 0
	INFO 		= 1
	WARNING		= 2
	ERROR		= 3
	CRITICAL 	= 4

    default to INFO
*/
#define CROW_LOG_LEVEL 1



#pragma once

#include <stdio.h>
#include <string.h>
#include <string>
#include <vector>
#include <iostream>

// ----------------------------------------------------------------------------
// qs_parse (modified)
// https://github.com/bartgrantham/qs_parse
// ----------------------------------------------------------------------------
/*  Similar to strncmp, but handles URL-encoding for either string  */
int qs_strncmp(const char * s, const char * qs, size_t n);


/*  Finds the beginning of each key/value pair and stores a pointer in qs_kv.
 *  Also decodes the value portion of the k/v pair *in-place*.  In a future
 *  enhancement it will also have a compile-time option of sorting qs_kv
 *  alphabetically by key.  */
int qs_parse(char * qs, char * qs_kv[], int qs_kv_size);


/*  Used by qs_parse to decode the value portion of a k/v pair  */
int qs_decode(char * qs);


/*  Looks up the value according to the key on a pre-processed query string
 *  A future enhancement will be a compile-time option to look up the key
 *  in a pre-sorted qs_kv array via a binary search.  */
//char * qs_k2v(const char * key, char * qs_kv[], int qs_kv_size);
 char * qs_k2v(const char * key, char * const * qs_kv, int qs_kv_size, int nth);


/*  Non-destructive lookup of value, based on key.  User provides the
 *  destinaton string and length.  */
char * qs_scanvalue(const char * key, const char * qs, char * val, size_t val_len);

// TODO: implement sorting of the qs_kv array; for now ensure it's not compiled
#undef _qsSORTING

// isxdigit _is_ available in <ctype.h>, but let's avoid another header instead
#define CROW_QS_ISHEX(x)    ((((x)>='0'&&(x)<='9') || ((x)>='A'&&(x)<='F') || ((x)>='a'&&(x)<='f')) ? 1 : 0)
#define CROW_QS_HEX2DEC(x)  (((x)>='0'&&(x)<='9') ? (x)-48 : ((x)>='A'&&(x)<='F') ? (x)-55 : ((x)>='a'&&(x)<='f') ? (x)-87 : 0)
#define CROW_QS_ISQSCHR(x) ((((x)=='=')||((x)=='#')||((x)=='&')||((x)=='\0')) ? 0 : 1)

inline int qs_strncmp(const char * s, const char * qs, size_t n)
{
    int i=0;
    unsigned char u1, u2, unyb, lnyb;

    while(n-- > 0)
    {
        u1 = (unsigned char) *s++;
        u2 = (unsigned char) *qs++;

        if ( ! CROW_QS_ISQSCHR(u1) ) {  u1 = '\0';  }
        if ( ! CROW_QS_ISQSCHR(u2) ) {  u2 = '\0';  }

        if ( u1 == '+' ) {  u1 = ' ';  }
        if ( u1 == '%' ) // easier/safer than scanf
        {
            unyb = (unsigned char) *s++;
            lnyb = (unsigned char) *s++;
            if ( CROW_QS_ISHEX(unyb) && CROW_QS_ISHEX(lnyb) )
                u1 = (CROW_QS_HEX2DEC(unyb) * 16) + CROW_QS_HEX2DEC(lnyb);
            else
                u1 = '\0';
        }

        if ( u2 == '+' ) {  u2 = ' ';  }
        if ( u2 == '%' ) // easier/safer than scanf
        {
            unyb = (unsigned char) *qs++;
            lnyb = (unsigned char) *qs++;
            if ( CROW_QS_ISHEX(unyb) && CROW_QS_ISHEX(lnyb) )
                u2 = (CROW_QS_HEX2DEC(unyb) * 16) + CROW_QS_HEX2DEC(lnyb);
            else
                u2 = '\0';
        }

        if ( u1 != u2 )
            return u1 - u2;
        if ( u1 == '\0' )
            return 0;
        i++;
    }
    if ( CROW_QS_ISQSCHR(*qs) )
        return -1;
    else
        return 0;
}


inline int qs_parse(char * qs, char * qs_kv[], int qs_kv_size)
{
    int i, j;
    char * substr_ptr;

    for(i=0; i<qs_kv_size; i++)  qs_kv[i] = NULL;

    // find the beginning of the k/v substrings
    if ( (substr_ptr = strchr(qs, '?')) != NULL )
        substr_ptr++;
    else
        substr_ptr = qs;

    i=0;
    while(i<qs_kv_size)
    {
        qs_kv[i] = substr_ptr;
        j = strcspn(substr_ptr, "&");
        if ( substr_ptr[j] == '\0' ) {  break;  }
        substr_ptr += j + 1;
        i++;
    }
    i++;  // x &'s -> means x iterations of this loop -> means *x+1* k/v pairs

    // we only decode the values in place, the keys could have '='s in them
    // which will hose our ability to distinguish keys from values later
    for(j=0; j<i; j++)
    {
        substr_ptr = qs_kv[j] + strcspn(qs_kv[j], "=&#");
        if ( substr_ptr[0] == '&' )  // blank value: skip decoding
            substr_ptr[0] = '\0';
        else
            qs_decode(++substr_ptr);
    }

#ifdef _qsSORTING
// TODO: qsort qs_kv, using qs_strncmp() for the comparison
#endif

    return i;
}


inline int qs_decode(char * qs)
{
    int i=0, j=0;

    while( CROW_QS_ISQSCHR(qs[j]) )
    {
        if ( qs[j] == '+' ) {  qs[i] = ' ';  }
        else if ( qs[j] == '%' ) // easier/safer than scanf
        {
            if ( ! CROW_QS_ISHEX(qs[j+1]) || ! CROW_QS_ISHEX(qs[j+2]) )
            {
                qs[i] = '\0';
                return i;
            }
            qs[i] = (CROW_QS_HEX2DEC(qs[j+1]) * 16) + CROW_QS_HEX2DEC(qs[j+2]);
            j+=2;
        }
        else
        {
            qs[i] = qs[j];
        }
        i++;  j++;
    }
    qs[i] = '\0';

    return i;
}


inline char * qs_k2v(const char * key, char * const * qs_kv, int qs_kv_size, int nth = 0)
{
    int i;
    size_t key_len, skip;

    key_len = strlen(key);

#ifdef _qsSORTING
// TODO: binary search for key in the sorted qs_kv
#else  // _qsSORTING
    for(i=0; i<qs_kv_size; i++)
    {
        // we rely on the unambiguous '=' to find the value in our k/v pair
        if ( qs_strncmp(key, qs_kv[i], key_len) == 0 )
        {
            skip = strcspn(qs_kv[i], "=");
            if ( qs_kv[i][skip] == '=' )
                skip++;
            // return (zero-char value) ? ptr to trailing '\0' : ptr to value
            if(nth == 0)
                return qs_kv[i] + skip;
            else 
                --nth;
        }
    }
#endif  // _qsSORTING

    return NULL;
}


inline char * qs_scanvalue(const char * key, const char * qs, char * val, size_t val_len)
{
    size_t i, key_len;
    const char * tmp;

    // find the beginning of the k/v substrings
    if ( (tmp = strchr(qs, '?')) != NULL )
        qs = tmp + 1;

    key_len = strlen(key);
    while(qs[0] != '#' && qs[0] != '\0')
    {
        if ( qs_strncmp(key, qs, key_len) == 0 )
            break;
        qs += strcspn(qs, "&") + 1;
    }

    if ( qs[0] == '\0' ) return NULL;

    qs += strcspn(qs, "=&#");
    if ( qs[0] == '=' )
    {
        qs++;
        i = strcspn(qs, "&=#");
        strncpy(val, qs, (val_len-1)<(i+1) ? (val_len-1) : (i+1));
        qs_decode(val);
    }
    else
    {
        if ( val_len > 0 )
            val[0] = '\0';
    }

    return val;
}
// ----------------------------------------------------------------------------


namespace crow 
{
    class query_string
    {
    public:
        static const int MAX_KEY_VALUE_PAIRS_COUNT = 256;

        query_string()
        {

        }

        query_string(std::string url)
            : url_(std::move(url))
        {
            if (url_.empty())
                return;

            key_value_pairs_.resize(MAX_KEY_VALUE_PAIRS_COUNT);

            int count = qs_parse(&url_[0], &key_value_pairs_[0], MAX_KEY_VALUE_PAIRS_COUNT);
            key_value_pairs_.resize(count);
        }

        void clear() 
        {
            key_value_pairs_.clear();
            url_.clear();
        }

        friend std::ostream& operator<<(std::ostream& os, const query_string& qs)
        {
            os << "[ ";
            for(size_t i = 0; i < qs.key_value_pairs_.size(); ++i) {
                if (i)
                    os << ", ";
                os << qs.key_value_pairs_[i];
            }
            os << " ]";
            return os;

        }

        char* get (const std::string& name) const
        {
            char* ret = qs_k2v(name.c_str(), key_value_pairs_.data(), key_value_pairs_.size());
            return ret;
        }

        std::vector<char*> get_list (const std::string& name) const
        {
            std::vector<char*> ret;
            std::string plus = name + "[]";            
            char* element = nullptr;

            int count = 0;
            while(1)
            {
                element = qs_k2v(plus.c_str(), key_value_pairs_.data(), key_value_pairs_.size(), count++);
                if (!element)
                    break;
                ret.push_back(element);
            }
            return ret;
        }


    private:
        std::string url_;
        std::vector<char*> key_value_pairs_;
    };

} // end namespace



#pragma once

#include <string>
#include <cstdio>
#include <cstdlib>
#include <ctime>
#include <iostream>
#include <sstream>




namespace crow
{
    enum class LogLevel
    {
        DEBUG,
        INFO,
        WARNING,
        ERROR,
        CRITICAL,
    };

    class ILogHandler {
        public:
            virtual void log(std::string message, LogLevel level) = 0;
    };

    class CerrLogHandler : public ILogHandler {
        public:
            void log(std::string message, LogLevel level) override {
                std::cerr << message;
            }
    };

    class logger {

        private:
            //
            static std::string timestamp()
            {
                char date[32];
                  time_t t = time(0);
                  strftime(date, sizeof(date), "%Y-%m-%d %H:%M:%S", gmtime(&t));
                  return std::string(date);
            }

        public:


            logger(std::string prefix, LogLevel level) : level_(level) {
    #ifdef CROW_ENABLE_LOGGING
                    stringstream_ << "(" << timestamp() << ") [" << prefix << "] ";
    #endif

            }
            ~logger() {
    #ifdef CROW_ENABLE_LOGGING
                if(level_ >= get_current_log_level()) {
                    stringstream_ << std::endl;
                    get_handler_ref()->log(stringstream_.str(), level_);
                }
    #endif
            }

            //
            template <typename T>
            logger& operator<<(T const &value) {

    #ifdef CROW_ENABLE_LOGGING
                if(level_ >= get_current_log_level()) {
                    stringstream_ << value;
                }
    #endif
                return *this;
            }

            //
            static void setLogLevel(LogLevel level) {
                get_log_level_ref() = level;
            }

            static void setHandler(ILogHandler* handler) {
                get_handler_ref() = handler;
            }

            static LogLevel get_current_log_level() {
                return get_log_level_ref();
            }

        private:
            //
            static LogLevel& get_log_level_ref()
            {
                static LogLevel current_level = (LogLevel)CROW_LOG_LEVEL;
                return current_level;
            }
            static ILogHandler*& get_handler_ref()
            {
                static CerrLogHandler default_handler;
                static ILogHandler* current_handler = &default_handler;
                return current_handler;
            }

            //
            std::ostringstream stringstream_;
            LogLevel level_;
    };
}

#define CROW_LOG_CRITICAL   \
        if (crow::logger::get_current_log_level() <= crow::LogLevel::CRITICAL) \
            crow::logger("CRITICAL", crow::LogLevel::CRITICAL)
#define CROW_LOG_ERROR      \
        if (crow::logger::get_current_log_level() <= crow::LogLevel::ERROR) \
            crow::logger("ERROR   ", crow::LogLevel::ERROR)
#define CROW_LOG_WARNING    \
        if (crow::logger::get_current_log_level() <= crow::LogLevel::WARNING) \
            crow::logger("WARNING ", crow::LogLevel::WARNING)
#define CROW_LOG_INFO       \
        if (crow::logger::get_current_log_level() <= crow::LogLevel::INFO) \
            crow::logger("INFO    ", crow::LogLevel::INFO)
#define CROW_LOG_DEBUG      \
        if (crow::logger::get_current_log_level() <= crow::LogLevel::DEBUG) \
            crow::logger("DEBUG   ", crow::LogLevel::DEBUG)




#pragma once

//#define CROW_JSON_NO_ERROR_CHECK

#include <string>
#include <unordered_map>
#include <iostream>
#include <algorithm>
#include <memory>
#include <boost/lexical_cast.hpp>
#include <boost/algorithm/string/predicate.hpp>
#include <boost/operators.hpp>
#include <vector>

#if defined(__GNUG__) || defined(__clang__)
#define crow_json_likely(x) __builtin_expect(x, 1)
#define crow_json_unlikely(x) __builtin_expect(x, 0)
#else
#define crow_json_likely(x) x
#define crow_json_unlikely(x) x
#endif


namespace crow
{
	namespace mustache
	{
		class template_t;
	}

    namespace json
    {
        inline void escape(const std::string& str, std::string& ret)
        {
            ret.reserve(ret.size() + str.size()+str.size()/4);
            for(char c:str)
            {
                switch(c)
                {
                    case '"': ret += "\\\""; break;
                    case '\\': ret += "\\\\"; break;
                    case '\n': ret += "\\n"; break;
                    case '\b': ret += "\\b"; break;
                    case '\f': ret += "\\f"; break;
                    case '\r': ret += "\\r"; break;
                    case '\t': ret += "\\t"; break;
                    default:
                        if (0 <= c && c < 0x20)
                        {
                            ret += "\\u00";
                            auto to_hex = [](char c)
                            {
                                c = c&0xf;
                                if (c < 10)
                                    return '0' + c;
                                return 'a'+c-10;
                            };
                            ret += to_hex(c/16);
                            ret += to_hex(c%16);
                        }
                        else
                            ret += c;
                        break;
                }
            }
        }
        inline std::string escape(const std::string& str)
        {
            std::string ret;
            escape(str, ret);
            return ret;
        }

        enum class type : char
        {
            Null,
            False,
            True,
            Number,
            String,
            List,
            Object,
        };

        class rvalue;
        rvalue load(const char* data, size_t size);

        namespace detail 
        {

            struct r_string 
                : boost::less_than_comparable<r_string>,
                boost::less_than_comparable<r_string, std::string>,
                boost::equality_comparable<r_string>,
                boost::equality_comparable<r_string, std::string>
            {
                r_string() {};
                r_string(char* s, char* e)
                    : s_(s), e_(e)
                {};
                ~r_string()
                {
                    if (owned_)
                        delete[] s_;
                }

                r_string(const r_string& r)
                {
                    *this = r;
                }

                r_string(r_string&& r)
                {
                    *this = r;
                }

                r_string& operator = (r_string&& r)
                {
                    s_ = r.s_;
                    e_ = r.e_;
                    owned_ = r.owned_;
                    return *this;
                }

                r_string& operator = (const r_string& r)
                {
                    s_ = r.s_;
                    e_ = r.e_;
                    owned_ = 0;
                    return *this;
                }

                operator std::string () const
                {
                    return std::string(s_, e_);
                }


                const char* begin() const { return s_; }
                const char* end() const { return e_; }
                size_t size() const { return end() - begin(); }

                using iterator = const char*;
                using const_iterator = const char*;

                char* s_;
                mutable char* e_;
                uint8_t owned_{0};
                friend std::ostream& operator << (std::ostream& os, const r_string& s)
                {
                    os << (std::string)s;
                    return os;
                }
            private:
                void force(char* s, uint32_t length)
                {
                    s_ = s;
                    owned_ = 1;
                }
                friend rvalue crow::json::load(const char* data, size_t size);
            };

            inline bool operator < (const r_string& l, const r_string& r)
            {
                return boost::lexicographical_compare(l,r);
            }

            inline bool operator < (const r_string& l, const std::string& r)
            {
                return boost::lexicographical_compare(l,r);
            }

            inline bool operator > (const r_string& l, const std::string& r)
            {
                return boost::lexicographical_compare(r,l);
            }

            inline bool operator == (const r_string& l, const r_string& r)
            {
                return boost::equals(l,r);
            }

            inline bool operator == (const r_string& l, const std::string& r)
            {
                return boost::equals(l,r);
            }
        }

        class rvalue
        {
            static const int cached_bit = 2;
            static const int error_bit = 4;
        public:
		    rvalue() noexcept : option_{error_bit} 
			{}
            rvalue(type t) noexcept
                : lsize_{}, lremain_{}, t_{t}
            {}
            rvalue(type t, char* s, char* e)  noexcept
                : start_{s},
                end_{e},
                t_{t}
            {}

            rvalue(const rvalue& r)
            : start_(r.start_),
                end_(r.end_),
                key_(r.key_),
                t_(r.t_),
                option_(r.option_)
            {
                copy_l(r);
            }

            rvalue(rvalue&& r) noexcept
            {
                *this = std::move(r);
            }

            rvalue& operator = (const rvalue& r)
            {
                start_ = r.start_;
                end_ = r.end_;
                key_ = r.key_;
                copy_l(r);
                t_ = r.t_;
                option_ = r.option_;
                return *this;
            }
            rvalue& operator = (rvalue&& r) noexcept
            {
                start_ = r.start_;
                end_ = r.end_;
                key_ = std::move(r.key_);
                l_ = std::move(r.l_);
                lsize_ = r.lsize_;
                lremain_ = r.lremain_;
                t_ = r.t_;
                option_ = r.option_;
                return *this;
            }

            explicit operator bool() const noexcept
            {
                return (option_ & error_bit) == 0;
            }

            explicit operator int64_t() const
            {
                return i();
            }

            explicit operator int() const
            {
                return i();
            }

            type t() const
            {
#ifndef CROW_JSON_NO_ERROR_CHECK
                if (option_ & error_bit)
                {
                    throw std::runtime_error("invalid json object");
                }
#endif
                return t_;
            }

            int64_t i() const
            {
#ifndef CROW_JSON_NO_ERROR_CHECK
                if (t() != type::Number)
                    throw std::runtime_error("value is not number");
#endif
                return boost::lexical_cast<int64_t>(start_, end_-start_);
            }

            double d() const
            {
#ifndef CROW_JSON_NO_ERROR_CHECK
                if (t() != type::Number)
                    throw std::runtime_error("value is not number");
#endif
                return boost::lexical_cast<double>(start_, end_-start_);
            }

            bool b() const
            {
#ifndef CROW_JSON_NO_ERROR_CHECK
                if (t() != type::True && t() != type::False)
                    throw std::runtime_error("value is not boolean");
#endif
                return t() == type::True;
            }

            void unescape() const
            {
                if (*(start_-1))
                {
                    char* head = start_;
                    char* tail = start_;
                    while(head != end_)
                    {
                        if (*head == '\\')
                        {
                            switch(*++head)
                            {
                                case '"':  *tail++ = '"'; break;
                                case '\\': *tail++ = '\\'; break;
                                case '/':  *tail++ = '/'; break;
                                case 'b':  *tail++ = '\b'; break;
                                case 'f':  *tail++ = '\f'; break;
                                case 'n':  *tail++ = '\n'; break;
                                case 'r':  *tail++ = '\r'; break;
                                case 't':  *tail++ = '\t'; break;
                                case 'u':
                                    {
                                        auto from_hex = [](char c)
                                        {
                                            if (c >= 'a')
                                                return c - 'a' + 10;
                                            if (c >= 'A')
                                                return c - 'A' + 10;
                                            return c - '0';
                                        };
                                        unsigned int code = 
                                            (from_hex(head[1])<<12) + 
                                            (from_hex(head[2])<< 8) + 
                                            (from_hex(head[3])<< 4) + 
                                            from_hex(head[4]);
                                        if (code >= 0x800)
                                        {
                                            *tail++ = 0b11100000 | (code >> 12);
                                            *tail++ = 0b10000000 | ((code >> 6) & 0b111111);
                                            *tail++ = 0b10000000 | (code & 0b111111);
                                        }
                                        else if (code >= 0x80)
                                        {
                                            *tail++ = 0b11000000 | (code >> 6);
                                            *tail++ = 0b10000000 | (code & 0b111111);
                                        }
                                        else
                                        {
                                            *tail++ = code;
                                        }
                                        head += 4;
                                    }
                                    break;
                            }
                        }
                        else
                            *tail++ = *head;
                        head++;
                    }
                    end_ = tail;
                    *end_ = 0;
                    *(start_-1) = 0;
                }
            }

            detail::r_string s() const
            {
#ifndef CROW_JSON_NO_ERROR_CHECK
                if (t() != type::String)
                    throw std::runtime_error("value is not string");
#endif
                unescape();
                return detail::r_string{start_, end_};
            }

            bool has(const char* str) const
            {
                return has(std::string(str));
            }

            bool has(const std::string& str) const
            {
                struct Pred 
                {
                    bool operator()(const rvalue& l, const rvalue& r) const
                    {
                        return l.key_ < r.key_;
                    };
                    bool operator()(const rvalue& l, const std::string& r) const
                    {
                        return l.key_ < r;
                    };
                    bool operator()(const std::string& l, const rvalue& r) const
                    {
                        return l < r.key_;
                    };
                };
                if (!is_cached())
                {
                    std::sort(begin(), end(), Pred());
                    set_cached();
                }
                auto it = lower_bound(begin(), end(), str, Pred());
                return it != end() && it->key_ == str;
            }

			int count(const std::string& str)
			{
				return has(str) ? 1 : 0;
			}

            rvalue* begin() const 
			{ 
#ifndef CROW_JSON_NO_ERROR_CHECK
                if (t() != type::Object && t() != type::List)
                    throw std::runtime_error("value is not a container");
#endif
				return l_.get(); 
			}
            rvalue* end() const 
			{ 
#ifndef CROW_JSON_NO_ERROR_CHECK
                if (t() != type::Object && t() != type::List)
                    throw std::runtime_error("value is not a container");
#endif
				return l_.get()+lsize_; 
			}

			const detail::r_string& key() const
			{
				return key_;
			}

            size_t size() const
            {
                if (t() == type::String)
                    return s().size();
#ifndef CROW_JSON_NO_ERROR_CHECK
                if (t() != type::Object && t() != type::List)
                    throw std::runtime_error("value is not a container");
#endif
                return lsize_;
            }

			const rvalue& operator[](int index) const
			{
#ifndef CROW_JSON_NO_ERROR_CHECK
                if (t() != type::List)
                    throw std::runtime_error("value is not a list");
				if (index >= (int)lsize_ || index < 0)
                    throw std::runtime_error("list out of bound");
#endif
				return l_[index];
			}

			const rvalue& operator[](size_t index) const
			{
#ifndef CROW_JSON_NO_ERROR_CHECK
                if (t() != type::List)
                    throw std::runtime_error("value is not a list");
				if (index >= lsize_)
                    throw std::runtime_error("list out of bound");
#endif
				return l_[index];
			}

            const rvalue& operator[](const char* str) const
            {
                return this->operator[](std::string(str));
            }

            const rvalue& operator[](const std::string& str) const
            {
#ifndef CROW_JSON_NO_ERROR_CHECK
                if (t() != type::Object)
                    throw std::runtime_error("value is not an object");
#endif
                struct Pred 
                {
                    bool operator()(const rvalue& l, const rvalue& r) const
                    {
                        return l.key_ < r.key_;
                    };
                    bool operator()(const rvalue& l, const std::string& r) const
                    {
                        return l.key_ < r;
                    };
                    bool operator()(const std::string& l, const rvalue& r) const
                    {
                        return l < r.key_;
                    };
                };
                if (!is_cached())
                {
                    std::sort(begin(), end(), Pred());
                    set_cached();
                }
                auto it = lower_bound(begin(), end(), str, Pred());
                if (it != end() && it->key_ == str)
                    return *it;
#ifndef CROW_JSON_NO_ERROR_CHECK
                throw std::runtime_error("cannot find key");
#else
                static rvalue nullValue;
                return nullValue;
#endif
            }

            void set_error()
            {
                option_|=error_bit;
            }

            bool error() const
            {
                return (option_&error_bit)!=0;
            }
        private:
            bool is_cached() const
            {
                return (option_&cached_bit)!=0;
            }
            void set_cached() const
            {
                option_ |= cached_bit;
            }
            void copy_l(const rvalue& r)
            {
                if (r.t() != type::Object && r.t() != type::List)
                    return;
                lsize_ = r.lsize_;
                lremain_ = 0;
                l_.reset(new rvalue[lsize_]);
                std::copy(r.begin(), r.end(), begin());
            }

            void emplace_back(rvalue&& v)
            {
                if (!lremain_)
                {
                    int new_size = lsize_ + lsize_;
                    if (new_size - lsize_ > 60000)
                        new_size = lsize_ + 60000;
                    if (new_size < 4)
                        new_size = 4;
                    rvalue* p = new rvalue[new_size];
                    rvalue* p2 = p;
                    for(auto& x : *this)
                        *p2++ = std::move(x);
                    l_.reset(p);
                    lremain_ = new_size - lsize_;
                }
                l_[lsize_++] = std::move(v);
                lremain_ --;
            }

            mutable char* start_;
            mutable char* end_;
            detail::r_string key_;
            std::unique_ptr<rvalue[]> l_;
            uint32_t lsize_;
            uint16_t lremain_;
            type t_;
            mutable uint8_t option_{0};

            friend rvalue load_nocopy_internal(char* data, size_t size);
            friend rvalue load(const char* data, size_t size);
            friend std::ostream& operator <<(std::ostream& os, const rvalue& r)
            {
                switch(r.t_)
                {

                case type::Null: os << "null"; break;
                case type::False: os << "false"; break;
                case type::True: os << "true"; break;
                case type::Number: os << r.d(); break;
                case type::String: os << '"' << r.s() << '"'; break;
                case type::List: 
                    {
                        os << '['; 
                        bool first = true;
                        for(auto& x : r)
                        {
                            if (!first)
                                os << ',';
                            first = false;
                            os << x;
                        }
                        os << ']'; 
                    }
                    break;
                case type::Object:
                    {
                        os << '{'; 
                        bool first = true;
                        for(auto& x : r)
                        {
                            if (!first)
                                os << ',';
                            os << '"' << escape(x.key_) << "\":";
                            first = false;
                            os << x;
                        }
                        os << '}'; 
                    }
                    break;
                }
                return os;
            }
        };
        namespace detail {
        }

        inline bool operator == (const rvalue& l, const std::string& r)
        {
            return l.s() == r;
        }

        inline bool operator == (const std::string& l, const rvalue& r)
        {
            return l == r.s();
        }

        inline bool operator != (const rvalue& l, const std::string& r)
        {
            return l.s() != r;
        }

        inline bool operator != (const std::string& l, const rvalue& r)
        {
            return l != r.s();
        }

        inline bool operator == (const rvalue& l, double r)
        {
            return l.d() == r;
        }

        inline bool operator == (double l, const rvalue& r)
        {
            return l == r.d();
        }

        inline bool operator != (const rvalue& l, double r)
        {
            return l.d() != r;
        }

        inline bool operator != (double l, const rvalue& r)
        {
            return l != r.d();
        }


        inline rvalue load_nocopy_internal(char* data, size_t size)
        {
            //static const char* escaped = "\"\\/\b\f\n\r\t";
			struct Parser
			{
				Parser(char* data, size_t size)
					: data(data)
				{
				}

            	bool consume(char c)
                {
                    if (crow_json_unlikely(*data != c))
                        return false;
                    data++;
                    return true;
                }

				void ws_skip()
                {
					while(*data == ' ' || *data == '\t' || *data == '\r' || *data == '\n') ++data;
                };

            	rvalue decode_string()
                {
                    if (crow_json_unlikely(!consume('"')))
                        return {};
                    char* start = data;
                    uint8_t has_escaping = 0;
                    while(1)
                    {
                        if (crow_json_likely(*data != '"' && *data != '\\' && *data != '\0'))
                        {
                            data ++;
                        }
                        else if (*data == '"')
                        {
                            *data = 0;
                            *(start-1) = has_escaping;
                            data++;
                            return {type::String, start, data-1};
                        }
                        else if (*data == '\\')
                        {
                            has_escaping = 1;
                            data++;
                            switch(*data)
                            {
                                case 'u':
                                    {
                                        auto check = [](char c)
                                        {
                                            return 
                                                ('0' <= c && c <= '9') ||
                                                ('a' <= c && c <= 'f') ||
                                                ('A' <= c && c <= 'F');
                                        };
                                        if (!(check(*(data+1)) && 
                                            check(*(data+2)) && 
                                            check(*(data+3)) && 
                                            check(*(data+4))))
                                            return {};
                                    }
                                    data += 5;
                                    break;
                                case '"':
                                case '\\':
                                case '/':
                                case 'b':
                                case 'f':
                                case 'n':
                                case 'r':
                                case 't':
                                    data ++;
                                    break;
                                default:
                                    return {};
                            }
                        }
                        else
                            return {};
                    }
                    return {};
                }

            	rvalue decode_list()
                {
					rvalue ret(type::List);
					if (crow_json_unlikely(!consume('[')))
                    {
                        ret.set_error();
						return ret;
                    }
					ws_skip();
					if (crow_json_unlikely(*data == ']'))
					{
						data++;
						return ret;
					}

					while(1)
					{
                        auto v = decode_value();
						if (crow_json_unlikely(!v))
                        {
                            ret.set_error();
                            break;
                        }
						ws_skip();
                        ret.emplace_back(std::move(v));
                        if (*data == ']')
                        {
                            data++;
                            break;
                        }
                        if (crow_json_unlikely(!consume(',')))
                        {
                            ret.set_error();
                            break;
                        }
						ws_skip();
					}
                    return ret;
                }

				rvalue decode_number()
                {
                    char* start = data;

                    enum NumberParsingState
                    {
                        Minus,
                        AfterMinus,
                        ZeroFirst,
                        Digits,
                        DigitsAfterPoints,
                        E,
                        DigitsAfterE,
                        Invalid,
                    } state{Minus};
                    while(crow_json_likely(state != Invalid))
                    {
                        switch(*data)
                        {
                            case '0':
                                state = (NumberParsingState)"\2\2\7\3\4\6\6"[state];
                                /*if (state == NumberParsingState::Minus || state == NumberParsingState::AfterMinus)
                                {
                                    state = NumberParsingState::ZeroFirst;
                                }
                                else if (state == NumberParsingState::Digits || 
                                    state == NumberParsingState::DigitsAfterE || 
                                    state == NumberParsingState::DigitsAfterPoints)
                                {
                                    // ok; pass
                                }
                                else if (state == NumberParsingState::E)
                                {
                                    state = NumberParsingState::DigitsAfterE;
                                }
                                else
                                    return {};*/
								break;
                            case '1': case '2': case '3': 
                            case '4': case '5': case '6': 
                            case '7': case '8': case '9':
                                state = (NumberParsingState)"\3\3\7\3\4\6\6"[state];
                                while(*(data+1) >= '0' && *(data+1) <= '9') data++;
                                /*if (state == NumberParsingState::Minus || state == NumberParsingState::AfterMinus)
                                {
                                    state = NumberParsingState::Digits;
                                }
                                else if (state == NumberParsingState::Digits || 
                                    state == NumberParsingState::DigitsAfterE || 
                                    state == NumberParsingState::DigitsAfterPoints)
                                {
                                    // ok; pass
                                }
                                else if (state == NumberParsingState::E)
                                {
                                    state = NumberParsingState::DigitsAfterE;
                                }
                                else
                                    return {};*/
                                break;
                            case '.':
                                state = (NumberParsingState)"\7\7\7\4\7\7\7"[state];
                                /*
                                if (state == NumberParsingState::Digits)
                                {
                                    state = NumberParsingState::DigitsAfterPoints;
                                }
                                else
                                    return {};
                                */
                                break;
                            case '-':
                                state = (NumberParsingState)"\1\7\7\7\7\6\7"[state];
                                /*if (state == NumberParsingState::Minus)
                                {
                                    state = NumberParsingState::AfterMinus;
                                }
                                else if (state == NumberParsingState::E)
                                {
                                    state = NumberParsingState::DigitsAfterE;
                                }
                                else
                                    return {};*/
                                break;
                            case '+':
                                state = (NumberParsingState)"\7\7\7\7\7\6\7"[state];
                                /*if (state == NumberParsingState::E)
                                {
                                    state = NumberParsingState::DigitsAfterE;
                                }
                                else
                                    return {};*/
                                break;
                            case 'e': case 'E':
                                state = (NumberParsingState)"\7\7\7\5\5\7\7"[state];
                                /*if (state == NumberParsingState::Digits || 
                                    state == NumberParsingState::DigitsAfterPoints)
                                {
                                    state = NumberParsingState::E;
                                }
                                else 
                                    return {};*/
                                break;
                            default:
                                if (crow_json_likely(state == NumberParsingState::ZeroFirst || 
                                        state == NumberParsingState::Digits || 
                                        state == NumberParsingState::DigitsAfterPoints || 
                                        state == NumberParsingState::DigitsAfterE))
                                    return {type::Number, start, data};
                                else
                                    return {};
                        }
                        data++;
                    }

                    return {};
                }

				rvalue decode_value()
                {
                    switch(*data)
                    {
                        case '[':
							return decode_list();
                        case '{':
							return decode_object();
                        case '"':
                            return decode_string();
                        case 't':
                            if (//e-data >= 4 &&
                                    data[1] == 'r' &&
                                    data[2] == 'u' &&
                                    data[3] == 'e')
                            {
                                data += 4;
                                return {type::True};
                            }
                            else
                                return {};
                        case 'f':
                            if (//e-data >= 5 &&
                                    data[1] == 'a' &&
                                    data[2] == 'l' &&
                                    data[3] == 's' &&
                                    data[4] == 'e')
                            {
                                data += 5;
                                return {type::False};
                            }
                            else
                                return {};
                        case 'n':
                            if (//e-data >= 4 &&
                                    data[1] == 'u' &&
                                    data[2] == 'l' &&
                                    data[3] == 'l')
                            {
                                data += 4;
                                return {type::Null};
                            }
                            else
                                return {};
                        //case '1': case '2': case '3': 
                        //case '4': case '5': case '6': 
                        //case '7': case '8': case '9':
                        //case '0': case '-':
                        default:
                            return decode_number();
                    }
                    return {};
                }

				rvalue decode_object()
                {
                    rvalue ret(type::Object);
                    if (crow_json_unlikely(!consume('{')))
                    {
                        ret.set_error();
                        return ret;
                    }

					ws_skip();

                    if (crow_json_unlikely(*data == '}'))
                    {
                        data++;
                        return ret;
                    }

                    while(1)
                    {
                        auto t = decode_string();
                        if (crow_json_unlikely(!t))
                        {
                            ret.set_error();
                            break;
                        }

						ws_skip();
                        if (crow_json_unlikely(!consume(':')))
                        {
                            ret.set_error();
                            break;
                        }

						// TODO caching key to speed up (flyweight?)
                        auto key = t.s();

						ws_skip();
                        auto v = decode_value();
                        if (crow_json_unlikely(!v))
                        {
                            ret.set_error();
                            break;
                        }
						ws_skip();

                        v.key_ = std::move(key);
                        ret.emplace_back(std::move(v));
                        if (crow_json_unlikely(*data == '}'))
                        {
                            data++;
                            break;
                        }
                        if (crow_json_unlikely(!consume(',')))
                        {
                            ret.set_error();
                            break;
                        }
						ws_skip();
                    }
                    return ret;
                }

				rvalue parse()
				{
                    ws_skip();
					auto ret = decode_value(); // or decode object?
					ws_skip();
                    if (ret && *data != '\0')
                        ret.set_error();
					return ret;
				}

				char* data;
			};
			return Parser(data, size).parse();
        }
        inline rvalue load(const char* data, size_t size)
        {
            char* s = new char[size+1];
            memcpy(s, data, size);
            s[size] = 0;
            auto ret = load_nocopy_internal(s, size);
            if (ret)
                ret.key_.force(s, size);
            else
                delete[] s;
            return ret;
        }

        inline rvalue load(const char* data)
        {
            return load(data, strlen(data));
        }

        inline rvalue load(const std::string& str)
        {
            return load(str.data(), str.size());
        }

        class wvalue
        {
			friend class crow::mustache::template_t;
        public:
            type t() const { return t_; }
        private:
            type t_{type::Null};
            double d {};
            std::string s;
            std::unique_ptr<std::vector<wvalue>> l;
            std::unique_ptr<std::unordered_map<std::string, wvalue>> o;
        public:

            wvalue() {}

            wvalue(const rvalue& r)
            {
                t_ = r.t();
                switch(r.t())
                {
                    case type::Null:
                    case type::False:
                    case type::True:
                        return;
                    case type::Number:
                        d = r.d();
                        return;
                    case type::String:
                        s = r.s();
                        return;
                    case type::List:
                        l = std::move(std::unique_ptr<std::vector<wvalue>>(new std::vector<wvalue>{}));
                        l->reserve(r.size());
                        for(auto it = r.begin(); it != r.end(); ++it)
                            l->emplace_back(*it);
                        return;
                    case type::Object:
                        o = std::move(
                            std::unique_ptr<
                                    std::unordered_map<std::string, wvalue>
                                >(
                                new std::unordered_map<std::string, wvalue>{}));
                        for(auto it = r.begin(); it != r.end(); ++it)
                            o->emplace(it->key(), *it);
                        return;
                }
            }

            wvalue(wvalue&& r)
            {
                *this = std::move(r);
            }

            wvalue& operator = (wvalue&& r)
            {
                t_ = r.t_;
                d = r.d;
                s = std::move(r.s);
                l = std::move(r.l);
                o = std::move(r.o);
                return *this;
            }

            void clear()
            {
                t_ = type::Null;
                l.reset();
                o.reset();
            }

            void reset()
            {
                t_ = type::Null;
                l.reset();
                o.reset();
            }

            wvalue& operator = (std::nullptr_t)
            {
                reset();
                return *this;
            }
            wvalue& operator = (bool value)
            {
                reset();
                if (value)
                    t_ = type::True;
                else
                    t_ = type::False;
                return *this;
            }

            wvalue& operator = (double value)
            {
                reset();
                t_ = type::Number;
                d = value;
                return *this;
            }

            wvalue& operator = (uint16_t value)
            {
                reset();
                t_ = type::Number;
                d = (double)value;
                return *this;
            }

            wvalue& operator = (int16_t value)
            {
                reset();
                t_ = type::Number;
                d = (double)value;
                return *this;
            }

            wvalue& operator = (uint32_t value)
            {
                reset();
                t_ = type::Number;
                d = (double)value;
                return *this;
            }

            wvalue& operator = (int32_t value)
            {
                reset();
                t_ = type::Number;
                d = (double)value;
                return *this;
            }

            wvalue& operator = (uint64_t value)
            {
                reset();
                t_ = type::Number;
                d = (double)value;
                return *this;
            }

            wvalue& operator = (int64_t value)
            {
                reset();
                t_ = type::Number;
                d = (double)value;
                return *this;
            }

            wvalue& operator=(const char* str)
            {
                reset();
                t_ = type::String;
                s = str;
                return *this;
            }

            wvalue& operator=(const std::string& str)
            {
                reset();
                t_ = type::String;
                s = str;
                return *this;
            }

            template <typename T>
            wvalue& operator[](const std::vector<T>& v)
            {
                if (t_ != type::List)
                    reset();
                t_ = type::List;
                if (!l)
                    l = std::move(std::unique_ptr<std::vector<wvalue>>(new std::vector<wvalue>{}));
                l->clear();
                l->resize(v.size());
                size_t idx = 0;
                for(auto& x:v)
                {
                    (*l)[idx++] = x;
                }
                return *this;
            }

            wvalue& operator[](unsigned index)
            {
                if (t_ != type::List)
                    reset();
                t_ = type::List;
                if (!l)
                    l = std::move(std::unique_ptr<std::vector<wvalue>>(new std::vector<wvalue>{}));
                if (l->size() < index+1)
                    l->resize(index+1);
                return (*l)[index];
            }

			int count(const std::string& str)
			{
                if (t_ != type::Object)
                    return 0;
                if (!o)
                    return 0;
                return o->count(str);
			}

            wvalue& operator[](const std::string& str)
            {
                if (t_ != type::Object)
                    reset();
                t_ = type::Object;
                if (!o)
                    o = std::move(
                        std::unique_ptr<
                                std::unordered_map<std::string, wvalue>
                            >(
                            new std::unordered_map<std::string, wvalue>{}));
                return (*o)[str];
            }

            size_t estimate_length() const
            {
                switch(t_)
                {
                    case type::Null: return 4;
                    case type::False: return 5;
                    case type::True: return 4;
                    case type::Number: return 30;
                    case type::String: return 2+s.size()+s.size()/2;
                    case type::List: 
                        {
                            size_t sum{};
                            if (l)
                            {
                                for(auto& x:*l)
                                {
                                    sum += 1;
                                    sum += x.estimate_length();
                                }
                            }
                            return sum+2;
                        }
                    case type::Object:
                        {
                            size_t sum{};
                            if (o)
                            {
                                for(auto& kv:*o)
                                {
                                    sum += 2;
                                    sum += 2+kv.first.size()+kv.first.size()/2;
                                    sum += kv.second.estimate_length();
                                }
                            }
                            return sum+2;
                        }
                }
                return 1;
            }


            friend void dump_internal(const wvalue& v, std::string& out);
            friend std::string dump(const wvalue& v);
        };

        inline void dump_string(const std::string& str, std::string& out)
        {
            out.push_back('"');
            escape(str, out);
            out.push_back('"');
        }
        inline void dump_internal(const wvalue& v, std::string& out)
        {
            switch(v.t_)
            {
                case type::Null: out += "null"; break;
                case type::False: out += "false"; break;
                case type::True: out += "true"; break;
                case type::Number: 
                    {
                        char outbuf[128];
                        sprintf(outbuf, "%g", v.d);
                        out += outbuf;
                    }
                    break;
                case type::String: dump_string(v.s, out); break;
                case type::List: 
                     {
                         out.push_back('[');
                         if (v.l)
                         {
                             bool first = true;
                             for(auto& x:*v.l)
                             {
                                 if (!first)
                                 {
                                     out.push_back(',');
                                 }
                                 first = false;
                                 dump_internal(x, out);
                             }
                         }
                         out.push_back(']');
                     }
                     break;
                case type::Object:
                     {
                         out.push_back('{');
                         if (v.o)
                         {
                             bool first = true;
                             for(auto& kv:*v.o)
                             {
                                 if (!first)
                                 {
                                     out.push_back(',');
                                 }
                                 first = false;
                                 dump_string(kv.first, out);
                                 out.push_back(':');
                                 dump_internal(kv.second, out);
                             }
                         }
                         out.push_back('}');
                     }
                     break;
            }
        }

        inline std::string dump(const wvalue& v)
        {
            std::string ret;
            ret.reserve(v.estimate_length());
            dump_internal(v, ret);
            return ret;
        }

        //std::vector<boost::asio::const_buffer> dump_ref(wvalue& v)
        //{
        //}
    }
}

#undef crow_json_likely
#undef crow_json_unlikely



#pragma once
#include <string>
#include <vector>
#include <fstream>
#include <iterator>
#include <functional>


namespace crow
{
    namespace mustache
    {
        using context = json::wvalue;

        template_t load(const std::string& filename);

        class invalid_template_exception : public std::exception
        {
            public:
            invalid_template_exception(const std::string& msg)
                : msg("crow::mustache error: " + msg)
            {
            }
            virtual const char* what() const throw()
            {
                return msg.c_str();
            }
            std::string msg;
        };

        enum class ActionType
        {
            Ignore,
            Tag,
            UnescapeTag,
            OpenBlock,
            CloseBlock,
            ElseBlock,
            Partial,
        };

        struct Action
        {
            int start;
            int end;
            int pos;
            ActionType t;
            Action(ActionType t, int start, int end, int pos = 0) 
                : start(start), end(end), pos(pos), t(t)
            {}
        };

        class template_t 
        {
        public:
            template_t(std::string body)
                : body_(std::move(body))
            {
                // {{ {{# {{/ {{^ {{! {{> {{=
                parse();
            }

        private:
            std::string tag_name(const Action& action)
            {
                return body_.substr(action.start, action.end - action.start);
            }
            auto find_context(const std::string& name, const std::vector<context*>& stack)->std::pair<bool, context&>
            {
                if (name == ".")
                {
                    return {true, *stack.back()};
                }
                int dotPosition = name.find(".");
                if (dotPosition == (int)name.npos)
                {
                    for(auto it = stack.rbegin(); it != stack.rend(); ++it)
                    {
                        if ((*it)->t() == json::type::Object)
                        {
                            if ((*it)->count(name))
                                return {true, (**it)[name]};
                        }
                    }
                }
                else
                {
                    std::vector<int> dotPositions;
                    dotPositions.push_back(-1);
                    while(dotPosition != (int)name.npos)
                    {
                        dotPositions.push_back(dotPosition);
                        dotPosition = name.find(".", dotPosition+1);
                    }
                    dotPositions.push_back(name.size());
                    std::vector<std::string> names;
                    names.reserve(dotPositions.size()-1);
                    for(int i = 1; i < (int)dotPositions.size(); i ++)
                        names.emplace_back(name.substr(dotPositions[i-1]+1, dotPositions[i]-dotPositions[i-1]-1));

                    for(auto it = stack.rbegin(); it != stack.rend(); ++it)
                    {
                        context* view = *it;
                        bool found = true;
                        for(auto jt = names.begin(); jt != names.end(); ++jt)
                        {
                            if (view->t() == json::type::Object &&
                                view->count(*jt))
                            {
                                view = &(*view)[*jt];
                            }
                            else
                            {
                                found = false;
                                break;
                            }
                        }
                        if (found)
                            return {true, *view};
                    }

                }

                static json::wvalue empty_str;
                empty_str = "";
                return {false, empty_str};
            }

            void escape(const std::string& in, std::string& out)
            {
                out.reserve(out.size() + in.size());
                for(auto it = in.begin(); it != in.end(); ++it)
                {
                    switch(*it)
                    {
                        case '&': out += "&amp;"; break;
                        case '<': out += "&lt;"; break;
                        case '>': out += "&gt;"; break;
                        case '"': out += "&quot;"; break;
                        case '\'': out += "&#39;"; break;
                        case '/': out += "&#x2F;"; break;
                        default: out += *it; break;
                    }
                }
            }

            void render_internal(int actionBegin, int actionEnd, std::vector<context*>& stack, std::string& out, int indent)
            {
                int current = actionBegin;

                if (indent)
                    out.insert(out.size(), indent, ' ');

                while(current < actionEnd)
                {
                    auto& fragment = fragments_[current];
                    auto& action = actions_[current];
                    render_fragment(fragment, indent, out);
                    switch(action.t)
                    {
                        case ActionType::Ignore:
                            // do nothing
                            break;
                        case ActionType::Partial:
                            {
                                std::string partial_name = tag_name(action);
                                auto partial_templ = load(partial_name);
                                int partial_indent = action.pos;
                                partial_templ.render_internal(0, partial_templ.fragments_.size()-1, stack, out, partial_indent?indent+partial_indent:0);
                            }
                            break;
                        case ActionType::UnescapeTag:
                        case ActionType::Tag:
                            {
                                auto optional_ctx = find_context(tag_name(action), stack);
                                auto& ctx = optional_ctx.second;
                                switch(ctx.t())
                                {
                                    case json::type::Number:
                                        out += json::dump(ctx);
                                        break;
                                    case json::type::String:
                                        if (action.t == ActionType::Tag)
                                            escape(ctx.s, out);
                                        else
                                            out += ctx.s;
                                        break;
                                    default:
                                        throw std::runtime_error("not implemented tag type" + boost::lexical_cast<std::string>((int)ctx.t()));
                                }
                            }
                            break;
                        case ActionType::ElseBlock:
                            {
                                static context nullContext;
                                auto optional_ctx = find_context(tag_name(action), stack);
                                if (!optional_ctx.first)
                                {
                                    stack.emplace_back(&nullContext);
                                    break;
                                }

                                auto& ctx = optional_ctx.second;
                                switch(ctx.t())
                                {
                                    case json::type::List:
                                        if (ctx.l && !ctx.l->empty())
                                            current = action.pos;
                                        else
                                            stack.emplace_back(&nullContext);
                                        break;
                                    case json::type::False:
                                    case json::type::Null:
                                        stack.emplace_back(&nullContext);
                                        break;
                                    default:
                                        current = action.pos;
                                        break;
                                }
                                break;
                            }
                        case ActionType::OpenBlock:
                            {
                                auto optional_ctx = find_context(tag_name(action), stack);
                                if (!optional_ctx.first)
                                {
                                    current = action.pos;
                                    break;
                                }

                                auto& ctx = optional_ctx.second;
                                switch(ctx.t())
                                {
                                    case json::type::List:
                                        if (ctx.l)
                                            for(auto it = ctx.l->begin(); it != ctx.l->end(); ++it)
                                            {
                                                stack.push_back(&*it);
                                                render_internal(current+1, action.pos, stack, out, indent);
                                                stack.pop_back();
                                            }
                                        current = action.pos;
                                        break;
                                    case json::type::Number:
                                    case json::type::String:
                                    case json::type::Object:
                                    case json::type::True:
                                        stack.push_back(&ctx);
                                        break;
                                    case json::type::False:
                                    case json::type::Null:
                                        current = action.pos;
                                        break;
                                    default:
                                        throw std::runtime_error("{{#: not implemented context type: " + boost::lexical_cast<std::string>((int)ctx.t()));
                                        break;
                                }
                                break;
                            }
                        case ActionType::CloseBlock:
                            stack.pop_back();
                            break;
                        default:
                            throw std::runtime_error("not implemented " + boost::lexical_cast<std::string>((int)action.t));
                    }
                    current++;
                }
                auto& fragment = fragments_[actionEnd];
                render_fragment(fragment, indent, out);
            }
            void render_fragment(const std::pair<int, int> fragment, int indent, std::string& out)
            {
                if (indent)
                {
                    for(int i = fragment.first; i < fragment.second; i ++)
                    {
                        out += body_[i];
                        if (body_[i] == '\n' && i+1 != (int)body_.size())
                            out.insert(out.size(), indent, ' ');
                    }
                }
                else
                    out.insert(out.size(), body_, fragment.first, fragment.second-fragment.first);
            }
        public:
            std::string render()
            {
				context empty_ctx;
				std::vector<context*> stack;
				stack.emplace_back(&empty_ctx);

                std::string ret;
                render_internal(0, fragments_.size()-1, stack, ret, 0);
                return ret;
            }
            std::string render(context& ctx)
            {
				std::vector<context*> stack;
				stack.emplace_back(&ctx);

                std::string ret;
                render_internal(0, fragments_.size()-1, stack, ret, 0);
                return ret;
            }

        private:

            void parse()
            {
                std::string tag_open = "{{";
                std::string tag_close = "}}";

                std::vector<int> blockPositions;
                
                size_t current = 0;
                while(1)
                {
                    size_t idx = body_.find(tag_open, current);
                    if (idx == body_.npos)
                    {
                        fragments_.emplace_back(current, body_.size());
                        actions_.emplace_back(ActionType::Ignore, 0, 0);
                        break;
                    }
                    fragments_.emplace_back(current, idx);

                    idx += tag_open.size();
                    size_t endIdx = body_.find(tag_close, idx);
                    if (endIdx == idx)
                    {
                        throw invalid_template_exception("empty tag is not allowed");
                    }
                    if (endIdx == body_.npos)
                    {
                        // error, no matching tag
                        throw invalid_template_exception("not matched opening tag");
                    }
                    current = endIdx + tag_close.size();
                    switch(body_[idx])
                    {
                        case '#':
                            idx++;
                            while(body_[idx] == ' ') idx++;
                            while(body_[endIdx-1] == ' ') endIdx--;
                            blockPositions.emplace_back(actions_.size());
                            actions_.emplace_back(ActionType::OpenBlock, idx, endIdx);
                            break;
                        case '/':
                            idx++;
                            while(body_[idx] == ' ') idx++;
                            while(body_[endIdx-1] == ' ') endIdx--;
                            {
                                auto& matched = actions_[blockPositions.back()];
                                if (body_.compare(idx, endIdx-idx, 
                                        body_, matched.start, matched.end - matched.start) != 0)
                                {
                                    throw invalid_template_exception("not matched {{# {{/ pair: " + 
                                        body_.substr(matched.start, matched.end - matched.start) + ", " + 
                                        body_.substr(idx, endIdx-idx));
                                }
								matched.pos = actions_.size();
                            }
                            actions_.emplace_back(ActionType::CloseBlock, idx, endIdx, blockPositions.back());
                            blockPositions.pop_back();
                            break;
                        case '^':
                            idx++;
                            while(body_[idx] == ' ') idx++;
                            while(body_[endIdx-1] == ' ') endIdx--;
                            blockPositions.emplace_back(actions_.size());
                            actions_.emplace_back(ActionType::ElseBlock, idx, endIdx);
                            break;
                        case '!':
                            // do nothing action
                            actions_.emplace_back(ActionType::Ignore, idx+1, endIdx);
                            break;
                        case '>': // partial
                            idx++;
                            while(body_[idx] == ' ') idx++;
                            while(body_[endIdx-1] == ' ') endIdx--;
                            actions_.emplace_back(ActionType::Partial, idx, endIdx);
                            break;
                        case '{':
                            if (tag_open != "{{" || tag_close != "}}")
                                throw invalid_template_exception("cannot use triple mustache when delimiter changed");

                            idx ++;
                            if (body_[endIdx+2] != '}')
                            {
                                throw invalid_template_exception("{{{: }}} not matched");
                            }
                            while(body_[idx] == ' ') idx++;
                            while(body_[endIdx-1] == ' ') endIdx--;
                            actions_.emplace_back(ActionType::UnescapeTag, idx, endIdx);
                            current++;
                            break;
                        case '&':
                            idx ++;
                            while(body_[idx] == ' ') idx++;
                            while(body_[endIdx-1] == ' ') endIdx--;
                            actions_.emplace_back(ActionType::UnescapeTag, idx, endIdx);
                            break;
                        case '=':
                            // tag itself is no-op
                            idx ++;
                            actions_.emplace_back(ActionType::Ignore, idx, endIdx);
                            endIdx --;
                            if (body_[endIdx] != '=')
                                throw invalid_template_exception("{{=: not matching = tag: "+body_.substr(idx, endIdx-idx));
                            endIdx --;
                            while(body_[idx] == ' ') idx++;
                            while(body_[endIdx] == ' ') endIdx--;
                            endIdx++;
                            {
                                bool succeeded = false;
                                for(size_t i = idx; i < endIdx; i++)
                                {
                                    if (body_[i] == ' ')
                                    {
                                        tag_open = body_.substr(idx, i-idx);
                                        while(body_[i] == ' ') i++;
                                        tag_close = body_.substr(i, endIdx-i);
                                        if (tag_open.empty())
                                            throw invalid_template_exception("{{=: empty open tag");
                                        if (tag_close.empty())
                                            throw invalid_template_exception("{{=: empty close tag");

                                        if (tag_close.find(" ") != tag_close.npos)
                                            throw invalid_template_exception("{{=: invalid open/close tag: "+tag_open+" " + tag_close);
                                        succeeded = true;
                                        break;
                                    }
                                }
                                if (!succeeded)
                                    throw invalid_template_exception("{{=: cannot find space between new open/close tags");
                            }
                            break;
                        default:
                            // normal tag case;
                            while(body_[idx] == ' ') idx++;
                            while(body_[endIdx-1] == ' ') endIdx--;
                            actions_.emplace_back(ActionType::Tag, idx, endIdx);
                            break;
                    }
                }

                // removing standalones
                for(int i = actions_.size()-2; i >= 0; i --)
                {
                    if (actions_[i].t == ActionType::Tag || actions_[i].t == ActionType::UnescapeTag)
                        continue;
                    auto& fragment_before = fragments_[i];
                    auto& fragment_after = fragments_[i+1];
                    bool is_last_action = i == (int)actions_.size()-2;
                    bool all_space_before = true;
                    int j, k;
                    for(j = fragment_before.second-1;j >= fragment_before.first;j--)
                    {
                        if (body_[j] != ' ')
                        {
                            all_space_before = false;
                            break;
                        }
                    }
                    if (all_space_before && i > 0)
                        continue;
                    if (!all_space_before && body_[j] != '\n')
                        continue;
                    bool all_space_after = true;
                    for(k = fragment_after.first; k < (int)body_.size() && k < fragment_after.second; k ++)
                    {
                        if (body_[k] != ' ')
                        {
                            all_space_after = false;
                            break;
                        }
                    }
                    if (all_space_after && !is_last_action)
                        continue;
                    if (!all_space_after && 
                            !(
                                body_[k] == '\n' 
                            || 
                                (body_[k] == '\r' && 
                                k + 1 < (int)body_.size() && 
                                body_[k+1] == '\n')))
                        continue;
                    if (actions_[i].t == ActionType::Partial)
                    {
                        actions_[i].pos = fragment_before.second - j - 1;
                    }
                    fragment_before.second = j+1;
                    if (!all_space_after)
                    {
                        if (body_[k] == '\n')
                            k++;
                        else 
                            k += 2;
                        fragment_after.first = k;
                    }
                }
            }
            
            std::vector<std::pair<int,int>> fragments_;
            std::vector<Action> actions_;
            std::string body_;
        };

        inline template_t compile(const std::string& body)
        {
            return template_t(body);
        }
        namespace detail
        {
            inline std::string& get_template_base_directory_ref()
            {
                static std::string template_base_directory = "templates";
                return template_base_directory;
            }
        }

        inline std::string default_loader(const std::string& filename)
        {
            std::ifstream inf(detail::get_template_base_directory_ref() + filename);
            if (!inf)
                return {};
            return {std::istreambuf_iterator<char>(inf), std::istreambuf_iterator<char>()};
        }

        namespace detail
        {
            inline std::function<std::string (std::string)>& get_loader_ref()
            {
                static std::function<std::string (std::string)> loader = default_loader;
                return loader;
            }
        }

        inline void set_base(const std::string& path)
        {
            auto& base = detail::get_template_base_directory_ref();
            base = path;
            if (base.back() != '\\' && 
                base.back() != '/')
            {
                base += '/';
            }
        }

        inline void set_loader(std::function<std::string(std::string)> loader)
        {
            detail::get_loader_ref() = std::move(loader);
        }

        inline template_t load(const std::string& filename)
        {
            return compile(detail::get_loader_ref()(filename));
        }
    }
}



/* merged revision: 5b951d74bd66ec9d38448e0a85b1cf8b85d97db3 */
/* Copyright Joyent, Inc. and other Node contributors. All rights reserved.
 *
 * Permission is hereby granted, free of charge, to any person obtaining a copy
 * of this software and associated documentation files (the "Software"), to
 * deal in the Software without restriction, including without limitation the
 * rights to use, copy, modify, merge, publish, distribute, sublicense, and/or
 * sell copies of the Software, and to permit persons to whom the Software is
 * furnished to do so, subject to the following conditions:
 *
 * The above copyright notice and this permission notice shall be included in
 * all copies or substantial portions of the Software.
 *
 * THE SOFTWARE IS PROVIDED "AS IS", WITHOUT WARRANTY OF ANY KIND, EXPRESS OR
 * IMPLIED, INCLUDING BUT NOT LIMITED TO THE WARRANTIES OF MERCHANTABILITY,
 * FITNESS FOR A PARTICULAR PURPOSE AND NONINFRINGEMENT. IN NO EVENT SHALL THE
 * AUTHORS OR COPYRIGHT HOLDERS BE LIABLE FOR ANY CLAIM, DAMAGES OR OTHER
 * LIABILITY, WHETHER IN AN ACTION OF CONTRACT, TORT OR OTHERWISE, ARISING
 * FROM, OUT OF OR IN CONNECTION WITH THE SOFTWARE OR THE USE OR OTHER DEALINGS
 * IN THE SOFTWARE.
 */
#ifndef http_parser_h
#define http_parser_h
#ifdef __cplusplus
extern "C" {
#endif

/* Also update SONAME in the Makefile whenever you change these. */
#define HTTP_PARSER_VERSION_MAJOR 2
#define HTTP_PARSER_VERSION_MINOR 3
#define HTTP_PARSER_VERSION_PATCH 0

#include <sys/types.h>
#if defined(_WIN32) && !defined(__MINGW32__) && (!defined(_MSC_VER) || _MSC_VER<1600)
#include <BaseTsd.h>
#include <stddef.h>
typedef __int8 int8_t;
typedef unsigned __int8 uint8_t;
typedef __int16 int16_t;
typedef unsigned __int16 uint16_t;
typedef __int32 int32_t;
typedef unsigned __int32 uint32_t;
typedef __int64 int64_t;
typedef unsigned __int64 uint64_t;
#else
#include <stdint.h>
#endif

/* Compile with -DHTTP_PARSER_STRICT=0 to make less checks, but run
 * faster
 */
#ifndef HTTP_PARSER_STRICT
# define HTTP_PARSER_STRICT 1
#endif

/* Maximium header size allowed. If the macro is not defined
 * before including this header then the default is used. To
 * change the maximum header size, define the macro in the build
 * environment (e.g. -DHTTP_MAX_HEADER_SIZE=<value>). To remove
 * the effective limit on the size of the header, define the macro
 * to a very large number (e.g. -DHTTP_MAX_HEADER_SIZE=0x7fffffff)
 */
#ifndef HTTP_MAX_HEADER_SIZE
# define HTTP_MAX_HEADER_SIZE (80*1024)
#endif

typedef struct http_parser http_parser;
typedef struct http_parser_settings http_parser_settings;


/* Callbacks should return non-zero to indicate an error. The parser will
 * then halt execution.
 *
 * The one exception is on_headers_complete. In a HTTP_RESPONSE parser
 * returning '1' from on_headers_complete will tell the parser that it
 * should not expect a body. This is used when receiving a response to a
 * HEAD request which may contain 'Content-Length' or 'Transfer-Encoding:
 * chunked' headers that indicate the presence of a body.
 *
 * http_data_cb does not return data chunks. It will be call arbitrarally
 * many times for each string. E.G. you might get 10 callbacks for "on_url"
 * each providing just a few characters more data.
 */
typedef int (*http_data_cb) (http_parser*, const char *at, size_t length);
typedef int (*http_cb) (http_parser*);


/* Request Methods */
#define HTTP_METHOD_MAP(XX)         \
  XX(0,  DELETE,      DELETE)       \
  XX(1,  GET,         GET)          \
  XX(2,  HEAD,        HEAD)         \
  XX(3,  POST,        POST)         \
  XX(4,  PUT,         PUT)          \
  /* pathological */                \
  XX(5,  CONNECT,     CONNECT)      \
  XX(6,  OPTIONS,     OPTIONS)      \
  XX(7,  TRACE,       TRACE)        \
  /* webdav */                      \
  XX(8,  COPY,        COPY)         \
  XX(9,  LOCK,        LOCK)         \
  XX(10, MKCOL,       MKCOL)        \
  XX(11, MOVE,        MOVE)         \
  XX(12, PROPFIND,    PROPFIND)     \
  XX(13, PROPPATCH,   PROPPATCH)    \
  XX(14, SEARCH,      SEARCH)       \
  XX(15, UNLOCK,      UNLOCK)       \
  /* subversion */                  \
  XX(16, REPORT,      REPORT)       \
  XX(17, MKACTIVITY,  MKACTIVITY)   \
  XX(18, CHECKOUT,    CHECKOUT)     \
  XX(19, MERGE,       MERGE)        \
  /* upnp */                        \
  XX(20, MSEARCH,     M-SEARCH)     \
  XX(21, NOTIFY,      NOTIFY)       \
  XX(22, SUBSCRIBE,   SUBSCRIBE)    \
  XX(23, UNSUBSCRIBE, UNSUBSCRIBE)  \
  /* RFC-5789 */                    \
  XX(24, PATCH,       PATCH)        \
  XX(25, PURGE,       PURGE)        \
  /* CalDAV */                      \
  XX(26, MKCALENDAR,  MKCALENDAR)   \

enum http_method
  {
#define XX(num, name, string) HTTP_##name = num,
  HTTP_METHOD_MAP(XX)
#undef XX
  };


enum http_parser_type { HTTP_REQUEST, HTTP_RESPONSE, HTTP_BOTH };


/* Flag values for http_parser.flags field */
enum flags
  { F_CHUNKED               = 1 << 0
  , F_CONNECTION_KEEP_ALIVE = 1 << 1
  , F_CONNECTION_CLOSE      = 1 << 2
  , F_TRAILING              = 1 << 3
  , F_UPGRADE               = 1 << 4
  , F_SKIPBODY              = 1 << 5
  };


/* Map for errno-related constants
 * 
 * The provided argument should be a macro that takes 2 arguments.
 */
#define HTTP_ERRNO_MAP(XX)                                           \
  /* No error */                                                     \
  XX(OK, "success")                                                  \
                                                                     \
  /* Callback-related errors */                                      \
  XX(CB_message_begin, "the on_message_begin callback failed")       \
  XX(CB_url, "the on_url callback failed")                           \
  XX(CB_header_field, "the on_header_field callback failed")         \
  XX(CB_header_value, "the on_header_value callback failed")         \
  XX(CB_headers_complete, "the on_headers_complete callback failed") \
  XX(CB_body, "the on_body callback failed")                         \
  XX(CB_message_complete, "the on_message_complete callback failed") \
  XX(CB_status, "the on_status callback failed")                     \
                                                                     \
  /* Parsing-related errors */                                       \
  XX(INVALID_EOF_STATE, "stream ended at an unexpected time")        \
  XX(HEADER_OVERFLOW,                                                \
     "too many header bytes seen; overflow detected")                \
  XX(CLOSED_CONNECTION,                                              \
     "data received after completed connection: close message")      \
  XX(INVALID_VERSION, "invalid HTTP version")                        \
  XX(INVALID_STATUS, "invalid HTTP status code")                     \
  XX(INVALID_METHOD, "invalid HTTP method")                          \
  XX(INVALID_URL, "invalid URL")                                     \
  XX(INVALID_HOST, "invalid host")                                   \
  XX(INVALID_PORT, "invalid port")                                   \
  XX(INVALID_PATH, "invalid path")                                   \
  XX(INVALID_QUERY_STRING, "invalid query string")                   \
  XX(INVALID_FRAGMENT, "invalid fragment")                           \
  XX(LF_EXPECTED, "LF character expected")                           \
  XX(INVALID_HEADER_TOKEN, "invalid character in header")            \
  XX(INVALID_CONTENT_LENGTH,                                         \
     "invalid character in content-length header")                   \
  XX(INVALID_CHUNK_SIZE,                                             \
     "invalid character in chunk size header")                       \
  XX(INVALID_CONSTANT, "invalid constant string")                    \
  XX(INVALID_INTERNAL_STATE, "encountered unexpected internal state")\
  XX(STRICT, "strict mode assertion failed")                         \
  XX(PAUSED, "parser is paused")                                     \
  XX(UNKNOWN, "an unknown error occurred")


/* Define HPE_* values for each errno value above */
#define HTTP_ERRNO_GEN(n, s) HPE_##n,
enum http_errno {
  HTTP_ERRNO_MAP(HTTP_ERRNO_GEN)
};
#undef HTTP_ERRNO_GEN


/* Get an http_errno value from an http_parser */
#define HTTP_PARSER_ERRNO(p)            ((enum http_errno) (p)->http_errno)


struct http_parser {
  /** PRIVATE **/
  unsigned int type : 2;         /* enum http_parser_type */
  unsigned int flags : 6;        /* F_* values from 'flags' enum; semi-public */
  unsigned int state : 8;        /* enum state from http_parser.c */
  unsigned int header_state : 8; /* enum header_state from http_parser.c */
  unsigned int index : 8;        /* index into current matcher */

  uint32_t nread;          /* # bytes read in various scenarios */
  uint64_t content_length; /* # bytes in body (0 if no Content-Length header) */

  /** READ-ONLY **/
  unsigned short http_major;
  unsigned short http_minor;
  unsigned int status_code : 16; /* responses only */
  unsigned int method : 8;       /* requests only */
  unsigned int http_errno : 7;

  /* 1 = Upgrade header was present and the parser has exited because of that.
   * 0 = No upgrade header present.
   * Should be checked when http_parser_execute() returns in addition to
   * error checking.
   */
  unsigned int upgrade : 1;

  /** PUBLIC **/
  void *data; /* A pointer to get hook to the "connection" or "socket" object */
};


struct http_parser_settings {
  http_cb      on_message_begin;
  http_data_cb on_url;
  http_data_cb on_status;
  http_data_cb on_header_field;
  http_data_cb on_header_value;
  http_cb      on_headers_complete;
  http_data_cb on_body;
  http_cb      on_message_complete;
};


enum http_parser_url_fields
  { UF_SCHEMA           = 0
  , UF_HOST             = 1
  , UF_PORT             = 2
  , UF_PATH             = 3
  , UF_QUERY            = 4
  , UF_FRAGMENT         = 5
  , UF_USERINFO         = 6
  , UF_MAX              = 7
  };


/* Result structure for http_parser_parse_url().
 *
 * Callers should index into field_data[] with UF_* values iff field_set
 * has the relevant (1 << UF_*) bit set. As a courtesy to clients (and
 * because we probably have padding left over), we convert any port to
 * a uint16_t.
 */
struct http_parser_url {
  uint16_t field_set;           /* Bitmask of (1 << UF_*) values */
  uint16_t port;                /* Converted UF_PORT string */

  struct {
    uint16_t off;               /* Offset into buffer in which field starts */
    uint16_t len;               /* Length of run in buffer */
  } field_data[UF_MAX];
};


/* Returns the library version. Bits 16-23 contain the major version number,
 * bits 8-15 the minor version number and bits 0-7 the patch level.
 * Usage example:
 *
 *   unsigned long version = http_parser_version();
 *   unsigned major = (version >> 16) & 255;
 *   unsigned minor = (version >> 8) & 255;
 *   unsigned patch = version & 255;
 *   printf("http_parser v%u.%u.%u\n", major, minor, version);
 */
unsigned long http_parser_version(void);

void http_parser_init(http_parser *parser, enum http_parser_type type);


size_t http_parser_execute(http_parser *parser,
                           const http_parser_settings *settings,
                           const char *data,
                           size_t len);


/* If http_should_keep_alive() in the on_headers_complete or
 * on_message_complete callback returns 0, then this should be
 * the last message on the connection.
 * If you are the server, respond with the "Connection: close" header.
 * If you are the client, close the connection.
 */
int http_should_keep_alive(const http_parser *parser);

/* Returns a string version of the HTTP method. */
const char *http_method_str(enum http_method m);

/* Return a string name of the given error */
const char *http_errno_name(enum http_errno err);

/* Return a string description of the given error */
const char *http_errno_description(enum http_errno err);

/* Parse a URL; return nonzero on failure */
int http_parser_parse_url(const char *buf, size_t buflen,
                          int is_connect,
                          struct http_parser_url *u);

/* Pause or un-pause the parser; a nonzero value pauses */
void http_parser_pause(http_parser *parser, int paused);

/* Checks if this is the final chunk of the body. */
int http_body_is_final(const http_parser *parser);

/*#include "http_parser.h"*/
/* Based on src/http/ngx_http_parse.c from NGINX copyright Igor Sysoev
 *
 * Additional changes are licensed under the same terms as NGINX and
 * copyright Joyent, Inc. and other Node contributors. All rights reserved.
 *
 * Permission is hereby granted, free of charge, to any person obtaining a copy
 * of this software and associated documentation files (the "Software"), to
 * deal in the Software without restriction, including without limitation the
 * rights to use, copy, modify, merge, publish, distribute, sublicense, and/or
 * sell copies of the Software, and to permit persons to whom the Software is
 * furnished to do so, subject to the following conditions:
 *
 * The above copyright notice and this permission notice shall be included in
 * all copies or substantial portions of the Software.
 *
 * THE SOFTWARE IS PROVIDED "AS IS", WITHOUT WARRANTY OF ANY KIND, EXPRESS OR
 * IMPLIED, INCLUDING BUT NOT LIMITED TO THE WARRANTIES OF MERCHANTABILITY,
 * FITNESS FOR A PARTICULAR PURPOSE AND NONINFRINGEMENT. IN NO EVENT SHALL THE
 * AUTHORS OR COPYRIGHT HOLDERS BE LIABLE FOR ANY CLAIM, DAMAGES OR OTHER
 * LIABILITY, WHETHER IN AN ACTION OF CONTRACT, TORT OR OTHERWISE, ARISING
 * FROM, OUT OF OR IN CONNECTION WITH THE SOFTWARE OR THE USE OR OTHER DEALINGS
 * IN THE SOFTWARE.
 */
#include <assert.h>
#include <stddef.h>
#include <ctype.h>
#include <stdlib.h>
#include <string.h>
#include <limits.h>

#ifndef ULLONG_MAX
# define ULLONG_MAX ((uint64_t) -1) /* 2^64-1 */
#endif

#ifndef MIN
# define MIN(a,b) ((a) < (b) ? (a) : (b))
#endif

#ifndef ARRAY_SIZE
# define ARRAY_SIZE(a) (sizeof(a) / sizeof((a)[0]))
#endif

#ifndef BIT_AT
# define BIT_AT(a, i)                                                \
  (!!((unsigned int) (a)[(unsigned int) (i) >> 3] &                  \
   (1 << ((unsigned int) (i) & 7))))
#endif

#ifndef ELEM_AT
# define ELEM_AT(a, i, v) ((unsigned int) (i) < ARRAY_SIZE(a) ? (a)[(i)] : (v))
#endif

#define SET_ERRNO(e)                                                 \
do {                                                                 \
  parser->http_errno = (e);                                          \
} while(0)


/* Run the notify callback FOR, returning ER if it fails */
#define CALLBACK_NOTIFY_(FOR, ER)                                    \
do {                                                                 \
  assert(HTTP_PARSER_ERRNO(parser) == HPE_OK);                       \
                                                                     \
  if (settings->on_##FOR) {                                          \
    if (0 != settings->on_##FOR(parser)) {                           \
      SET_ERRNO(HPE_CB_##FOR);                                       \
    }                                                                \
                                                                     \
    /* We either errored above or got paused; get out */             \
    if (HTTP_PARSER_ERRNO(parser) != HPE_OK) {                       \
      return (ER);                                                   \
    }                                                                \
  }                                                                  \
} while (0)

/* Run the notify callback FOR and consume the current byte */
#define CALLBACK_NOTIFY(FOR)            CALLBACK_NOTIFY_(FOR, p - data + 1)

/* Run the notify callback FOR and don't consume the current byte */
#define CALLBACK_NOTIFY_NOADVANCE(FOR)  CALLBACK_NOTIFY_(FOR, p - data)

/* Run data callback FOR with LEN bytes, returning ER if it fails */
#define CALLBACK_DATA_(FOR, LEN, ER)                                 \
do {                                                                 \
  assert(HTTP_PARSER_ERRNO(parser) == HPE_OK);                       \
                                                                     \
  if (FOR##_mark) {                                                  \
    if (settings->on_##FOR) {                                        \
      if (0 != settings->on_##FOR(parser, FOR##_mark, (LEN))) {      \
        SET_ERRNO(HPE_CB_##FOR);                                     \
      }                                                              \
                                                                     \
      /* We either errored above or got paused; get out */           \
      if (HTTP_PARSER_ERRNO(parser) != HPE_OK) {                     \
        return (ER);                                                 \
      }                                                              \
    }                                                                \
    FOR##_mark = NULL;                                               \
  }                                                                  \
} while (0)
  
/* Run the data callback FOR and consume the current byte */
#define CALLBACK_DATA(FOR)                                           \
    CALLBACK_DATA_(FOR, p - FOR##_mark, p - data + 1)

/* Run the data callback FOR and don't consume the current byte */
#define CALLBACK_DATA_NOADVANCE(FOR)                                 \
    CALLBACK_DATA_(FOR, p - FOR##_mark, p - data)

/* Set the mark FOR; non-destructive if mark is already set */
#define MARK(FOR)                                                    \
do {                                                                 \
  if (!FOR##_mark) {                                                 \
    FOR##_mark = p;                                                  \
  }                                                                  \
} while (0)


#define PROXY_CONNECTION "proxy-connection"
#define CONNECTION "connection"
#define CONTENT_LENGTH "content-length"
#define TRANSFER_ENCODING "transfer-encoding"
#define UPGRADE "upgrade"
#define CHUNKED "chunked"
#define KEEP_ALIVE "keep-alive"
#define CLOSE "close"




enum state
  { s_dead = 1 /* important that this is > 0 */

  , s_start_req_or_res
  , s_res_or_resp_H
  , s_start_res
  , s_res_H
  , s_res_HT
  , s_res_HTT
  , s_res_HTTP
  , s_res_first_http_major
  , s_res_http_major
  , s_res_first_http_minor
  , s_res_http_minor
  , s_res_first_status_code
  , s_res_status_code
  , s_res_status_start
  , s_res_status
  , s_res_line_almost_done

  , s_start_req

  , s_req_method
  , s_req_spaces_before_url
  , s_req_schema
  , s_req_schema_slash
  , s_req_schema_slash_slash
  , s_req_server_start
  , s_req_server
  , s_req_server_with_at
  , s_req_path
  , s_req_query_string_start
  , s_req_query_string
  , s_req_fragment_start
  , s_req_fragment
  , s_req_http_start
  , s_req_http_H
  , s_req_http_HT
  , s_req_http_HTT
  , s_req_http_HTTP
  , s_req_first_http_major
  , s_req_http_major
  , s_req_first_http_minor
  , s_req_http_minor
  , s_req_line_almost_done

  , s_header_field_start
  , s_header_field
  , s_header_value_discard_ws
  , s_header_value_discard_ws_almost_done
  , s_header_value_discard_lws
  , s_header_value_start
  , s_header_value
  , s_header_value_lws

  , s_header_almost_done

  , s_chunk_size_start
  , s_chunk_size
  , s_chunk_parameters
  , s_chunk_size_almost_done

  , s_headers_almost_done
  , s_headers_done

  /* Important: 's_headers_done' must be the last 'header' state. All
   * states beyond this must be 'body' states. It is used for overflow
   * checking. See the PARSING_HEADER() macro.
   */

  , s_chunk_data
  , s_chunk_data_almost_done
  , s_chunk_data_done

  , s_body_identity
  , s_body_identity_eof

  , s_message_done
  };


#define PARSING_HEADER(state) (state <= s_headers_done)


enum header_states
  { h_general = 0
  , h_C
  , h_CO
  , h_CON

  , h_matching_connection
  , h_matching_proxy_connection
  , h_matching_content_length
  , h_matching_transfer_encoding
  , h_matching_upgrade

  , h_connection
  , h_content_length
  , h_transfer_encoding
  , h_upgrade

  , h_matching_transfer_encoding_chunked
  , h_matching_connection_keep_alive
  , h_matching_connection_close

  , h_transfer_encoding_chunked
  , h_connection_keep_alive
  , h_connection_close
  };

enum http_host_state
  {
    s_http_host_dead = 1
  , s_http_userinfo_start
  , s_http_userinfo
  , s_http_host_start
  , s_http_host_v6_start
  , s_http_host
  , s_http_host_v6
  , s_http_host_v6_end
  , s_http_host_port_start
  , s_http_host_port
};

/* Macros for character classes; depends on strict-mode  */
#define CR                  '\r'
#define LF                  '\n'
#define LOWER(c)            (unsigned char)(c | 0x20)
#define IS_ALPHA(c)         (LOWER(c) >= 'a' && LOWER(c) <= 'z')
#define IS_NUM(c)           ((c) >= '0' && (c) <= '9')
#define IS_ALPHANUM(c)      (IS_ALPHA(c) || IS_NUM(c))
#define IS_HEX(c)           (IS_NUM(c) || (LOWER(c) >= 'a' && LOWER(c) <= 'f'))
#define IS_MARK(c)          ((c) == '-' || (c) == '_' || (c) == '.' || \
  (c) == '!' || (c) == '~' || (c) == '*' || (c) == '\'' || (c) == '(' || \
  (c) == ')')
#define IS_USERINFO_CHAR(c) (IS_ALPHANUM(c) || IS_MARK(c) || (c) == '%' || \
  (c) == ';' || (c) == ':' || (c) == '&' || (c) == '=' || (c) == '+' || \
  (c) == '$' || (c) == ',')

#if HTTP_PARSER_STRICT
#define TOKEN(c)            (tokens[(unsigned char)c])
#define IS_URL_CHAR(c)      (BIT_AT(normal_url_char, (unsigned char)c))
#define IS_HOST_CHAR(c)     (IS_ALPHANUM(c) || (c) == '.' || (c) == '-')
#else
#define TOKEN(c)            ((c == ' ') ? ' ' : tokens[(unsigned char)c])
#define IS_URL_CHAR(c)                                                         \
  (BIT_AT(normal_url_char, (unsigned char)c) || ((c) & 0x80))
#define IS_HOST_CHAR(c)                                                        \
  (IS_ALPHANUM(c) || (c) == '.' || (c) == '-' || (c) == '_')
#endif


#define start_state (parser->type == HTTP_REQUEST ? s_start_req : s_start_res)


#if HTTP_PARSER_STRICT
# define STRICT_CHECK(cond)                                          \
do {                                                                 \
  if (cond) {                                                        \
    SET_ERRNO(HPE_STRICT);                                           \
    goto error;                                                      \
  }                                                                  \
} while (0)
# define NEW_MESSAGE() (http_should_keep_alive(parser) ? start_state : s_dead)
#else
# define STRICT_CHECK(cond)
# define NEW_MESSAGE() start_state
#endif



int http_message_needs_eof(const http_parser *parser);

/* Our URL parser.
 *
 * This is designed to be shared by http_parser_execute() for URL validation,
 * hence it has a state transition + byte-for-byte interface. In addition, it
 * is meant to be embedded in http_parser_parse_url(), which does the dirty
 * work of turning state transitions URL components for its API.
 *
 * This function should only be invoked with non-space characters. It is
 * assumed that the caller cares about (and can detect) the transition between
 * URL and non-URL states by looking for these.
 */
inline enum state
parse_url_char(enum state s, const char ch)
{
#if HTTP_PARSER_STRICT
# define T(v) 0
#else
# define T(v) v
#endif


static const uint8_t normal_url_char[32] = {
/*   0 nul    1 soh    2 stx    3 etx    4 eot    5 enq    6 ack    7 bel  */
        0    |   0    |   0    |   0    |   0    |   0    |   0    |   0,
/*   8 bs     9 ht    10 nl    11 vt    12 np    13 cr    14 so    15 si   */
        0    | T(2)   |   0    |   0    | T(16)  |   0    |   0    |   0,
/*  16 dle   17 dc1   18 dc2   19 dc3   20 dc4   21 nak   22 syn   23 etb */
        0    |   0    |   0    |   0    |   0    |   0    |   0    |   0,
/*  24 can   25 em    26 sub   27 esc   28 fs    29 gs    30 rs    31 us  */
        0    |   0    |   0    |   0    |   0    |   0    |   0    |   0,
/*  32 sp    33  !    34  "    35  #    36  $    37  %    38  &    39  '  */
        0    |   2    |   4    |   0    |   16   |   32   |   64   |  128,
/*  40  (    41  )    42  *    43  +    44  ,    45  -    46  .    47  /  */
        1    |   2    |   4    |   8    |   16   |   32   |   64   |  128,
/*  48  0    49  1    50  2    51  3    52  4    53  5    54  6    55  7  */
        1    |   2    |   4    |   8    |   16   |   32   |   64   |  128,
/*  56  8    57  9    58  :    59  ;    60  <    61  =    62  >    63  ?  */
        1    |   2    |   4    |   8    |   16   |   32   |   64   |   0,
/*  64  @    65  A    66  B    67  C    68  D    69  E    70  F    71  G  */
        1    |   2    |   4    |   8    |   16   |   32   |   64   |  128,
/*  72  H    73  I    74  J    75  K    76  L    77  M    78  N    79  O  */
        1    |   2    |   4    |   8    |   16   |   32   |   64   |  128,
/*  80  P    81  Q    82  R    83  S    84  T    85  U    86  V    87  W  */
        1    |   2    |   4    |   8    |   16   |   32   |   64   |  128,
/*  88  X    89  Y    90  Z    91  [    92  \    93  ]    94  ^    95  _  */
        1    |   2    |   4    |   8    |   16   |   32   |   64   |  128,
/*  96  `    97  a    98  b    99  c   100  d   101  e   102  f   103  g  */
        1    |   2    |   4    |   8    |   16   |   32   |   64   |  128,
/* 104  h   105  i   106  j   107  k   108  l   109  m   110  n   111  o  */
        1    |   2    |   4    |   8    |   16   |   32   |   64   |  128,
/* 112  p   113  q   114  r   115  s   116  t   117  u   118  v   119  w  */
        1    |   2    |   4    |   8    |   16   |   32   |   64   |  128,
/* 120  x   121  y   122  z   123  {   124  |   125  }   126  ~   127 del */
        1    |   2    |   4    |   8    |   16   |   32   |   64   |   0, };

#undef T

  if (ch == ' ' || ch == '\r' || ch == '\n') {
    return s_dead;
  }

#if HTTP_PARSER_STRICT
  if (ch == '\t' || ch == '\f') {
    return s_dead;
  }
#endif

  switch (s) {
    case s_req_spaces_before_url:
      /* Proxied requests are followed by scheme of an absolute URI (alpha).
       * All methods except CONNECT are followed by '/' or '*'.
       */

      if (ch == '/' || ch == '*') {
        return s_req_path;
      }

      if (IS_ALPHA(ch)) {
        return s_req_schema;
      }

      break;

    case s_req_schema:
      if (IS_ALPHA(ch)) {
        return s;
      }

      if (ch == ':') {
        return s_req_schema_slash;
      }

      break;

    case s_req_schema_slash:
      if (ch == '/') {
        return s_req_schema_slash_slash;
      }

      break;

    case s_req_schema_slash_slash:
      if (ch == '/') {
        return s_req_server_start;
      }

      break;

    case s_req_server_with_at:
      if (ch == '@') {
        return s_dead;
      }

    /* FALLTHROUGH */
    case s_req_server_start:
    case s_req_server:
      if (ch == '/') {
        return s_req_path;
      }

      if (ch == '?') {
        return s_req_query_string_start;
      }

      if (ch == '@') {
        return s_req_server_with_at;
      }

      if (IS_USERINFO_CHAR(ch) || ch == '[' || ch == ']') {
        return s_req_server;
      }

      break;

    case s_req_path:
      if (IS_URL_CHAR(ch)) {
        return s;
      }

      switch (ch) {
        case '?':
          return s_req_query_string_start;

        case '#':
          return s_req_fragment_start;
      }

      break;

    case s_req_query_string_start:
    case s_req_query_string:
      if (IS_URL_CHAR(ch)) {
        return s_req_query_string;
      }

      switch (ch) {
        case '?':
          /* allow extra '?' in query string */
          return s_req_query_string;

        case '#':
          return s_req_fragment_start;
      }

      break;

    case s_req_fragment_start:
      if (IS_URL_CHAR(ch)) {
        return s_req_fragment;
      }

      switch (ch) {
        case '?':
          return s_req_fragment;

        case '#':
          return s;
      }

      break;

    case s_req_fragment:
      if (IS_URL_CHAR(ch)) {
        return s;
      }

      switch (ch) {
        case '?':
        case '#':
          return s;
      }

      break;

    default:
      break;
  }

  /* We should never fall out of the switch above unless there's an error */
  return s_dead;
}

inline size_t http_parser_execute (http_parser *parser,
                            const http_parser_settings *settings,
                            const char *data,
                            size_t len)
{
static const char *method_strings[] =
  {
#define XX(num, name, string) #string,
  HTTP_METHOD_MAP(XX)
#undef XX
  };

/* Tokens as defined by rfc 2616. Also lowercases them.
 *        token       = 1*<any CHAR except CTLs or separators>
 *     separators     = "(" | ")" | "<" | ">" | "@"
 *                    | "," | ";" | ":" | "\" | <">
 *                    | "/" | "[" | "]" | "?" | "="
 *                    | "{" | "}" | SP | HT
 */
static const char tokens[256] = {
/*   0 nul    1 soh    2 stx    3 etx    4 eot    5 enq    6 ack    7 bel  */
        0,       0,       0,       0,       0,       0,       0,       0,
/*   8 bs     9 ht    10 nl    11 vt    12 np    13 cr    14 so    15 si   */
        0,       0,       0,       0,       0,       0,       0,       0,
/*  16 dle   17 dc1   18 dc2   19 dc3   20 dc4   21 nak   22 syn   23 etb */
        0,       0,       0,       0,       0,       0,       0,       0,
/*  24 can   25 em    26 sub   27 esc   28 fs    29 gs    30 rs    31 us  */
        0,       0,       0,       0,       0,       0,       0,       0,
/*  32 sp    33  !    34  "    35  #    36  $    37  %    38  &    39  '  */
        0,      '!',      0,      '#',     '$',     '%',     '&',    '\'',
/*  40  (    41  )    42  *    43  +    44  ,    45  -    46  .    47  /  */
        0,       0,      '*',     '+',      0,      '-',     '.',      0,
/*  48  0    49  1    50  2    51  3    52  4    53  5    54  6    55  7  */
       '0',     '1',     '2',     '3',     '4',     '5',     '6',     '7',
/*  56  8    57  9    58  :    59  ;    60  <    61  =    62  >    63  ?  */
       '8',     '9',      0,       0,       0,       0,       0,       0,
/*  64  @    65  A    66  B    67  C    68  D    69  E    70  F    71  G  */
        0,      'a',     'b',     'c',     'd',     'e',     'f',     'g',
/*  72  H    73  I    74  J    75  K    76  L    77  M    78  N    79  O  */
       'h',     'i',     'j',     'k',     'l',     'm',     'n',     'o',
/*  80  P    81  Q    82  R    83  S    84  T    85  U    86  V    87  W  */
       'p',     'q',     'r',     's',     't',     'u',     'v',     'w',
/*  88  X    89  Y    90  Z    91  [    92  \    93  ]    94  ^    95  _  */
       'x',     'y',     'z',      0,       0,       0,      '^',     '_',
/*  96  `    97  a    98  b    99  c   100  d   101  e   102  f   103  g  */
       '`',     'a',     'b',     'c',     'd',     'e',     'f',     'g',
/* 104  h   105  i   106  j   107  k   108  l   109  m   110  n   111  o  */
       'h',     'i',     'j',     'k',     'l',     'm',     'n',     'o',
/* 112  p   113  q   114  r   115  s   116  t   117  u   118  v   119  w  */
       'p',     'q',     'r',     's',     't',     'u',     'v',     'w',
/* 120  x   121  y   122  z   123  {   124  |   125  }   126  ~   127 del */
       'x',     'y',     'z',      0,      '|',      0,      '~',       0 };


static const int8_t unhex[256] =
  {-1,-1,-1,-1,-1,-1,-1,-1,-1,-1,-1,-1,-1,-1,-1,-1
  ,-1,-1,-1,-1,-1,-1,-1,-1,-1,-1,-1,-1,-1,-1,-1,-1
  ,-1,-1,-1,-1,-1,-1,-1,-1,-1,-1,-1,-1,-1,-1,-1,-1
  , 0, 1, 2, 3, 4, 5, 6, 7, 8, 9,-1,-1,-1,-1,-1,-1
  ,-1,10,11,12,13,14,15,-1,-1,-1,-1,-1,-1,-1,-1,-1
  ,-1,-1,-1,-1,-1,-1,-1,-1,-1,-1,-1,-1,-1,-1,-1,-1
  ,-1,10,11,12,13,14,15,-1,-1,-1,-1,-1,-1,-1,-1,-1
  ,-1,-1,-1,-1,-1,-1,-1,-1,-1,-1,-1,-1,-1,-1,-1,-1
  };



  char c, ch;
  int8_t unhex_val;
  const char *p = data;
  const char *header_field_mark = 0;
  const char *header_value_mark = 0;
  const char *url_mark = 0;
  const char *body_mark = 0;
  const char *status_mark = 0;

  /* We're in an error state. Don't bother doing anything. */
  if (HTTP_PARSER_ERRNO(parser) != HPE_OK) {
    return 0;
  }

  if (len == 0) {
    switch (parser->state) {
      case s_body_identity_eof:
        /* Use of CALLBACK_NOTIFY() here would erroneously return 1 byte read if
         * we got paused.
         */
        CALLBACK_NOTIFY_NOADVANCE(message_complete);
        return 0;

      case s_dead:
      case s_start_req_or_res:
      case s_start_res:
      case s_start_req:
        return 0;

      default:
        SET_ERRNO(HPE_INVALID_EOF_STATE);
        return 1;
    }
  }


  if (parser->state == s_header_field)
    header_field_mark = data;
  if (parser->state == s_header_value)
    header_value_mark = data;
  switch (parser->state) {
  case s_req_path:
  case s_req_schema:
  case s_req_schema_slash:
  case s_req_schema_slash_slash:
  case s_req_server_start:
  case s_req_server:
  case s_req_server_with_at:
  case s_req_query_string_start:
  case s_req_query_string:
  case s_req_fragment_start:
  case s_req_fragment:
    url_mark = data;
    break;
  case s_res_status:
    status_mark = data;
    break;
  }

  for (p=data; p != data + len; p++) {
    ch = *p;

    if (PARSING_HEADER(parser->state)) {
      ++parser->nread;
      /* Don't allow the total size of the HTTP headers (including the status
       * line) to exceed HTTP_MAX_HEADER_SIZE.  This check is here to protect
       * embedders against denial-of-service attacks where the attacker feeds
       * us a never-ending header that the embedder keeps buffering.
       *
       * This check is arguably the responsibility of embedders but we're doing
       * it on the embedder's behalf because most won't bother and this way we
       * make the web a little safer.  HTTP_MAX_HEADER_SIZE is still far bigger
       * than any reasonable request or response so this should never affect
       * day-to-day operation.
       */
      if (parser->nread > (HTTP_MAX_HEADER_SIZE)) {
        SET_ERRNO(HPE_HEADER_OVERFLOW);
        goto error;
      }
    }

    reexecute_byte:
    switch (parser->state) {

      case s_dead:
        /* this state is used after a 'Connection: close' message
         * the parser will error out if it reads another message
         */
        if (ch == CR || ch == LF)
          break;

        SET_ERRNO(HPE_CLOSED_CONNECTION);
        goto error;

      case s_start_req_or_res:
      {
        if (ch == CR || ch == LF)
          break;
        parser->flags = 0;
        parser->content_length = ULLONG_MAX;

        if (ch == 'H') {
          parser->state = s_res_or_resp_H;

          CALLBACK_NOTIFY(message_begin);
        } else {
          parser->type = HTTP_REQUEST;
          parser->state = s_start_req;
          goto reexecute_byte;
        }

        break;
      }

      case s_res_or_resp_H:
        if (ch == 'T') {
          parser->type = HTTP_RESPONSE;
          parser->state = s_res_HT;
        } else {
          if (ch != 'E') {
            SET_ERRNO(HPE_INVALID_CONSTANT);
            goto error;
          }

          parser->type = HTTP_REQUEST;
          parser->method = HTTP_HEAD;
          parser->index = 2;
          parser->state = s_req_method;
        }
        break;

      case s_start_res:
      {
        parser->flags = 0;
        parser->content_length = ULLONG_MAX;

        switch (ch) {
          case 'H':
            parser->state = s_res_H;
            break;

          case CR:
          case LF:
            break;

          default:
            SET_ERRNO(HPE_INVALID_CONSTANT);
            goto error;
        }

        CALLBACK_NOTIFY(message_begin);
        break;
      }

      case s_res_H:
        STRICT_CHECK(ch != 'T');
        parser->state = s_res_HT;
        break;

      case s_res_HT:
        STRICT_CHECK(ch != 'T');
        parser->state = s_res_HTT;
        break;

      case s_res_HTT:
        STRICT_CHECK(ch != 'P');
        parser->state = s_res_HTTP;
        break;

      case s_res_HTTP:
        STRICT_CHECK(ch != '/');
        parser->state = s_res_first_http_major;
        break;

      case s_res_first_http_major:
        if (ch < '0' || ch > '9') {
          SET_ERRNO(HPE_INVALID_VERSION);
          goto error;
        }

        parser->http_major = ch - '0';
        parser->state = s_res_http_major;
        break;

      /* major HTTP version or dot */
      case s_res_http_major:
      {
        if (ch == '.') {
          parser->state = s_res_first_http_minor;
          break;
        }

        if (!IS_NUM(ch)) {
          SET_ERRNO(HPE_INVALID_VERSION);
          goto error;
        }

        parser->http_major *= 10;
        parser->http_major += ch - '0';

        if (parser->http_major > 999) {
          SET_ERRNO(HPE_INVALID_VERSION);
          goto error;
        }

        break;
      }

      /* first digit of minor HTTP version */
      case s_res_first_http_minor:
        if (!IS_NUM(ch)) {
          SET_ERRNO(HPE_INVALID_VERSION);
          goto error;
        }

        parser->http_minor = ch - '0';
        parser->state = s_res_http_minor;
        break;

      /* minor HTTP version or end of request line */
      case s_res_http_minor:
      {
        if (ch == ' ') {
          parser->state = s_res_first_status_code;
          break;
        }

        if (!IS_NUM(ch)) {
          SET_ERRNO(HPE_INVALID_VERSION);
          goto error;
        }

        parser->http_minor *= 10;
        parser->http_minor += ch - '0';

        if (parser->http_minor > 999) {
          SET_ERRNO(HPE_INVALID_VERSION);
          goto error;
        }

        break;
      }

      case s_res_first_status_code:
      {
        if (!IS_NUM(ch)) {
          if (ch == ' ') {
            break;
          }

          SET_ERRNO(HPE_INVALID_STATUS);
          goto error;
        }
        parser->status_code = ch - '0';
        parser->state = s_res_status_code;
        break;
      }

      case s_res_status_code:
      {
        if (!IS_NUM(ch)) {
          switch (ch) {
            case ' ':
              parser->state = s_res_status_start;
              break;
            case CR:
              parser->state = s_res_line_almost_done;
              break;
            case LF:
              parser->state = s_header_field_start;
              break;
            default:
              SET_ERRNO(HPE_INVALID_STATUS);
              goto error;
          }
          break;
        }

        parser->status_code *= 10;
        parser->status_code += ch - '0';

        if (parser->status_code > 999) {
          SET_ERRNO(HPE_INVALID_STATUS);
          goto error;
        }

        break;
      }

      case s_res_status_start:
      {
        if (ch == CR) {
          parser->state = s_res_line_almost_done;
          break;
        }

        if (ch == LF) {
          parser->state = s_header_field_start;
          break;
        }

        MARK(status);
        parser->state = s_res_status;
        parser->index = 0;
        break;
      }

      case s_res_status:
        if (ch == CR) {
          parser->state = s_res_line_almost_done;
          CALLBACK_DATA(status);
          break;
        }

        if (ch == LF) {
          parser->state = s_header_field_start;
          CALLBACK_DATA(status);
          break;
        }

        break;

      case s_res_line_almost_done:
        STRICT_CHECK(ch != LF);
        parser->state = s_header_field_start;
        break;

      case s_start_req:
      {
        if (ch == CR || ch == LF)
          break;
        parser->flags = 0;
        parser->content_length = ULLONG_MAX;

        if (!IS_ALPHA(ch)) {
          SET_ERRNO(HPE_INVALID_METHOD);
          goto error;
        }

        parser->method = (enum http_method) 0;
        parser->index = 1;
        switch (ch) {
          case 'C': parser->method = HTTP_CONNECT; /* or COPY, CHECKOUT */ break;
          case 'D': parser->method = HTTP_DELETE; break;
          case 'G': parser->method = HTTP_GET; break;
          case 'H': parser->method = HTTP_HEAD; break;
          case 'L': parser->method = HTTP_LOCK; break;
          case 'M': parser->method = HTTP_MKCOL; /* or MOVE, MKACTIVITY, MERGE, M-SEARCH, MKCALENDAR */ break;
          case 'N': parser->method = HTTP_NOTIFY; break;
          case 'O': parser->method = HTTP_OPTIONS; break;
          case 'P': parser->method = HTTP_POST;
            /* or PROPFIND|PROPPATCH|PUT|PATCH|PURGE */
            break;
          case 'R': parser->method = HTTP_REPORT; break;
          case 'S': parser->method = HTTP_SUBSCRIBE; /* or SEARCH */ break;
          case 'T': parser->method = HTTP_TRACE; break;
          case 'U': parser->method = HTTP_UNLOCK; /* or UNSUBSCRIBE */ break;
          default:
            SET_ERRNO(HPE_INVALID_METHOD);
            goto error;
        }
        parser->state = s_req_method;

        CALLBACK_NOTIFY(message_begin);

        break;
      }

      case s_req_method:
      {
        const char *matcher;
        if (ch == '\0') {
          SET_ERRNO(HPE_INVALID_METHOD);
          goto error;
        }

        matcher = method_strings[parser->method];
        if (ch == ' ' && matcher[parser->index] == '\0') {
          parser->state = s_req_spaces_before_url;
        } else if (ch == matcher[parser->index]) {
          ; /* nada */
        } else if (parser->method == HTTP_CONNECT) {
          if (parser->index == 1 && ch == 'H') {
            parser->method = HTTP_CHECKOUT;
          } else if (parser->index == 2  && ch == 'P') {
            parser->method = HTTP_COPY;
          } else {
            SET_ERRNO(HPE_INVALID_METHOD);
            goto error;
          }
        } else if (parser->method == HTTP_MKCOL) {
          if (parser->index == 1 && ch == 'O') {
            parser->method = HTTP_MOVE;
          } else if (parser->index == 1 && ch == 'E') {
            parser->method = HTTP_MERGE;
          } else if (parser->index == 1 && ch == '-') {
            parser->method = HTTP_MSEARCH;
          } else if (parser->index == 2 && ch == 'A') {
            parser->method = HTTP_MKACTIVITY;
          } else if (parser->index == 3 && ch == 'A') {
            parser->method = HTTP_MKCALENDAR;
          } else {
            SET_ERRNO(HPE_INVALID_METHOD);
            goto error;
          }
        } else if (parser->method == HTTP_SUBSCRIBE) {
          if (parser->index == 1 && ch == 'E') {
            parser->method = HTTP_SEARCH;
          } else {
            SET_ERRNO(HPE_INVALID_METHOD);
            goto error;
          }
        } else if (parser->index == 1 && parser->method == HTTP_POST) {
          if (ch == 'R') {
            parser->method = HTTP_PROPFIND; /* or HTTP_PROPPATCH */
          } else if (ch == 'U') {
            parser->method = HTTP_PUT; /* or HTTP_PURGE */
          } else if (ch == 'A') {
            parser->method = HTTP_PATCH;
          } else {
            SET_ERRNO(HPE_INVALID_METHOD);
            goto error;
          }
        } else if (parser->index == 2) {
          if (parser->method == HTTP_PUT) {
            if (ch == 'R') {
              parser->method = HTTP_PURGE;
            } else {
              SET_ERRNO(HPE_INVALID_METHOD);
              goto error;
            }
          } else if (parser->method == HTTP_UNLOCK) {
            if (ch == 'S') {
              parser->method = HTTP_UNSUBSCRIBE;
            } else {
              SET_ERRNO(HPE_INVALID_METHOD);
              goto error;
            }
          } else {
            SET_ERRNO(HPE_INVALID_METHOD);
            goto error;
          }
        } else if (parser->index == 4 && parser->method == HTTP_PROPFIND && ch == 'P') {
          parser->method = HTTP_PROPPATCH;
        } else {
          SET_ERRNO(HPE_INVALID_METHOD);
          goto error;
        }

        ++parser->index;
        break;
      }

      case s_req_spaces_before_url:
      {
        if (ch == ' ') break;

        MARK(url);
        if (parser->method == HTTP_CONNECT) {
          parser->state = s_req_server_start;
        }

        parser->state = parse_url_char((enum state)parser->state, ch);
        if (parser->state == s_dead) {
          SET_ERRNO(HPE_INVALID_URL);
          goto error;
        }

        break;
      }

      case s_req_schema:
      case s_req_schema_slash:
      case s_req_schema_slash_slash:
      case s_req_server_start:
      {
        switch (ch) {
          /* No whitespace allowed here */
          case ' ':
          case CR:
          case LF:
            SET_ERRNO(HPE_INVALID_URL);
            goto error;
          default:
            parser->state = parse_url_char((enum state)parser->state, ch);
            if (parser->state == s_dead) {
              SET_ERRNO(HPE_INVALID_URL);
              goto error;
            }
        }

        break;
      }

      case s_req_server:
      case s_req_server_with_at:
      case s_req_path:
      case s_req_query_string_start:
      case s_req_query_string:
      case s_req_fragment_start:
      case s_req_fragment:
      {
        switch (ch) {
          case ' ':
            parser->state = s_req_http_start;
            CALLBACK_DATA(url);
            break;
          case CR:
          case LF:
            parser->http_major = 0;
            parser->http_minor = 9;
            parser->state = (ch == CR) ?
              s_req_line_almost_done :
              s_header_field_start;
            CALLBACK_DATA(url);
            break;
          default:
            parser->state = parse_url_char((enum state)parser->state, ch);
            if (parser->state == s_dead) {
              SET_ERRNO(HPE_INVALID_URL);
              goto error;
            }
        }
        break;
      }

      case s_req_http_start:
        switch (ch) {
          case 'H':
            parser->state = s_req_http_H;
            break;
          case ' ':
            break;
          default:
            SET_ERRNO(HPE_INVALID_CONSTANT);
            goto error;
        }
        break;

      case s_req_http_H:
        STRICT_CHECK(ch != 'T');
        parser->state = s_req_http_HT;
        break;

      case s_req_http_HT:
        STRICT_CHECK(ch != 'T');
        parser->state = s_req_http_HTT;
        break;

      case s_req_http_HTT:
        STRICT_CHECK(ch != 'P');
        parser->state = s_req_http_HTTP;
        break;

      case s_req_http_HTTP:
        STRICT_CHECK(ch != '/');
        parser->state = s_req_first_http_major;
        break;

      /* first digit of major HTTP version */
      case s_req_first_http_major:
        if (ch < '1' || ch > '9') {
          SET_ERRNO(HPE_INVALID_VERSION);
          goto error;
        }

        parser->http_major = ch - '0';
        parser->state = s_req_http_major;
        break;

      /* major HTTP version or dot */
      case s_req_http_major:
      {
        if (ch == '.') {
          parser->state = s_req_first_http_minor;
          break;
        }

        if (!IS_NUM(ch)) {
          SET_ERRNO(HPE_INVALID_VERSION);
          goto error;
        }

        parser->http_major *= 10;
        parser->http_major += ch - '0';

        if (parser->http_major > 999) {
          SET_ERRNO(HPE_INVALID_VERSION);
          goto error;
        }

        break;
      }

      /* first digit of minor HTTP version */
      case s_req_first_http_minor:
        if (!IS_NUM(ch)) {
          SET_ERRNO(HPE_INVALID_VERSION);
          goto error;
        }

        parser->http_minor = ch - '0';
        parser->state = s_req_http_minor;
        break;

      /* minor HTTP version or end of request line */
      case s_req_http_minor:
      {
        if (ch == CR) {
          parser->state = s_req_line_almost_done;
          break;
        }

        if (ch == LF) {
          parser->state = s_header_field_start;
          break;
        }

        /* XXX allow spaces after digit? */

        if (!IS_NUM(ch)) {
          SET_ERRNO(HPE_INVALID_VERSION);
          goto error;
        }

        parser->http_minor *= 10;
        parser->http_minor += ch - '0';

        if (parser->http_minor > 999) {
          SET_ERRNO(HPE_INVALID_VERSION);
          goto error;
        }

        break;
      }

      /* end of request line */
      case s_req_line_almost_done:
      {
        if (ch != LF) {
          SET_ERRNO(HPE_LF_EXPECTED);
          goto error;
        }

        parser->state = s_header_field_start;
        break;
      }

      case s_header_field_start:
      {
        if (ch == CR) {
          parser->state = s_headers_almost_done;
          break;
        }

        if (ch == LF) {
          /* they might be just sending \n instead of \r\n so this would be
           * the second \n to denote the end of headers*/
          parser->state = s_headers_almost_done;
          goto reexecute_byte;
        }

        c = TOKEN(ch);

        if (!c) {
          SET_ERRNO(HPE_INVALID_HEADER_TOKEN);
          goto error;
        }

        MARK(header_field);

        parser->index = 0;
        parser->state = s_header_field;

        switch (c) {
          case 'c':
            parser->header_state = h_C;
            break;

          case 'p':
            parser->header_state = h_matching_proxy_connection;
            break;

          case 't':
            parser->header_state = h_matching_transfer_encoding;
            break;

          case 'u':
            parser->header_state = h_matching_upgrade;
            break;

          default:
            parser->header_state = h_general;
            break;
        }
        break;
      }

      case s_header_field:
      {
        c = TOKEN(ch);

        if (c) {
          switch (parser->header_state) {
            case h_general:
              break;

            case h_C:
              parser->index++;
              parser->header_state = (c == 'o' ? h_CO : h_general);
              break;

            case h_CO:
              parser->index++;
              parser->header_state = (c == 'n' ? h_CON : h_general);
              break;

            case h_CON:
              parser->index++;
              switch (c) {
                case 'n':
                  parser->header_state = h_matching_connection;
                  break;
                case 't':
                  parser->header_state = h_matching_content_length;
                  break;
                default:
                  parser->header_state = h_general;
                  break;
              }
              break;

            /* connection */

            case h_matching_connection:
              parser->index++;
              if (parser->index > sizeof(CONNECTION)-1
                  || c != CONNECTION[parser->index]) {
                parser->header_state = h_general;
              } else if (parser->index == sizeof(CONNECTION)-2) {
                parser->header_state = h_connection;
              }
              break;

            /* proxy-connection */

            case h_matching_proxy_connection:
              parser->index++;
              if (parser->index > sizeof(PROXY_CONNECTION)-1
                  || c != PROXY_CONNECTION[parser->index]) {
                parser->header_state = h_general;
              } else if (parser->index == sizeof(PROXY_CONNECTION)-2) {
                parser->header_state = h_connection;
              }
              break;

            /* content-length */

            case h_matching_content_length:
              parser->index++;
              if (parser->index > sizeof(CONTENT_LENGTH)-1
                  || c != CONTENT_LENGTH[parser->index]) {
                parser->header_state = h_general;
              } else if (parser->index == sizeof(CONTENT_LENGTH)-2) {
                parser->header_state = h_content_length;
              }
              break;

            /* transfer-encoding */

            case h_matching_transfer_encoding:
              parser->index++;
              if (parser->index > sizeof(TRANSFER_ENCODING)-1
                  || c != TRANSFER_ENCODING[parser->index]) {
                parser->header_state = h_general;
              } else if (parser->index == sizeof(TRANSFER_ENCODING)-2) {
                parser->header_state = h_transfer_encoding;
              }
              break;

            /* upgrade */

            case h_matching_upgrade:
              parser->index++;
              if (parser->index > sizeof(UPGRADE)-1
                  || c != UPGRADE[parser->index]) {
                parser->header_state = h_general;
              } else if (parser->index == sizeof(UPGRADE)-2) {
                parser->header_state = h_upgrade;
              }
              break;

            case h_connection:
            case h_content_length:
            case h_transfer_encoding:
            case h_upgrade:
              if (ch != ' ') parser->header_state = h_general;
              break;

            default:
              assert(0 && "Unknown header_state");
              break;
          }
          break;
        }

        if (ch == ':') {
          parser->state = s_header_value_discard_ws;
          CALLBACK_DATA(header_field);
          break;
        }

        if (ch == CR) {
          parser->state = s_header_almost_done;
          CALLBACK_DATA(header_field);
          break;
        }

        if (ch == LF) {
          parser->state = s_header_field_start;
          CALLBACK_DATA(header_field);
          break;
        }

        SET_ERRNO(HPE_INVALID_HEADER_TOKEN);
        goto error;
      }

      case s_header_value_discard_ws:
        if (ch == ' ' || ch == '\t') break;

        if (ch == CR) {
          parser->state = s_header_value_discard_ws_almost_done;
          break;
        }

        if (ch == LF) {
          parser->state = s_header_value_discard_lws;
          break;
        }

        /* FALLTHROUGH */

      case s_header_value_start:
      {
        MARK(header_value);

        parser->state = s_header_value;
        parser->index = 0;

        c = LOWER(ch);

        switch (parser->header_state) {
          case h_upgrade:
            parser->flags |= F_UPGRADE;
            parser->header_state = h_general;
            break;

          case h_transfer_encoding:
            /* looking for 'Transfer-Encoding: chunked' */
            if ('c' == c) {
              parser->header_state = h_matching_transfer_encoding_chunked;
            } else {
              parser->header_state = h_general;
            }
            break;

          case h_content_length:
            if (!IS_NUM(ch)) {
              SET_ERRNO(HPE_INVALID_CONTENT_LENGTH);
              goto error;
            }

            parser->content_length = ch - '0';
            break;

          case h_connection:
            /* looking for 'Connection: keep-alive' */
            if (c == 'k') {
              parser->header_state = h_matching_connection_keep_alive;
            /* looking for 'Connection: close' */
            } else if (c == 'c') {
              parser->header_state = h_matching_connection_close;
            } else {
              parser->header_state = h_general;
            }
            break;

          default:
            parser->header_state = h_general;
            break;
        }
        break;
      }

      case s_header_value:
      {

        if (ch == CR) {
          parser->state = s_header_almost_done;
          CALLBACK_DATA(header_value);
          break;
        }

        if (ch == LF) {
          parser->state = s_header_almost_done;
          CALLBACK_DATA_NOADVANCE(header_value);
          goto reexecute_byte;
        }

        c = LOWER(ch);

        switch (parser->header_state) {
          case h_general:
            break;

          case h_connection:
          case h_transfer_encoding:
            assert(0 && "Shouldn't get here.");
            break;

          case h_content_length:
          {
            uint64_t t;

            if (ch == ' ') break;

            if (!IS_NUM(ch)) {
              SET_ERRNO(HPE_INVALID_CONTENT_LENGTH);
              goto error;
            }

            t = parser->content_length;
            t *= 10;
            t += ch - '0';

            /* Overflow? Test against a conservative limit for simplicity. */
            if ((ULLONG_MAX - 10) / 10 < parser->content_length) {
              SET_ERRNO(HPE_INVALID_CONTENT_LENGTH);
              goto error;
            }

            parser->content_length = t;
            break;
          }

          /* Transfer-Encoding: chunked */
          case h_matching_transfer_encoding_chunked:
            parser->index++;
            if (parser->index > sizeof(CHUNKED)-1
                || c != CHUNKED[parser->index]) {
              parser->header_state = h_general;
            } else if (parser->index == sizeof(CHUNKED)-2) {
              parser->header_state = h_transfer_encoding_chunked;
            }
            break;

          /* looking for 'Connection: keep-alive' */
          case h_matching_connection_keep_alive:
            parser->index++;
            if (parser->index > sizeof(KEEP_ALIVE)-1
                || c != KEEP_ALIVE[parser->index]) {
              parser->header_state = h_general;
            } else if (parser->index == sizeof(KEEP_ALIVE)-2) {
              parser->header_state = h_connection_keep_alive;
            }
            break;

          /* looking for 'Connection: close' */
          case h_matching_connection_close:
            parser->index++;
            if (parser->index > sizeof(CLOSE)-1 || c != CLOSE[parser->index]) {
              parser->header_state = h_general;
            } else if (parser->index == sizeof(CLOSE)-2) {
              parser->header_state = h_connection_close;
            }
            break;

          case h_transfer_encoding_chunked:
          case h_connection_keep_alive:
          case h_connection_close:
            if (ch != ' ') parser->header_state = h_general;
            break;

          default:
            parser->state = s_header_value;
            parser->header_state = h_general;
            break;
        }
        break;
      }

      case s_header_almost_done:
      {
        STRICT_CHECK(ch != LF);

        parser->state = s_header_value_lws;
        break;
      }

      case s_header_value_lws:
      {
        if (ch == ' ' || ch == '\t') {
          parser->state = s_header_value_start;
          goto reexecute_byte;
        }

        /* finished the header */
        switch (parser->header_state) {
          case h_connection_keep_alive:
            parser->flags |= F_CONNECTION_KEEP_ALIVE;
            break;
          case h_connection_close:
            parser->flags |= F_CONNECTION_CLOSE;
            break;
          case h_transfer_encoding_chunked:
            parser->flags |= F_CHUNKED;
            break;
          default:
            break;
        }

        parser->state = s_header_field_start;
        goto reexecute_byte;
      }

      case s_header_value_discard_ws_almost_done:
      {
        STRICT_CHECK(ch != LF);
        parser->state = s_header_value_discard_lws;
        break;
      }

      case s_header_value_discard_lws:
      {
        if (ch == ' ' || ch == '\t') {
          parser->state = s_header_value_discard_ws;
          break;
        } else {
          /* header value was empty */
          MARK(header_value);
          parser->state = s_header_field_start;
          CALLBACK_DATA_NOADVANCE(header_value);
          goto reexecute_byte;
        }
      }

      case s_headers_almost_done:
      {
        STRICT_CHECK(ch != LF);

        if (parser->flags & F_TRAILING) {
          /* End of a chunked request */
          parser->state = NEW_MESSAGE();
          CALLBACK_NOTIFY(message_complete);
          break;
        }

        parser->state = s_headers_done;

        /* Set this here so that on_headers_complete() callbacks can see it */
        parser->upgrade =
          (parser->flags & F_UPGRADE || parser->method == HTTP_CONNECT);

        /* Here we call the headers_complete callback. This is somewhat
         * different than other callbacks because if the user returns 1, we
         * will interpret that as saying that this message has no body. This
         * is needed for the annoying case of recieving a response to a HEAD
         * request.
         *
         * We'd like to use CALLBACK_NOTIFY_NOADVANCE() here but we cannot, so
         * we have to simulate it by handling a change in errno below.
         */
        if (settings->on_headers_complete) {
          switch (settings->on_headers_complete(parser)) {
            case 0:
              break;

            case 1:
              parser->flags |= F_SKIPBODY;
              break;

            default:
              SET_ERRNO(HPE_CB_headers_complete);
              return p - data; /* Error */
          }
        }

        if (HTTP_PARSER_ERRNO(parser) != HPE_OK) {
          return p - data;
        }

        goto reexecute_byte;
      }

      case s_headers_done:
      {
        STRICT_CHECK(ch != LF);

        parser->nread = 0;

        /* Exit, the rest of the connect is in a different protocol. */
        if (parser->upgrade) {
          parser->state = NEW_MESSAGE();
          CALLBACK_NOTIFY(message_complete);
          return (p - data) + 1;
        }

        if (parser->flags & F_SKIPBODY) {
          parser->state = NEW_MESSAGE();
          CALLBACK_NOTIFY(message_complete);
        } else if (parser->flags & F_CHUNKED) {
          /* chunked encoding - ignore Content-Length header */
          parser->state = s_chunk_size_start;
        } else {
          if (parser->content_length == 0) {
            /* Content-Length header given but zero: Content-Length: 0\r\n */
            parser->state = NEW_MESSAGE();
            CALLBACK_NOTIFY(message_complete);
          } else if (parser->content_length != ULLONG_MAX) {
            /* Content-Length header given and non-zero */
            parser->state = s_body_identity;
          } else {
            if (parser->type == HTTP_REQUEST ||
                !http_message_needs_eof(parser)) {
              /* Assume content-length 0 - read the next */
              parser->state = NEW_MESSAGE();
              CALLBACK_NOTIFY(message_complete);
            } else {
              /* Read body until EOF */
              parser->state = s_body_identity_eof;
            }
          }
        }

        break;
      }

      case s_body_identity:
      {
        uint64_t to_read = MIN(parser->content_length,
                               (uint64_t) ((data + len) - p));

        assert(parser->content_length != 0
            && parser->content_length != ULLONG_MAX);

        /* The difference between advancing content_length and p is because
         * the latter will automaticaly advance on the next loop iteration.
         * Further, if content_length ends up at 0, we want to see the last
         * byte again for our message complete callback.
         */
        MARK(body);
        parser->content_length -= to_read;
        p += to_read - 1;

        if (parser->content_length == 0) {
          parser->state = s_message_done;

          /* Mimic CALLBACK_DATA_NOADVANCE() but with one extra byte.
           *
           * The alternative to doing this is to wait for the next byte to
           * trigger the data callback, just as in every other case. The
           * problem with this is that this makes it difficult for the test
           * harness to distinguish between complete-on-EOF and
           * complete-on-length. It's not clear that this distinction is
           * important for applications, but let's keep it for now.
           */
          CALLBACK_DATA_(body, p - body_mark + 1, p - data);
          goto reexecute_byte;
        }

        break;
      }

      /* read until EOF */
      case s_body_identity_eof:
        MARK(body);
        p = data + len - 1;

        break;

      case s_message_done:
        parser->state = NEW_MESSAGE();
        CALLBACK_NOTIFY(message_complete);
        break;

      case s_chunk_size_start:
      {
        assert(parser->nread == 1);
        assert(parser->flags & F_CHUNKED);

        unhex_val = unhex[(unsigned char)ch];
        if (unhex_val == -1) {
          SET_ERRNO(HPE_INVALID_CHUNK_SIZE);
          goto error;
        }

        parser->content_length = unhex_val;
        parser->state = s_chunk_size;
        break;
      }

      case s_chunk_size:
      {
        uint64_t t;

        assert(parser->flags & F_CHUNKED);

        if (ch == CR) {
          parser->state = s_chunk_size_almost_done;
          break;
        }

        unhex_val = unhex[(unsigned char)ch];

        if (unhex_val == -1) {
          if (ch == ';' || ch == ' ') {
            parser->state = s_chunk_parameters;
            break;
          }

          SET_ERRNO(HPE_INVALID_CHUNK_SIZE);
          goto error;
        }

        t = parser->content_length;
        t *= 16;
        t += unhex_val;

        /* Overflow? Test against a conservative limit for simplicity. */
        if ((ULLONG_MAX - 16) / 16 < parser->content_length) {
          SET_ERRNO(HPE_INVALID_CONTENT_LENGTH);
          goto error;
        }

        parser->content_length = t;
        break;
      }

      case s_chunk_parameters:
      {
        assert(parser->flags & F_CHUNKED);
        /* just ignore this shit. TODO check for overflow */
        if (ch == CR) {
          parser->state = s_chunk_size_almost_done;
          break;
        }
        break;
      }

      case s_chunk_size_almost_done:
      {
        assert(parser->flags & F_CHUNKED);
        STRICT_CHECK(ch != LF);

        parser->nread = 0;

        if (parser->content_length == 0) {
          parser->flags |= F_TRAILING;
          parser->state = s_header_field_start;
        } else {
          parser->state = s_chunk_data;
        }
        break;
      }

      case s_chunk_data:
      {
        uint64_t to_read = MIN(parser->content_length,
                               (uint64_t) ((data + len) - p));

        assert(parser->flags & F_CHUNKED);
        assert(parser->content_length != 0
            && parser->content_length != ULLONG_MAX);

        /* See the explanation in s_body_identity for why the content
         * length and data pointers are managed this way.
         */
        MARK(body);
        parser->content_length -= to_read;
        p += to_read - 1;

        if (parser->content_length == 0) {
          parser->state = s_chunk_data_almost_done;
        }

        break;
      }

      case s_chunk_data_almost_done:
        assert(parser->flags & F_CHUNKED);
        assert(parser->content_length == 0);
        STRICT_CHECK(ch != CR);
        parser->state = s_chunk_data_done;
        CALLBACK_DATA(body);
        break;

      case s_chunk_data_done:
        assert(parser->flags & F_CHUNKED);
        STRICT_CHECK(ch != LF);
        parser->nread = 0;
        parser->state = s_chunk_size_start;
        break;

      default:
        assert(0 && "unhandled state");
        SET_ERRNO(HPE_INVALID_INTERNAL_STATE);
        goto error;
    }
  }

  /* Run callbacks for any marks that we have leftover after we ran our of
   * bytes. There should be at most one of these set, so it's OK to invoke
   * them in series (unset marks will not result in callbacks).
   *
   * We use the NOADVANCE() variety of callbacks here because 'p' has already
   * overflowed 'data' and this allows us to correct for the off-by-one that
   * we'd otherwise have (since CALLBACK_DATA() is meant to be run with a 'p'
   * value that's in-bounds).
   */

  assert(((header_field_mark ? 1 : 0) +
          (header_value_mark ? 1 : 0) +
          (url_mark ? 1 : 0)  +
          (body_mark ? 1 : 0) +
          (status_mark ? 1 : 0)) <= 1);

  CALLBACK_DATA_NOADVANCE(header_field);
  CALLBACK_DATA_NOADVANCE(header_value);
  CALLBACK_DATA_NOADVANCE(url);
  CALLBACK_DATA_NOADVANCE(body);
  CALLBACK_DATA_NOADVANCE(status);

  return len;

error:
  if (HTTP_PARSER_ERRNO(parser) == HPE_OK) {
    SET_ERRNO(HPE_UNKNOWN);
  }

  return (p - data);
}


/* Does the parser need to see an EOF to find the end of the message? */
inline int
http_message_needs_eof (const http_parser *parser)
{
  if (parser->type == HTTP_REQUEST) {
    return 0;
  }

  /* See RFC 2616 section 4.4 */
  if (parser->status_code / 100 == 1 || /* 1xx e.g. Continue */
      parser->status_code == 204 ||     /* No Content */
      parser->status_code == 304 ||     /* Not Modified */
      parser->flags & F_SKIPBODY) {     /* response to a HEAD request */
    return 0;
  }

  if ((parser->flags & F_CHUNKED) || parser->content_length != ULLONG_MAX) {
    return 0;
  }

  return 1;
}


inline int
http_should_keep_alive (const http_parser *parser)
{
  if (parser->http_major > 0 && parser->http_minor > 0) {
    /* HTTP/1.1 */
    if (parser->flags & F_CONNECTION_CLOSE) {
      return 0;
    }
  } else {
    /* HTTP/1.0 or earlier */
    if (!(parser->flags & F_CONNECTION_KEEP_ALIVE)) {
      return 0;
    }
  }

  return !http_message_needs_eof(parser);
}


inline const char *
http_method_str (enum http_method m)
{
static const char *method_strings[] =
  {
#define XX(num, name, string) #string,
  HTTP_METHOD_MAP(XX)
#undef XX
  };
  return ELEM_AT(method_strings, m, "<unknown>");
}


inline void
http_parser_init (http_parser *parser, enum http_parser_type t)
{
  void *data = parser->data; /* preserve application data */
  memset(parser, 0, sizeof(*parser));
  parser->data = data;
  parser->type = t;
  parser->state = (t == HTTP_REQUEST ? s_start_req : (t == HTTP_RESPONSE ? s_start_res : s_start_req_or_res));
  parser->http_errno = HPE_OK;
}

inline const char *
http_errno_name(enum http_errno err) {
/* Map errno values to strings for human-readable output */
#define HTTP_STRERROR_GEN(n, s) { "HPE_" #n, s },
static struct {
  const char *name;
  const char *description;
} http_strerror_tab[] = {
  HTTP_ERRNO_MAP(HTTP_STRERROR_GEN)
};
#undef HTTP_STRERROR_GEN
  assert(err < (sizeof(http_strerror_tab)/sizeof(http_strerror_tab[0])));
  return http_strerror_tab[err].name;
}

inline const char *
http_errno_description(enum http_errno err) {
/* Map errno values to strings for human-readable output */
#define HTTP_STRERROR_GEN(n, s) { "HPE_" #n, s },
static struct {
  const char *name;
  const char *description;
} http_strerror_tab[] = {
  HTTP_ERRNO_MAP(HTTP_STRERROR_GEN)
};
#undef HTTP_STRERROR_GEN
  assert(err < (sizeof(http_strerror_tab)/sizeof(http_strerror_tab[0])));
  return http_strerror_tab[err].description;
}

inline static enum http_host_state
http_parse_host_char(enum http_host_state s, const char ch) {
  switch(s) {
    case s_http_userinfo:
    case s_http_userinfo_start:
      if (ch == '@') {
        return s_http_host_start;
      }

      if (IS_USERINFO_CHAR(ch)) {
        return s_http_userinfo;
      }
      break;

    case s_http_host_start:
      if (ch == '[') {
        return s_http_host_v6_start;
      }

      if (IS_HOST_CHAR(ch)) {
        return s_http_host;
      }

      break;

    case s_http_host:
      if (IS_HOST_CHAR(ch)) {
        return s_http_host;
      }

    /* FALLTHROUGH */
    case s_http_host_v6_end:
      if (ch == ':') {
        return s_http_host_port_start;
      }

      break;

    case s_http_host_v6:
      if (ch == ']') {
        return s_http_host_v6_end;
      }

    /* FALLTHROUGH */
    case s_http_host_v6_start:
      if (IS_HEX(ch) || ch == ':' || ch == '.') {
        return s_http_host_v6;
      }

      break;

    case s_http_host_port:
    case s_http_host_port_start:
      if (IS_NUM(ch)) {
        return s_http_host_port;
      }

      break;

    default:
      break;
  }
  return s_http_host_dead;
}

inline int
http_parse_host(const char * buf, struct http_parser_url *u, int found_at) {
  enum http_host_state s;

  const char *p;
  size_t buflen = u->field_data[UF_HOST].off + u->field_data[UF_HOST].len;

  u->field_data[UF_HOST].len = 0;

  s = found_at ? s_http_userinfo_start : s_http_host_start;

  for (p = buf + u->field_data[UF_HOST].off; p < buf + buflen; p++) {
    enum http_host_state new_s = http_parse_host_char(s, *p);

    if (new_s == s_http_host_dead) {
      return 1;
    }

    switch(new_s) {
      case s_http_host:
        if (s != s_http_host) {
          u->field_data[UF_HOST].off = p - buf;
        }
        u->field_data[UF_HOST].len++;
        break;

      case s_http_host_v6:
        if (s != s_http_host_v6) {
          u->field_data[UF_HOST].off = p - buf;
        }
        u->field_data[UF_HOST].len++;
        break;

      case s_http_host_port:
        if (s != s_http_host_port) {
          u->field_data[UF_PORT].off = p - buf;
          u->field_data[UF_PORT].len = 0;
          u->field_set |= (1 << UF_PORT);
        }
        u->field_data[UF_PORT].len++;
        break;

      case s_http_userinfo:
        if (s != s_http_userinfo) {
          u->field_data[UF_USERINFO].off = p - buf ;
          u->field_data[UF_USERINFO].len = 0;
          u->field_set |= (1 << UF_USERINFO);
        }
        u->field_data[UF_USERINFO].len++;
        break;

      default:
        break;
    }
    s = new_s;
  }

  /* Make sure we don't end somewhere unexpected */
  switch (s) {
    case s_http_host_start:
    case s_http_host_v6_start:
    case s_http_host_v6:
    case s_http_host_port_start:
    case s_http_userinfo:
    case s_http_userinfo_start:
      return 1;
    default:
      break;
  }

  return 0;
}

inline int
http_parser_parse_url(const char *buf, size_t buflen, int is_connect,
                      struct http_parser_url *u)
{
  enum state s;
  const char *p;
  enum http_parser_url_fields uf, old_uf;
  int found_at = 0;

  u->port = u->field_set = 0;
  s = is_connect ? s_req_server_start : s_req_spaces_before_url;
  old_uf = UF_MAX;

  for (p = buf; p < buf + buflen; p++) {
    s = parse_url_char(s, *p);
<<<<<<< HEAD

    /* Figure out the next field that we're operating on */
    switch (s) {
      case s_dead:
        return 1;

      /* Skip delimeters */
      case s_req_schema_slash:
      case s_req_schema_slash_slash:
      case s_req_server_start:
      case s_req_query_string_start:
      case s_req_fragment_start:
        continue;

      case s_req_schema:
        uf = UF_SCHEMA;
        break;

      case s_req_server_with_at:
        found_at = 1;

      /* FALLTROUGH */
      case s_req_server:
        uf = UF_HOST;
        break;

      case s_req_path:
        uf = UF_PATH;
        break;

      case s_req_query_string:
        uf = UF_QUERY;
        break;

      case s_req_fragment:
        uf = UF_FRAGMENT;
        break;

      default:
        assert(!"Unexpected state");
        return 1;
    }

    /* Nothing's changed; soldier on */
    if (uf == old_uf) {
      u->field_data[uf].len++;
      continue;
    }

    u->field_data[uf].off = p - buf;
    u->field_data[uf].len = 1;

    u->field_set |= (1 << uf);
    old_uf = uf;
  }

  /* host must be present if there is a schema */
  /* parsing http:///toto will fail */
  if ((u->field_set & ((1 << UF_SCHEMA) | (1 << UF_HOST))) != 0) {
    if (http_parse_host(buf, u, found_at) != 0) {
      return 1;
    }
  }

  /* CONNECT requests can only contain "hostname:port" */
  if (is_connect && u->field_set != ((1 << UF_HOST)|(1 << UF_PORT))) {
    return 1;
  }

  if (u->field_set & (1 << UF_PORT)) {
    /* Don't bother with endp; we've already validated the string */
    unsigned long v = strtoul(buf + u->field_data[UF_PORT].off, NULL, 10);

    /* Ports have a max value of 2^16 */
    if (v > 0xffff) {
      return 1;
    }

    u->port = (uint16_t) v;
  }

  return 0;
}

inline void
http_parser_pause(http_parser *parser, int paused) {
  /* Users should only be pausing/unpausing a parser that is not in an error
   * state. In non-debug builds, there's not much that we can do about this
   * other than ignore it.
   */
  if (HTTP_PARSER_ERRNO(parser) == HPE_OK ||
      HTTP_PARSER_ERRNO(parser) == HPE_PAUSED) {
    SET_ERRNO((paused) ? HPE_PAUSED : HPE_OK);
  } else {
    assert(0 && "Attempting to pause parser in error state");
  }
}

inline int
http_body_is_final(const struct http_parser *parser) {
    return parser->state == s_message_done;
}

inline unsigned long
http_parser_version(void) {
  return HTTP_PARSER_VERSION_MAJOR * 0x10000 |
         HTTP_PARSER_VERSION_MINOR * 0x00100 |
         HTTP_PARSER_VERSION_PATCH * 0x00001;
}

#undef HTTP_METHOD_MAP
#undef HTTP_ERRNO_MAP
#undef SET_ERRNO
#undef CALLBACK_NOTIFY_
#undef CALLBACK_NOTIFY
#undef CALLBACK_NOTIFY_NOADVANCE
#undef CALLBACK_DATA_
#undef CALLBACK_DATA
#undef CALLBACK_DATA_NOADVANCE
#undef MARK
#undef PROXY_CONNECTION
#undef CONNECTION
#undef CONTENT_LENGTH
#undef TRANSFER_ENCODING
#undef UPGRADE
#undef CHUNKED
#undef KEEP_ALIVE
#undef CLOSE
#undef PARSING_HEADER
#undef CR
#undef LF
#undef LOWER
#undef IS_ALPHA
#undef IS_NUM
#undef IS_ALPHANUM
#undef IS_HEX
#undef IS_MARK
#undef IS_USERINFO_CHAR
#undef TOKEN
#undef IS_URL_CHAR
#undef IS_HOST_CHAR
#undef start_state
#undef STRICT_CHECK
#undef NEW_MESSAGE

#ifdef __cplusplus
}
#endif
#endif



#pragma once

#include <boost/asio.hpp>
#include <deque>
#include <functional>
#include <chrono>
#include <thread>




namespace crow
{
    namespace detail 
    {
        // fast timer queue for fixed tick value.
        class dumb_timer_queue
        {
        public:
            // tls based queue to avoid locking
            static dumb_timer_queue& get_current_dumb_timer_queue()
            {
                thread_local dumb_timer_queue q;
                return q;
            }

            using key = std::pair<dumb_timer_queue*, int>;

            void cancel(key& k)
            {
                auto self = k.first;
                k.first = nullptr;
                if (!self)
                    return;

                unsigned int index = (unsigned int)(k.second - self->step_);
                if (index < self->dq_.size())
                    self->dq_[index].second = nullptr;
            }

            key add(std::function<void()> f)
            {
                dq_.emplace_back(std::chrono::steady_clock::now(), std::move(f));
                int ret = step_+dq_.size()-1;

                CROW_LOG_DEBUG << "timer add inside: " << this << ' ' << ret ;
                return {this, ret};
            }

            void process()
            {
                if (!io_service_)
                    return;

                auto now = std::chrono::steady_clock::now();
                while(!dq_.empty())
                {
                    auto& x = dq_.front();
                    if (now - x.first < std::chrono::seconds(tick))
                        break;
                    if (x.second)
                    {
                        CROW_LOG_DEBUG << "timer call: " << this << ' ' << step_;
                        // we know that timer handlers are very simple currenty; call here
                        x.second();
                    }
                    dq_.pop_front();
                    step_++;
                }
            }

            void set_io_service(boost::asio::io_service& io_service)
            {
                io_service_ = &io_service;
            }

        private:
            dumb_timer_queue() noexcept
            {
            }

            int tick{5};
            boost::asio::io_service* io_service_{};
            std::deque<std::pair<decltype(std::chrono::steady_clock::now()), std::function<void()>>> dq_;
            int step_{};
        };
    }
}



#pragma once

#include <string>
#include <boost/date_time/local_time/local_time.hpp>
#include <boost/filesystem.hpp>

namespace crow
{
    // code from http://stackoverflow.com/questions/2838524/use-boost-date-time-to-parse-and-create-http-dates
    class DateTime
    {
        public:
            DateTime()
                : m_dt(boost::local_time::local_sec_clock::local_time(boost::local_time::time_zone_ptr()))
            {
            }
            DateTime(const std::string& path)
                : DateTime()
            {
                from_file(path);
            }

            // return datetime string
            std::string str()
            {
                static const std::locale locale_(std::locale::classic(), new boost::local_time::local_time_facet("%a, %d %b %Y %H:%M:%S GMT") );
                std::string result;
                try
                {
                    std::stringstream ss;
                    ss.imbue(locale_);
                    ss << m_dt;
                    result = ss.str();
                }
                catch (std::exception& e)
                {
                    std::cerr << "Exception: " << e.what() << std::endl;
                }
                return result;
            }

            // update datetime from file mod date
            std::string from_file(const std::string& path)
            {
                try
                {
                    boost::filesystem::path p(path);
                    boost::posix_time::ptime pt = boost::posix_time::from_time_t(
                            boost::filesystem::last_write_time(p));
                    m_dt = boost::local_time::local_date_time(pt, boost::local_time::time_zone_ptr());
                }
                catch (std::exception& e)
                {
                    std::cout << "Exception: " << e.what() << std::endl;
                }
                return str();
            }

            // parse datetime string
            void parse(const std::string& dt)
            {
                static const std::locale locale_(std::locale::classic(), new boost::local_time::local_time_facet("%a, %d %b %Y %H:%M:%S GMT") );
                std::stringstream ss(dt);
                ss.imbue(locale_);
                ss >> m_dt;
            }

            // boolean equal operator
            friend bool operator==(const DateTime& left, const DateTime& right)
            {
                return (left.m_dt == right.m_dt);
            }

=======

    /* Figure out the next field that we're operating on */
    switch (s) {
      case s_dead:
        return 1;

      /* Skip delimeters */
      case s_req_schema_slash:
      case s_req_schema_slash_slash:
      case s_req_server_start:
      case s_req_query_string_start:
      case s_req_fragment_start:
        continue;

      case s_req_schema:
        uf = UF_SCHEMA;
        break;

      case s_req_server_with_at:
        found_at = 1;

      /* FALLTROUGH */
      case s_req_server:
        uf = UF_HOST;
        break;

      case s_req_path:
        uf = UF_PATH;
        break;

      case s_req_query_string:
        uf = UF_QUERY;
        break;

      case s_req_fragment:
        uf = UF_FRAGMENT;
        break;

      default:
        assert(!"Unexpected state");
        return 1;
    }

    /* Nothing's changed; soldier on */
    if (uf == old_uf) {
      u->field_data[uf].len++;
      continue;
    }

    u->field_data[uf].off = p - buf;
    u->field_data[uf].len = 1;

    u->field_set |= (1 << uf);
    old_uf = uf;
  }

  /* host must be present if there is a schema */
  /* parsing http:///toto will fail */
  if ((u->field_set & ((1 << UF_SCHEMA) | (1 << UF_HOST))) != 0) {
    if (http_parse_host(buf, u, found_at) != 0) {
      return 1;
    }
  }

  /* CONNECT requests can only contain "hostname:port" */
  if (is_connect && u->field_set != ((1 << UF_HOST)|(1 << UF_PORT))) {
    return 1;
  }

  if (u->field_set & (1 << UF_PORT)) {
    /* Don't bother with endp; we've already validated the string */
    unsigned long v = strtoul(buf + u->field_data[UF_PORT].off, NULL, 10);

    /* Ports have a max value of 2^16 */
    if (v > 0xffff) {
      return 1;
    }

    u->port = (uint16_t) v;
  }

  return 0;
}

inline void
http_parser_pause(http_parser *parser, int paused) {
  /* Users should only be pausing/unpausing a parser that is not in an error
   * state. In non-debug builds, there's not much that we can do about this
   * other than ignore it.
   */
  if (HTTP_PARSER_ERRNO(parser) == HPE_OK ||
      HTTP_PARSER_ERRNO(parser) == HPE_PAUSED) {
    SET_ERRNO((paused) ? HPE_PAUSED : HPE_OK);
  } else {
    assert(0 && "Attempting to pause parser in error state");
  }
}

inline int
http_body_is_final(const struct http_parser *parser) {
    return parser->state == s_message_done;
}

inline unsigned long
http_parser_version(void) {
  return HTTP_PARSER_VERSION_MAJOR * 0x10000 |
         HTTP_PARSER_VERSION_MINOR * 0x00100 |
         HTTP_PARSER_VERSION_PATCH * 0x00001;
}

#undef HTTP_METHOD_MAP
#undef HTTP_ERRNO_MAP
#undef SET_ERRNO
#undef CALLBACK_NOTIFY_
#undef CALLBACK_NOTIFY
#undef CALLBACK_NOTIFY_NOADVANCE
#undef CALLBACK_DATA_
#undef CALLBACK_DATA
#undef CALLBACK_DATA_NOADVANCE
#undef MARK
#undef PROXY_CONNECTION
#undef CONNECTION
#undef CONTENT_LENGTH
#undef TRANSFER_ENCODING
#undef UPGRADE
#undef CHUNKED
#undef KEEP_ALIVE
#undef CLOSE
#undef PARSING_HEADER
#undef CR
#undef LF
#undef LOWER
#undef IS_ALPHA
#undef IS_NUM
#undef IS_ALPHANUM
#undef IS_HEX
#undef IS_MARK
#undef IS_USERINFO_CHAR
#undef TOKEN
#undef IS_URL_CHAR
#undef IS_HOST_CHAR
#undef start_state
#undef STRICT_CHECK
#undef NEW_MESSAGE

#ifdef __cplusplus
}
#endif
#endif



#pragma once

#include <boost/asio.hpp>
#include <deque>
#include <functional>
#include <chrono>
#include <thread>




namespace crow
{
    namespace detail 
    {
        // fast timer queue for fixed tick value.
        class dumb_timer_queue
        {
        public:
            // tls based queue to avoid locking
            static dumb_timer_queue& get_current_dumb_timer_queue()
            {
                thread_local dumb_timer_queue q;
                return q;
            }

            using key = std::pair<dumb_timer_queue*, int>;

            void cancel(key& k)
            {
                auto self = k.first;
                k.first = nullptr;
                if (!self)
                    return;

                unsigned int index = (unsigned int)(k.second - self->step_);
                if (index < self->dq_.size())
                    self->dq_[index].second = nullptr;
            }

            key add(std::function<void()> f)
            {
                dq_.emplace_back(std::chrono::steady_clock::now(), std::move(f));
                int ret = step_+dq_.size()-1;

                CROW_LOG_DEBUG << "timer add inside: " << this << ' ' << ret ;
                return {this, ret};
            }

            void process()
            {
                if (!io_service_)
                    return;

                auto now = std::chrono::steady_clock::now();
                while(!dq_.empty())
                {
                    auto& x = dq_.front();
                    if (now - x.first < std::chrono::seconds(tick))
                        break;
                    if (x.second)
                    {
                        CROW_LOG_DEBUG << "timer call: " << this << ' ' << step_;
                        // we know that timer handlers are very simple currenty; call here
                        x.second();
                    }
                    dq_.pop_front();
                    step_++;
                }
            }

            void set_io_service(boost::asio::io_service& io_service)
            {
                io_service_ = &io_service;
            }

        private:
            dumb_timer_queue() noexcept
            {
            }

            int tick{5};
            boost::asio::io_service* io_service_{};
            std::deque<std::pair<decltype(std::chrono::steady_clock::now()), std::function<void()>>> dq_;
            int step_{};
        };
    }
}



#pragma once

#include <string>
#include <boost/date_time/local_time/local_time.hpp>
#include <boost/filesystem.hpp>

namespace crow
{
    // code from http://stackoverflow.com/questions/2838524/use-boost-date-time-to-parse-and-create-http-dates
    class DateTime
    {
        public:
            DateTime()
                : m_dt(boost::local_time::local_sec_clock::local_time(boost::local_time::time_zone_ptr()))
            {
            }
            DateTime(const std::string& path)
                : DateTime()
            {
                from_file(path);
            }

            // return datetime string
            std::string str()
            {
                static const std::locale locale_(std::locale::classic(), new boost::local_time::local_time_facet("%a, %d %b %Y %H:%M:%S GMT") );
                std::string result;
                try
                {
                    std::stringstream ss;
                    ss.imbue(locale_);
                    ss << m_dt;
                    result = ss.str();
                }
                catch (std::exception& e)
                {
                    std::cerr << "Exception: " << e.what() << std::endl;
                }
                return result;
            }

            // update datetime from file mod date
            std::string from_file(const std::string& path)
            {
                try
                {
                    boost::filesystem::path p(path);
                    boost::posix_time::ptime pt = boost::posix_time::from_time_t(
                            boost::filesystem::last_write_time(p));
                    m_dt = boost::local_time::local_date_time(pt, boost::local_time::time_zone_ptr());
                }
                catch (std::exception& e)
                {
                    std::cout << "Exception: " << e.what() << std::endl;
                }
                return str();
            }

            // parse datetime string
            void parse(const std::string& dt)
            {
                static const std::locale locale_(std::locale::classic(), new boost::local_time::local_time_facet("%a, %d %b %Y %H:%M:%S GMT") );
                std::stringstream ss(dt);
                ss.imbue(locale_);
                ss >> m_dt;
            }

            // boolean equal operator
            friend bool operator==(const DateTime& left, const DateTime& right)
            {
                return (left.m_dt == right.m_dt);
            }

>>>>>>> ccc5845c
        private:
            boost::local_time::local_date_time m_dt;
    };
}



#pragma once

#include <vector>
#include <string>
#include <stdexcept>
#include <iostream>



namespace crow
{
    enum class HTTPMethod
    {
        DELETE,
        GET,
        HEAD,
        POST,
        PUT,
        CONNECT,
        OPTIONS,
        TRACE,
    };

    inline std::string method_name(HTTPMethod method)
    {
        switch(method)
        {
            case HTTPMethod::DELETE:
                return "DELETE";
            case HTTPMethod::GET:
                return "GET";
            case HTTPMethod::HEAD:
                return "HEAD";
            case HTTPMethod::POST:
                return "POST";
            case HTTPMethod::PUT:
                return "PUT";
            case HTTPMethod::CONNECT:
                return "CONNECT";
            case HTTPMethod::OPTIONS:
                return "OPTIONS";
            case HTTPMethod::TRACE:
                return "TRACE";
        }
        return "invalid";
    }

    enum class ParamType
    {
        INT,
        UINT,
        DOUBLE,
        STRING,
        PATH,

        MAX
    };

    struct routing_params
    {
        std::vector<int64_t> int_params;
        std::vector<uint64_t> uint_params;
        std::vector<double> double_params;
        std::vector<std::string> string_params;

        void debug_print() const
        {
            std::cerr << "routing_params" << std::endl;
            for(auto i:int_params)
                std::cerr<<i <<", " ;
            std::cerr<<std::endl;
            for(auto i:uint_params)
                std::cerr<<i <<", " ;
            std::cerr<<std::endl;
            for(auto i:double_params)
                std::cerr<<i <<", " ;
            std::cerr<<std::endl;
            for(auto& i:string_params)
                std::cerr<<i <<", " ;
            std::cerr<<std::endl;
        }

        template <typename T>
        T get(unsigned) const;

    };

    template<>
    inline int64_t routing_params::get<int64_t>(unsigned index) const
    {
        return int_params[index];
    }

    template<>
    inline uint64_t routing_params::get<uint64_t>(unsigned index) const
    {
        return uint_params[index];
    }

    template<>
    inline double routing_params::get<double>(unsigned index) const
    {
        return double_params[index];
    }

    template<>
    inline std::string routing_params::get<std::string>(unsigned index) const
    {
        return string_params[index];
    }
}

constexpr crow::HTTPMethod operator "" _method(const char* str, size_t len)
{
    return
        crow::black_magic::is_equ_p(str, "GET", 3) ? crow::HTTPMethod::GET :
        crow::black_magic::is_equ_p(str, "DELETE", 6) ? crow::HTTPMethod::DELETE :
        crow::black_magic::is_equ_p(str, "HEAD", 4) ? crow::HTTPMethod::HEAD :
        crow::black_magic::is_equ_p(str, "POST", 4) ? crow::HTTPMethod::POST :
        crow::black_magic::is_equ_p(str, "PUT", 3) ? crow::HTTPMethod::PUT :
        crow::black_magic::is_equ_p(str, "OPTIONS", 7) ? crow::HTTPMethod::OPTIONS :
        crow::black_magic::is_equ_p(str, "CONNECT", 7) ? crow::HTTPMethod::CONNECT :
        crow::black_magic::is_equ_p(str, "TRACE", 5) ? crow::HTTPMethod::TRACE :
        throw std::runtime_error("invalid http method");
};




#pragma once

#include <boost/algorithm/string/predicate.hpp>
#include <boost/functional/hash.hpp>
#include <unordered_map>

namespace crow
{
    struct ci_hash
    {
        size_t operator()(const std::string& key) const
        {
            std::size_t seed = 0;
            std::locale locale;

            for(auto c : key)
            {
                boost::hash_combine(seed, std::toupper(c, locale));
            }

            return seed;
        }
    };

    struct ci_key_eq
    {
        bool operator()(const std::string& l, const std::string& r) const
        {
            return boost::iequals(l, r);
        }
    };

    using ci_map = std::unordered_multimap<std::string, std::string, ci_hash, ci_key_eq>;
}



#pragma once








namespace crow
{
    template <typename T>
    inline const std::string& get_header_value(const T& headers, const std::string& key)
    {
        if (headers.count(key))
        {
            return headers.find(key)->second;
        }
        static std::string empty;
        return empty;
    }

    struct request
    {
        HTTPMethod method;
        std::string raw_url;
        std::string url;
        query_string url_params;
        ci_map headers;
        std::string body;

        void* middleware_context{};

        request()
            : method(HTTPMethod::GET)
        {
        }

        request(HTTPMethod method, std::string raw_url, std::string url, query_string url_params, ci_map headers, std::string body)
            : method(method), raw_url(std::move(raw_url)), url(std::move(url)), url_params(std::move(url_params)), headers(std::move(headers)), body(std::move(body))
        {
        }

        void add_header(std::string key, std::string value)
        {
            headers.emplace(std::move(key), std::move(value));
        }

        const std::string& get_header_value(const std::string& key)
        {
            return crow::get_header_value(headers, key);
        }

    };
}



#pragma once

#include <string>
#include <unordered_map>
#include <boost/algorithm/string.hpp>
#include <boost/tokenizer.hpp>
#include <algorithm>






namespace crow
{
    template <typename Handler>
    struct HTTPParser : public http_parser
    {
        static int on_message_begin(http_parser* self_)
        {
            HTTPParser* self = static_cast<HTTPParser*>(self_);
            self->clear();
            return 0;
        }
        static int on_url(http_parser* self_, const char* at, size_t length)
        {
            HTTPParser* self = static_cast<HTTPParser*>(self_);
            self->raw_url.insert(self->raw_url.end(), at, at+length);
            return 0;
        }
        static int on_header_field(http_parser* self_, const char* at, size_t length)
        {
            HTTPParser* self = static_cast<HTTPParser*>(self_);
            switch (self->header_building_state)
            {
                case 0:
                    if (!self->header_value.empty())
                    {
                        self->headers.emplace(std::move(self->header_field), std::move(self->header_value));
                    }
                    self->header_field.assign(at, at+length);
                    self->header_building_state = 1;
                    break;
                case 1:
                    self->header_field.insert(self->header_field.end(), at, at+length);
                    break;
            }
            return 0;
        }
        static int on_header_value(http_parser* self_, const char* at, size_t length)
        {
            HTTPParser* self = static_cast<HTTPParser*>(self_);
            switch (self->header_building_state)
            {
                case 0:
                    self->header_value.insert(self->header_value.end(), at, at+length);
                    break;
                case 1:
                    self->header_building_state = 0;
                    self->header_value.assign(at, at+length);
                    break;
            }
            return 0;
        }
        static int on_headers_complete(http_parser* self_)
        {
            HTTPParser* self = static_cast<HTTPParser*>(self_);
            if (!self->header_field.empty())
            {
                self->headers.emplace(std::move(self->header_field), std::move(self->header_value));
            }
            self->process_header();
            return 0;
        }
        static int on_body(http_parser* self_, const char* at, size_t length)
        {
            HTTPParser* self = static_cast<HTTPParser*>(self_);
            self->body.insert(self->body.end(), at, at+length);
            return 0;
        }
        static int on_message_complete(http_parser* self_)
        {
            HTTPParser* self = static_cast<HTTPParser*>(self_);

            // url params
            self->url = self->raw_url.substr(0, self->raw_url.find("?"));
            self->url_params = query_string(self->raw_url);

            self->process_message();
            return 0;
        }
        HTTPParser(Handler* handler) :
            handler_(handler)
        {
            http_parser_init(this, HTTP_REQUEST);
        }

        // return false on error
        bool feed(const char* buffer, int length)
        {
            const static http_parser_settings settings_{
                on_message_begin,
                on_url,
                nullptr,
                on_header_field,
                on_header_value,
                on_headers_complete,
                on_body,
                on_message_complete,
            };

            int nparsed = http_parser_execute(this, &settings_, buffer, length);
            return nparsed == length;
        }

        bool done()
        {
            return feed(nullptr, 0);
        }

        void clear()
        {
            url.clear();
            raw_url.clear();
            header_building_state = 0;
            header_field.clear();
            header_value.clear();
            headers.clear();
            url_params.clear();
            body.clear();
        }

        void process_header()
        {
            handler_->handle_header();
        }

        void process_message()
        {
            handler_->handle();
        }

        request to_request() const
        {
            return request{(HTTPMethod)method, std::move(raw_url), std::move(url), std::move(url_params), std::move(headers), std::move(body)};
        }

        bool check_version(int major, int minor) const
        {
            return http_major == major && http_minor == minor;
        }

        std::string raw_url;
        std::string url;

        int header_building_state = 0;
        std::string header_field;
        std::string header_value;
        ci_map headers;
        query_string url_params;
        std::string body;

        Handler* handler_;
    };
}



#pragma once
#include <string>
#include <unordered_map>







namespace crow
{
    template <typename Handler, typename ... Middlewares>
    class Connection;
    struct response
    {
        template <typename Handler, typename ... Middlewares>
        friend class crow::Connection;

        std::string body;
        json::wvalue json_value;
        int code{200};

        // `headers' stores HTTP headers.
        ci_map headers;

        void set_header(std::string key, std::string value)
        {
            headers.erase(key);
            headers.emplace(std::move(key), std::move(value));
        }
        void add_header(std::string key, std::string value)
        {
            headers.emplace(std::move(key), std::move(value));
        }

        const std::string& get_header_value(const std::string& key)
        {
            return crow::get_header_value(headers, key);
        }


        response() {}
        explicit response(int code) : code(code) {}
        response(std::string body) : body(std::move(body)) {}
        response(json::wvalue&& json_value) : json_value(std::move(json_value)) {}
        response(int code, std::string body) : body(std::move(body)), code(code) {}
        response(const json::wvalue& json_value) : body(json::dump(json_value)) 
        {
            set_header("Content-Type", "application/json");
        }

        response(response&& r)
        {
            *this = std::move(r);
        }

        response& operator = (const response& r) = delete;

        response& operator = (response&& r) noexcept
        {
            body = std::move(r.body);
            json_value = std::move(r.json_value);
            code = r.code;
            headers = std::move(r.headers);
			completed_ = r.completed_;
            return *this;
        }

        bool is_completed() const noexcept
        {
            return completed_;
        }

        void clear()
        {
            body.clear();
            json_value.clear();
            code = 200;
            headers.clear();
            completed_ = false;
        }

        void write(const std::string& body_part)
        {
            body += body_part;
        }

        void end()
        {
            if (!completed_)
            {
                completed_ = true;
                
                if (complete_request_handler_)
                {
                    complete_request_handler_();
                }
            }
        }

        void end(const std::string& body_part)
        {
            body += body_part;
            end();
        }

        bool is_alive()
        {
            return is_alive_helper_ && is_alive_helper_();
        }

        private:
            bool completed_{};
            std::function<void()> complete_request_handler_;
            std::function<bool()> is_alive_helper_;
    };
}



#pragma once

#include <cstdint>
#include <utility>
#include <tuple>
#include <unordered_map>
#include <memory>
#include <boost/lexical_cast.hpp>
#include <vector>












namespace crow
{
    class BaseRule
    {
    public:
        virtual ~BaseRule()
        {
        }
        
        virtual void validate() = 0;

        virtual void handle(const request&, response&, const routing_params&) = 0;

        uint32_t methods()
        {
            return methods_;
        }

    protected:
        uint32_t methods_{1<<(int)HTTPMethod::GET};
    };

    template <typename ... Args>
    class TaggedRule : public BaseRule
    {
    private:
        template <typename H1, typename H2, typename H3>
        struct call_params
        {
            H1& handler;
            H2& handler_with_req;
            H3& handler_with_req_res;
            const routing_params& params;
            const request& req;
            response& res;
        };

        template <typename F, int NInt, int NUint, int NDouble, int NString, typename S1, typename S2> 
        struct call
        {
        };

        template <typename F, int NInt, int NUint, int NDouble, int NString, typename ... Args1, typename ... Args2> 
        struct call<F, NInt, NUint, NDouble, NString, black_magic::S<int64_t, Args1...>, black_magic::S<Args2...>>
        {
            void operator()(F cparams)
            {
                using pushed = typename black_magic::S<Args2...>::template push_back<call_pair<int64_t, NInt>>;
                call<F, NInt+1, NUint, NDouble, NString,
                    black_magic::S<Args1...>, pushed>()(cparams);
            }
        };

        template <typename F, int NInt, int NUint, int NDouble, int NString, typename ... Args1, typename ... Args2> 
        struct call<F, NInt, NUint, NDouble, NString, black_magic::S<uint64_t, Args1...>, black_magic::S<Args2...>>
        {
            void operator()(F cparams)
            {
                using pushed = typename black_magic::S<Args2...>::template push_back<call_pair<uint64_t, NUint>>;
                call<F, NInt, NUint+1, NDouble, NString,
                    black_magic::S<Args1...>, pushed>()(cparams);
            }
        };

        template <typename F, int NInt, int NUint, int NDouble, int NString, typename ... Args1, typename ... Args2> 
        struct call<F, NInt, NUint, NDouble, NString, black_magic::S<double, Args1...>, black_magic::S<Args2...>>
        {
            void operator()(F cparams)
            {
                using pushed = typename black_magic::S<Args2...>::template push_back<call_pair<double, NDouble>>;
                call<F, NInt, NUint, NDouble+1, NString,
                    black_magic::S<Args1...>, pushed>()(cparams);
            }
        };

        template <typename F, int NInt, int NUint, int NDouble, int NString, typename ... Args1, typename ... Args2> 
        struct call<F, NInt, NUint, NDouble, NString, black_magic::S<std::string, Args1...>, black_magic::S<Args2...>>
        {
            void operator()(F cparams)
            {
                using pushed = typename black_magic::S<Args2...>::template push_back<call_pair<std::string, NString>>;
                call<F, NInt, NUint, NDouble, NString+1,
                    black_magic::S<Args1...>, pushed>()(cparams);
            }
        };

        template <typename F, int NInt, int NUint, int NDouble, int NString, typename ... Args1> 
        struct call<F, NInt, NUint, NDouble, NString, black_magic::S<>, black_magic::S<Args1...>>
        {
            void operator()(F cparams)
            {
                if (cparams.handler) 
                {
                    cparams.res = cparams.handler(
                        cparams.params.template get<typename Args1::type>(Args1::pos)... 
                    );
                    cparams.res.end();
                    return;
                }
                if (cparams.handler_with_req)
                {
                    cparams.res = cparams.handler_with_req(
                        cparams.req,
                        cparams.params.template get<typename Args1::type>(Args1::pos)... 
                    );
                    cparams.res.end();
                    return;
                }
                if (cparams.handler_with_req_res)
                {
                    cparams.handler_with_req_res(
                        cparams.req,
                        cparams.res,
                        cparams.params.template get<typename Args1::type>(Args1::pos)... 
                    );
                    return;
                }
                CROW_LOG_DEBUG << "ERROR cannot find handler";

                // we already found matched url; this is server error
                cparams.res = response(500);
            }
        };
    public:
        using self_t = TaggedRule<Args...>;
        TaggedRule(std::string rule)
            : rule_(std::move(rule))
        {
        }
        
        self_t& name(std::string name) noexcept
        {
            name_ = std::move(name);
            return *this;
        }

        self_t& methods(HTTPMethod method)
        {
            methods_ = 1<<(int)method;
            return *this;
        }

        template <typename ... MethodArgs>
        self_t& methods(HTTPMethod method, MethodArgs ... args_method)
        {
            methods(args_method...);
            methods_ |= 1<<(int)method;
            return *this;
        }

        void validate()
        {
            if (!handler_ && !handler_with_req_ && !handler_with_req_res_)
            {
                throw std::runtime_error(name_ + (!name_.empty() ? ": " : "") + "no handler for url " + rule_);
            }
        }

        template <typename Func>
        typename std::enable_if<black_magic::CallHelper<Func, black_magic::S<Args...>>::value, void>::type
        operator()(Func&& f)
        {
            static_assert(black_magic::CallHelper<Func, black_magic::S<Args...>>::value ||
                black_magic::CallHelper<Func, black_magic::S<crow::request, Args...>>::value , 
                "Handler type is mismatched with URL paramters");
            static_assert(!std::is_same<void, decltype(f(std::declval<Args>()...))>::value, 
                "Handler function cannot have void return type; valid return types: string, int, crow::resposne, crow::json::wvalue");

                handler_ = [f = std::move(f)](Args ... args){
                    return response(f(args...));
                };
                handler_with_req_ = nullptr;
                handler_with_req_res_ = nullptr;
        }

        template <typename Func>
        typename std::enable_if<
            !black_magic::CallHelper<Func, black_magic::S<Args...>>::value &&
            black_magic::CallHelper<Func, black_magic::S<crow::request, Args...>>::value, 
            void>::type
        operator()(Func&& f)
        {
            static_assert(black_magic::CallHelper<Func, black_magic::S<Args...>>::value ||
                black_magic::CallHelper<Func, black_magic::S<crow::request, Args...>>::value, 
                "Handler type is mismatched with URL paramters");
            static_assert(!std::is_same<void, decltype(f(std::declval<crow::request>(), std::declval<Args>()...))>::value, 
                "Handler function cannot have void return type; valid return types: string, int, crow::resposne, crow::json::wvalue");

                handler_with_req_ = [f = std::move(f)](const crow::request& req, Args ... args){
                    return response(f(req, args...));
                };
                handler_ = nullptr;
                handler_with_req_res_ = nullptr;
        }

        template <typename Func>
        typename std::enable_if<
            !black_magic::CallHelper<Func, black_magic::S<Args...>>::value &&
            !black_magic::CallHelper<Func, black_magic::S<crow::request, Args...>>::value, 
            void>::type
        operator()(Func&& f)
        {
            static_assert(black_magic::CallHelper<Func, black_magic::S<Args...>>::value ||
                black_magic::CallHelper<Func, black_magic::S<crow::request, Args...>>::value ||
                black_magic::CallHelper<Func, black_magic::S<crow::request, crow::response&, Args...>>::value
                , 
                "Handler type is mismatched with URL paramters");
            static_assert(std::is_same<void, decltype(f(std::declval<crow::request>(), std::declval<crow::response&>(), std::declval<Args>()...))>::value, 
                "Handler function with response argument should have void return type");

                handler_with_req_res_ = std::move(f);
                //[f = std::move(f)](const crow::request& req, crow::response& res, Args ... args){
                //    f(req, response, args...);
                //};
                handler_ = nullptr;
                handler_with_req_ = nullptr;
        }

        template <typename Func>
        void operator()(std::string name, Func&& f)
        {
            name_ = std::move(name);
            (*this).template operator()<Func>(std::forward(f));
        }

        void handle(const request& req, response& res, const routing_params& params) override
        {
            call<
                call_params<
                    decltype(handler_), 
                    decltype(handler_with_req_),
                    decltype(handler_with_req_res_)>, 
                0, 0, 0, 0, 
                black_magic::S<Args...>, 
                black_magic::S<>
            >()(
                call_params<
                    decltype(handler_), 
                    decltype(handler_with_req_),
                    decltype(handler_with_req_res_)>
                {handler_, handler_with_req_, handler_with_req_res_, params, req, res}
            );
        }

    private:
        std::function<response(Args...)> handler_;
        std::function<response(const crow::request&, Args...)> handler_with_req_;
        std::function<void(const crow::request&, crow::response&, Args...)> handler_with_req_res_;

        std::string rule_;
        std::string name_;

        template <typename T, int Pos>
        struct call_pair
        {
            using type = T;
            static const int pos = Pos;
        };

        friend class Router;
    };

    class Trie
    {
    public:
        struct Node
        {
            unsigned rule_index{};
            std::array<unsigned, (int)ParamType::MAX> param_childrens{};
            std::unordered_map<std::string, unsigned> children;

            bool IsSimpleNode() const
            {
                return 
                    !rule_index &&
                    std::all_of(
                        std::begin(param_childrens), 
                        std::end(param_childrens), 
                        [](unsigned x){ return !x; });
            }
        };

        Trie() : nodes_(1)
        {
        }

private:
        void optimizeNode(Node* node)
        {
            for(auto x : node->param_childrens)
            {
                if (!x)
                    continue;
                Node* child = &nodes_[x];
                optimizeNode(child);
            }
            if (node->children.empty())
                return;
            bool mergeWithChild = true;
            for(auto& kv : node->children)
            {
                Node* child = &nodes_[kv.second];
                if (!child->IsSimpleNode())
                {
                    mergeWithChild = false;
                    break;
                }
            }
            if (mergeWithChild)
            {
                decltype(node->children) merged;
                for(auto& kv : node->children)
                {
                    Node* child = &nodes_[kv.second];
                    for(auto& child_kv : child->children)
                    {
                        merged[kv.first + child_kv.first] = child_kv.second;
                    }
                }
                node->children = std::move(merged);
                optimizeNode(node);
            }
            else
            {
                for(auto& kv : node->children)
                {
                    Node* child = &nodes_[kv.second];
                    optimizeNode(child);
                }
            }
        }

        void optimize()
        {
            optimizeNode(head());
        }

public:
        void validate()
        {
            if (!head()->IsSimpleNode())
                throw std::runtime_error("Internal error: Trie header should be simple!");
            optimize();
        }

        std::pair<unsigned, routing_params> find(const std::string& req_url, const Node* node = nullptr, unsigned pos = 0, routing_params* params = nullptr) const
        {
            routing_params empty;
            if (params == nullptr)
                params = &empty;

            unsigned found{};
            routing_params match_params;

            if (node == nullptr)
                node = head();
            if (pos == req_url.size())
                return {node->rule_index, *params};

            auto update_found = [&found, &match_params](std::pair<unsigned, routing_params>& ret)
            {
                if (ret.first && (!found || found > ret.first))
                {
                    found = ret.first;
                    match_params = std::move(ret.second);
                }
            };

            if (node->param_childrens[(int)ParamType::INT])
            {
                char c = req_url[pos];
                if ((c >= '0' && c <= '9') || c == '+' || c == '-')
                {
                    char* eptr;
                    errno = 0;
                    long long int value = strtoll(req_url.data()+pos, &eptr, 10);
                    if (errno != ERANGE && eptr != req_url.data()+pos)
                    {
                        params->int_params.push_back(value);
                        auto ret = find(req_url, &nodes_[node->param_childrens[(int)ParamType::INT]], eptr - req_url.data(), params);
                        update_found(ret);
                        params->int_params.pop_back();
                    }
                }
            }

            if (node->param_childrens[(int)ParamType::UINT])
            {
                char c = req_url[pos];
                if ((c >= '0' && c <= '9') || c == '+')
                {
                    char* eptr;
                    errno = 0;
                    unsigned long long int value = strtoull(req_url.data()+pos, &eptr, 10);
                    if (errno != ERANGE && eptr != req_url.data()+pos)
                    {
                        params->uint_params.push_back(value);
                        auto ret = find(req_url, &nodes_[node->param_childrens[(int)ParamType::UINT]], eptr - req_url.data(), params);
                        update_found(ret);
                        params->uint_params.pop_back();
                    }
                }
            }

            if (node->param_childrens[(int)ParamType::DOUBLE])
            {
                char c = req_url[pos];
                if ((c >= '0' && c <= '9') || c == '+' || c == '-' || c == '.')
                {
                    char* eptr;
                    errno = 0;
                    double value = strtod(req_url.data()+pos, &eptr);
                    if (errno != ERANGE && eptr != req_url.data()+pos)
                    {
                        params->double_params.push_back(value);
                        auto ret = find(req_url, &nodes_[node->param_childrens[(int)ParamType::DOUBLE]], eptr - req_url.data(), params);
                        update_found(ret);
                        params->double_params.pop_back();
                    }
                }
            }

            if (node->param_childrens[(int)ParamType::STRING])
            {
                size_t epos = pos;
                for(; epos < req_url.size(); epos ++)
                {
                    if (req_url[epos] == '/')
                        break;
                }

                if (epos != pos)
                {
                    params->string_params.push_back(req_url.substr(pos, epos-pos));
                    auto ret = find(req_url, &nodes_[node->param_childrens[(int)ParamType::STRING]], epos, params);
                    update_found(ret);
                    params->string_params.pop_back();
                }
            }

            if (node->param_childrens[(int)ParamType::PATH])
            {
                size_t epos = req_url.size();

                if (epos != pos)
                {
                    params->string_params.push_back(req_url.substr(pos, epos-pos));
                    auto ret = find(req_url, &nodes_[node->param_childrens[(int)ParamType::PATH]], epos, params);
                    update_found(ret);
                    params->string_params.pop_back();
                }
            }

            for(auto& kv : node->children)
            {
                const std::string& fragment = kv.first;
                const Node* child = &nodes_[kv.second];

                if (req_url.compare(pos, fragment.size(), fragment) == 0)
                {
                    auto ret = find(req_url, child, pos + fragment.size(), params);
                    update_found(ret);
                }
            }

            return {found, match_params};
        }

        void add(const std::string& url, unsigned rule_index)
        {
            unsigned idx{0};

            for(unsigned i = 0; i < url.size(); i ++)
            {
                char c = url[i];
                if (c == '<')
                {
                    static struct ParamTraits
                    {
                        ParamType type;
                        std::string name;
                    } paramTraits[] =
                    {
                        { ParamType::INT, "<int>" },
                        { ParamType::UINT, "<uint>" },
                        { ParamType::DOUBLE, "<float>" },
                        { ParamType::DOUBLE, "<double>" },
                        { ParamType::STRING, "<str>" },
                        { ParamType::STRING, "<string>" },
                        { ParamType::PATH, "<path>" },
                    };

                    for(auto& x:paramTraits)
                    {
                        if (url.compare(i, x.name.size(), x.name) == 0)
                        {
                            if (!nodes_[idx].param_childrens[(int)x.type])
                            {
                                auto new_node_idx = new_node();
                                nodes_[idx].param_childrens[(int)x.type] = new_node_idx;
                            }
                            idx = nodes_[idx].param_childrens[(int)x.type];
                            i += x.name.size();
                            break;
                        }
                    }

                    i --;
                }
                else
                {
                    std::string piece(&c, 1);
                    if (!nodes_[idx].children.count(piece))
                    {
                        auto new_node_idx = new_node();
                        nodes_[idx].children.emplace(piece, new_node_idx);
                    }
                    idx = nodes_[idx].children[piece];
                }
            }
            if (nodes_[idx].rule_index)
                throw std::runtime_error("handler already exists for " + url);
            nodes_[idx].rule_index = rule_index;
        }
    private:
        void debug_node_print(Node* n, int level)
        {
            for(int i = 0; i < (int)ParamType::MAX; i ++)
            {
                if (n->param_childrens[i])
                {
                    CROW_LOG_DEBUG << std::string(2*level, ' ') /*<< "("<<n->param_childrens[i]<<") "*/;
                    switch((ParamType)i)
                    {
                        case ParamType::INT:
                            CROW_LOG_DEBUG << "<int>";
                            break;
                        case ParamType::UINT:
                            CROW_LOG_DEBUG << "<uint>";
                            break;
                        case ParamType::DOUBLE:
                            CROW_LOG_DEBUG << "<float>";
                            break;
                        case ParamType::STRING:
                            CROW_LOG_DEBUG << "<str>";
                            break;
                        case ParamType::PATH:
                            CROW_LOG_DEBUG << "<path>";
                            break;
                        default:
                            CROW_LOG_DEBUG << "<ERROR>";
                            break;
                    }

                    debug_node_print(&nodes_[n->param_childrens[i]], level+1);
                }
            }
            for(auto& kv : n->children)
            {
                CROW_LOG_DEBUG << std::string(2*level, ' ') /*<< "(" << kv.second << ") "*/ << kv.first;
                debug_node_print(&nodes_[kv.second], level+1);
            }
        }

    public:
        void debug_print()
        {
            debug_node_print(head(), 0);
        }

    private:
        const Node* head() const
        {
            return &nodes_.front();
        }

        Node* head()
        {
            return &nodes_.front();
        }

        unsigned new_node()
        {
            nodes_.resize(nodes_.size()+1);
            return nodes_.size() - 1;
        }

        std::vector<Node> nodes_;
    };

    class Router
    {
    public:
        Router() : rules_(1) {}
        template <uint64_t N>
        typename black_magic::arguments<N>::type::template rebind<TaggedRule>& new_rule_tagged(const std::string& rule)
        {
            using RuleT = typename black_magic::arguments<N>::type::template rebind<TaggedRule>;
            auto ruleObject = new RuleT(rule);
            rules_.emplace_back(ruleObject);
            trie_.add(rule, rules_.size() - 1);
            return *ruleObject;
        }

        void validate()
        {
            trie_.validate();
            for(auto& rule:rules_)
            {
                if (rule)
                    rule->validate();
            }
        }

        void handle(const request& req, response& res)
        {
            auto found = trie_.find(req.url);

            unsigned rule_index = found.first;

            if (!rule_index)
            {
				CROW_LOG_DEBUG << "Cannot match rules " << req.url;
                res = response(404);
				res.end();
                return;
            }

            if (rule_index >= rules_.size())
                throw std::runtime_error("Trie internal structure corrupted!");

            if ((rules_[rule_index]->methods() & (1<<(uint32_t)req.method)) == 0)
            {
				CROW_LOG_DEBUG << "Rule found but method mismatch: " << req.url << " with " << method_name(req.method) << "(" << (uint32_t)req.method << ") / " << rules_[rule_index]->methods();
                res = response(404);
				res.end();
                return;
            }

            CROW_LOG_DEBUG << "Matched rule '" << ((TaggedRule<>*)rules_[rule_index].get())->rule_ << "' " << (uint32_t)req.method << " / " << rules_[rule_index]->methods();

            rules_[rule_index]->handle(req, res, found.second);
        }

        void debug_print()
        {
            trie_.debug_print();
        }

    private:
        std::vector<std::unique_ptr<BaseRule>> rules_;
        Trie trie_;
    };
}



#pragma once








namespace crow
{
    namespace detail
    {
        template <typename ... Middlewares>
        struct partial_context
            : public black_magic::pop_back<Middlewares...>::template rebind<partial_context>
            , public black_magic::last_element_type<Middlewares...>::type::context
        {
            using parent_context = typename black_magic::pop_back<Middlewares...>::template rebind<::crow::detail::partial_context>;
            template <int N>
            using partial = typename std::conditional<N == sizeof...(Middlewares)-1, partial_context, typename parent_context::template partial<N>>::type;

            template <typename T> 
            typename T::context& get()
            {
                return static_cast<typename T::context&>(*this);
            }
        };

        template <>
        struct partial_context<>
        {
            template <int>
            using partial = partial_context;
        };

        template <int N, typename Context, typename Container, typename CurrentMW, typename ... Middlewares>
        bool middleware_call_helper(Container& middlewares, request& req, response& res, Context& ctx);

        template <typename ... Middlewares>
        struct context : private partial_context<Middlewares...>
        //struct context : private Middlewares::context... // simple but less type-safe
        {
            template <int N, typename Context, typename Container>
            friend typename std::enable_if<(N==0)>::type after_handlers_call_helper(Container& middlewares, Context& ctx, request& req, response& res);
            template <int N, typename Context, typename Container>
            friend typename std::enable_if<(N>0)>::type after_handlers_call_helper(Container& middlewares, Context& ctx, request& req, response& res);

            template <int N, typename Context, typename Container, typename CurrentMW, typename ... Middlewares2>
            friend bool middleware_call_helper(Container& middlewares, request& req, response& res, Context& ctx);

            template <typename T> 
            typename T::context& get()
            {
                return static_cast<typename T::context&>(*this);
            }

            template <int N>
            using partial = typename partial_context<Middlewares...>::template partial<N>;
        };
    }
}



#pragma once
#include <boost/algorithm/string/trim.hpp>





namespace crow
{
    // Any middleware requires following 3 members:

    // struct context;
    //      storing data for the middleware; can be read from another middleware or handlers

    // before_handle
    //      called before handling the request.
    //      if res.end() is called, the operation is halted. 
    //      (still call after_handle of this middleware)
    //      2 signatures:
    //      void before_handle(request& req, response& res, context& ctx)
    //          if you only need to access this middlewares context.
    //      template <typename AllContext>
    //      void before_handle(request& req, response& res, context& ctx, AllContext& all_ctx)
    //          you can access another middlewares' context by calling `all_ctx.template get<MW>()'
    //          ctx == all_ctx.template get<CurrentMiddleware>()

    // after_handle
    //      called after handling the request.
    //      void after_handle(request& req, response& res, context& ctx)
    //      template <typename AllContext>
    //      void after_handle(request& req, response& res, context& ctx, AllContext& all_ctx)

    struct CookieParser
    {
        struct context
        {
            std::unordered_map<std::string, std::string> jar;
            std::unordered_map<std::string, std::string> cookies_to_add;

            std::string get_cookie(const std::string& key)
            {
                if (jar.count(key))
                    return jar[key];
                return {};
            }

            void set_cookie(const std::string& key, const std::string& value)
            {
                cookies_to_add.emplace(key, value);
            }
        };

        void before_handle(request& req, response& res, context& ctx)
        {
            int count = req.headers.count("Cookie");
            if (!count)
                return;
            if (count > 1)
            {
                res.code = 400;
                res.end();
                return;
            }
            std::string cookies = req.get_header_value("Cookie");
            size_t pos = 0;
            while(pos < cookies.size())
            {
                size_t pos_equal = cookies.find('=', pos);
                if (pos_equal == cookies.npos)
                    break;
                std::string name = cookies.substr(pos, pos_equal-pos);
                boost::trim(name);
                pos = pos_equal+1;
                while(pos < cookies.size() && cookies[pos] == ' ') pos++;
                if (pos == cookies.size())
                    break;

                std::string value;

                if (cookies[pos] == '"')
                {
                    int dquote_meet_count = 0;
                    pos ++;
                    size_t pos_dquote = pos-1;
                    do
                    {
                        pos_dquote = cookies.find('"', pos_dquote+1);
                        dquote_meet_count ++;
                    } while(pos_dquote < cookies.size() && cookies[pos_dquote-1] == '\\');
                    if (pos_dquote == cookies.npos)
                        break;

                    if (dquote_meet_count == 1)
                        value = cookies.substr(pos, pos_dquote - pos);
                    else
                    {
                        value.clear();
                        value.reserve(pos_dquote-pos);
                        for(size_t p = pos; p < pos_dquote; p++)
                        {
                            // FIXME minimal escaping
                            if (cookies[p] == '\\' && p + 1 < pos_dquote)
                            {
                                p++;
                                if (cookies[p] == '\\' || cookies[p] == '"')
                                    value += cookies[p];
                                else
                                {
                                    value += '\\';
                                    value += cookies[p];
                                }
                            }
                            else
                                value += cookies[p];
                        }
                    }

                    ctx.jar.emplace(std::move(name), std::move(value));
                    pos = cookies.find(";", pos_dquote+1);
                    if (pos == cookies.npos)
                        break;
                    pos++;
                    while(pos < cookies.size() && cookies[pos] == ' ') pos++;
                    if (pos == cookies.size())
                        break;
                }
                else
                {
                    size_t pos_semicolon = cookies.find(';', pos);
                    value = cookies.substr(pos, pos_semicolon - pos);
                    boost::trim(value);
                    ctx.jar.emplace(std::move(name), std::move(value));
                    pos = pos_semicolon;
                    if (pos == cookies.npos)
                        break;
                    pos ++;
                    while(pos < cookies.size() && cookies[pos] == ' ') pos++;
                    if (pos == cookies.size())
                        break;
                }
            }
        }

        void after_handle(request& req, response& res, context& ctx)
        {
            for(auto& cookie:ctx.cookies_to_add)
            {
                res.add_header("Set-Cookie", cookie.first + "=" + cookie.second);
            }
        }
    };

    /*
    App<CookieParser, AnotherJarMW> app;
    A B C
    A::context
        int aa;

    ctx1 : public A::context
    ctx2 : public ctx1, public B::context
    ctx3 : public ctx2, public C::context

    C depends on A

    C::handle
        context.aaa

    App::context : private CookieParser::contetx, ... 
    {
        jar

    }

    SimpleApp
    */
}



#pragma once
#include <boost/asio.hpp>
#include <boost/algorithm/string/predicate.hpp>
#include <boost/lexical_cast.hpp>
#include <boost/array.hpp>
#include <atomic>
#include <chrono>
#include <vector>



















namespace crow
{
    namespace detail
    {
        template <typename MW, typename Context, typename ParentContext>
        void before_handler_call(MW& mw, request& req, response& res, Context& ctx, ParentContext& parent_ctx, 
            decltype(std::declval<MW>().before_handle(std::declval<request&>(), std::declval<response&>(), std::declval<typename MW::context&>()))* dummy = 0)
        {
            mw.before_handle(req, res, ctx.template get<MW>());
        }

        template <typename MW, typename Context, typename ParentContext>
        void before_handler_call(MW& mw, request& req, response& res, Context& ctx, ParentContext& parent_ctx,
            decltype(std::declval<MW>().before_handle(std::declval<request&>(), std::declval<response&>(), std::declval<typename MW::context&>(), std::declval<Context&>))* dummy = 0)
        {
            mw.before_handle(req, res, ctx.template get<MW>(), parent_ctx);
        }

        template <typename MW, typename Context, typename ParentContext>
        void after_handler_call(MW& mw, request& req, response& res, Context& ctx, ParentContext& parent_ctx, 
            decltype(std::declval<MW>().before_handle(std::declval<request&>(), std::declval<response&>(), std::declval<typename MW::context&>()))* dummy = 0)
        {
            mw.after_handle(req, res, ctx.template get<MW>());
        }

        template <typename MW, typename Context, typename ParentContext>
        void after_handler_call(MW& mw, request& req, response& res, Context& ctx, ParentContext& parent_ctx, 
            decltype(std::declval<MW>().before_handle(std::declval<request&>(), std::declval<response&>(), std::declval<typename MW::context&>(), std::declval<Context&>))* dummy = 0)
        {
            mw.after_handle(req, res, ctx.template get<MW>(), parent_ctx);
        }

        template <int N, typename Context, typename Container, typename CurrentMW, typename ... Middlewares>
        bool middleware_call_helper(Container& middlewares, request& req, response& res, Context& ctx)
        {
            using parent_context_t = typename Context::template partial<N-1>;
            before_handler_call<CurrentMW, Context, parent_context_t>(std::get<N>(middlewares), req, res, ctx, static_cast<parent_context_t&>(ctx));

            if (res.is_completed())
            {
                after_handler_call<CurrentMW, Context, parent_context_t>(std::get<N>(middlewares), req, res, ctx, static_cast<parent_context_t&>(ctx));
                return true;
            }

            if (middleware_call_helper<N+1, Context, Container, Middlewares...>(middlewares, req, res, ctx))
            {
                after_handler_call<CurrentMW, Context, parent_context_t>(std::get<N>(middlewares), req, res, ctx, static_cast<parent_context_t&>(ctx));
                return true;
            }

            return false;
        }

        template <int N, typename Context, typename Container>
        bool middleware_call_helper(Container& middlewares, request& req, response& res, Context& ctx)
        {
            return false;
        }

        template <int N, typename Context, typename Container>
        typename std::enable_if<(N<0)>::type 
        after_handlers_call_helper(Container& middlewares, Context& context, request& req, response& res)
        {
        }

        template <int N, typename Context, typename Container>
        typename std::enable_if<(N==0)>::type after_handlers_call_helper(Container& middlewares, Context& ctx, request& req, response& res)
        {
            using parent_context_t = typename Context::template partial<N-1>;
            using CurrentMW = typename std::tuple_element<N, typename std::remove_reference<Container>::type>::type;
            after_handler_call<CurrentMW, Context, parent_context_t>(std::get<N>(middlewares), req, res, ctx, static_cast<parent_context_t&>(ctx));
        }

        template <int N, typename Context, typename Container>
        typename std::enable_if<(N>0)>::type after_handlers_call_helper(Container& middlewares, Context& ctx, request& req, response& res)
        {
            using parent_context_t = typename Context::template partial<N-1>;
            using CurrentMW = typename std::tuple_element<N, typename std::remove_reference<Container>::type>::type;
            after_handler_call<CurrentMW, Context, parent_context_t>(std::get<N>(middlewares), req, res, ctx, static_cast<parent_context_t&>(ctx));
            after_handlers_call_helper<N-1, Context, Container>(middlewares, ctx, req, res);
        }
    }

    using namespace boost;
    using tcp = asio::ip::tcp;
#ifdef CROW_ENABLE_DEBUG
    static int connectionCount;
#endif
    template <typename Handler, typename ... Middlewares>
    class Connection
    {
    public:
        Connection(
            boost::asio::io_service& io_service, 
            Handler* handler, 
            const std::string& server_name,
            std::tuple<Middlewares...>& middlewares
            ) 
            : socket_(io_service), 
            handler_(handler), 
            parser_(this), 
            server_name_(server_name),
            middlewares_(middlewares)
        {
#ifdef CROW_ENABLE_DEBUG
            connectionCount ++;
            CROW_LOG_DEBUG << "Connection open, total " << connectionCount << ", " << this;
#endif
        }
        
        ~Connection()
        {
            res.complete_request_handler_ = nullptr;
            cancel_deadline_timer();
#ifdef CROW_ENABLE_DEBUG
            connectionCount --;
            CROW_LOG_DEBUG << "Connection closed, total " << connectionCount << ", " << this;
#endif
        }

        tcp::socket& socket()
        {
            return socket_;
        }

        void start()
        {
            //auto self = this->shared_from_this();
            start_deadline();

            do_read();
        }

        void handle_header()
        {
            // HTTP 1.1 Expect: 100-continue
            if (parser_.check_version(1, 1) && parser_.headers.count("expect") && get_header_value(parser_.headers, "expect") == "100-continue")
            {
                buffers_.clear();
                static std::string expect_100_continue = "HTTP/1.1 100 Continue\r\n\r\n";
                buffers_.emplace_back(expect_100_continue.data(), expect_100_continue.size());
                do_write();
            }
        }

        void handle()
        {
            cancel_deadline_timer();
            bool is_invalid_request = false;
            add_keep_alive_ = false;

            req_ = std::move(parser_.to_request());
            request& req = req_;
            if (parser_.check_version(1, 0))
            {
                // HTTP/1.0
                if (req.headers.count("connection"))
                {
                    if (boost::iequals(req.get_header_value("connection"),"Keep-Alive"))
                        add_keep_alive_ = true;
                }
                else
                    close_connection_ = true;
            }
            else if (parser_.check_version(1, 1))
            {
                // HTTP/1.1
                if (req.headers.count("connection"))
                {
                    if (req.get_header_value("connection") == "close")
                        close_connection_ = true;
                    else if (boost::iequals(req.get_header_value("connection"),"Keep-Alive"))
                        add_keep_alive_ = true;
                }
                if (!req.headers.count("host"))
                {
                    is_invalid_request = true;
                    res = response(400);
                }
            }

            CROW_LOG_INFO << "Request: " << boost::lexical_cast<std::string>(socket_.remote_endpoint()) << " " << this << " HTTP/" << parser_.http_major << "." << parser_.http_minor << ' '
             << method_name(req.method) << " " << req.url;


            need_to_call_after_handlers_ = false;
            if (!is_invalid_request)
            {
                res.complete_request_handler_ = []{};
                res.is_alive_helper_ = [this]()->bool{ return socket_.is_open(); };

                ctx_ = detail::context<Middlewares...>();
                req.middleware_context = (void*)&ctx_;
                detail::middleware_call_helper<0, decltype(ctx_), decltype(middlewares_), Middlewares...>(middlewares_, req, res, ctx_);

                if (!res.completed_)
                {
                    res.complete_request_handler_ = [this]{ this->complete_request(); };
                    need_to_call_after_handlers_ = true;
                    handler_->handle(req, res);
                    if (add_keep_alive_)
                        res.set_header("connection", "Keep-Alive");
                }
                else
                {
                    complete_request();
                }
            }
            else
            {
                complete_request();
            }
        }

        void complete_request()
        {
            CROW_LOG_INFO << "Response: " << this << ' ' << req_.raw_url << ' ' << res.code << ' ' << close_connection_;

            if (need_to_call_after_handlers_)
            {
                need_to_call_after_handlers_ = false;

                // call all after_handler of middlewares
                detail::after_handlers_call_helper<
                    ((int)sizeof...(Middlewares)-1),
                    decltype(ctx_),
                    decltype(middlewares_)> 
                (middlewares_, ctx_, req_, res);
            }

            //auto self = this->shared_from_this();
            res.complete_request_handler_ = nullptr;
            
            if (!socket_.is_open())
            {
                //CROW_LOG_DEBUG << this << " delete (socket is closed) " << is_reading << ' ' << is_writing;
                //delete this;
                return;
            }

            static std::unordered_map<int, std::string> statusCodes = {
                {200, "HTTP/1.1 200 OK\r\n"},
                {201, "HTTP/1.1 201 Created\r\n"},
                {202, "HTTP/1.1 202 Accepted\r\n"},
                {204, "HTTP/1.1 204 No Content\r\n"},

                {300, "HTTP/1.1 300 Multiple Choices\r\n"},
                {301, "HTTP/1.1 301 Moved Permanently\r\n"},
                {302, "HTTP/1.1 302 Moved Temporarily\r\n"},
                {304, "HTTP/1.1 304 Not Modified\r\n"},

                {400, "HTTP/1.1 400 Bad Request\r\n"},
                {401, "HTTP/1.1 401 Unauthorized\r\n"},
                {403, "HTTP/1.1 403 Forbidden\r\n"},
                {404, "HTTP/1.1 404 Not Found\r\n"},

                {500, "HTTP/1.1 500 Internal Server Error\r\n"},
                {501, "HTTP/1.1 501 Not Implemented\r\n"},
                {502, "HTTP/1.1 502 Bad Gateway\r\n"},
                {503, "HTTP/1.1 503 Service Unavailable\r\n"},
            };

            static std::string seperator = ": ";
            static std::string crlf = "\r\n";

            buffers_.clear();
            buffers_.reserve(4*(res.headers.size()+5)+3);

            if (res.body.empty() && res.json_value.t() == json::type::Object)
            {
                res.body = json::dump(res.json_value);
            }

            if (!statusCodes.count(res.code))
                res.code = 500;
            {
                auto& status = statusCodes.find(res.code)->second;
                buffers_.emplace_back(status.data(), status.size());
            }

            if (res.code >= 400 && res.body.empty())
                res.body = statusCodes[res.code].substr(9);

            for(auto& kv : res.headers)
            {
                buffers_.emplace_back(kv.first.data(), kv.first.size());
                buffers_.emplace_back(seperator.data(), seperator.size());
                buffers_.emplace_back(kv.second.data(), kv.second.size());
                buffers_.emplace_back(crlf.data(), crlf.size());

            }

            if (!res.headers.count("content-length"))
            {
                content_length_ = std::to_string(res.body.size());
                static std::string content_length_tag = "Content-Length: ";
                buffers_.emplace_back(content_length_tag.data(), content_length_tag.size());
                buffers_.emplace_back(content_length_.data(), content_length_.size());
                buffers_.emplace_back(crlf.data(), crlf.size());
            }
            if (!res.headers.count("server"))
            {
                static std::string server_tag = "Server: ";
                buffers_.emplace_back(server_tag.data(), server_tag.size());
                buffers_.emplace_back(server_name_.data(), server_name_.size());
                buffers_.emplace_back(crlf.data(), crlf.size());
            }
            if (!res.headers.count("date"))
            {
                static std::string date_tag = "Date: ";
                date_str_ = get_cached_date_str();
                buffers_.emplace_back(date_tag.data(), date_tag.size());
                buffers_.emplace_back(date_str_.data(), date_str_.size());
                buffers_.emplace_back(crlf.data(), crlf.size());
            }
            if (add_keep_alive_)
            {
                static std::string keep_alive_tag = "Connetion: Keep-Alive";
                buffers_.emplace_back(keep_alive_tag.data(), keep_alive_tag.size());
                buffers_.emplace_back(crlf.data(), crlf.size());
            }

            buffers_.emplace_back(crlf.data(), crlf.size());
            buffers_.emplace_back(res.body.data(), res.body.size());

            do_write();
            res.clear();

            if (need_to_start_read_after_complete_)
            {
                need_to_start_read_after_complete_ = false;
                start_deadline();
                do_read();
            }
        }

    private:
        static std::string get_cached_date_str()
        {
            using namespace std::chrono;
            thread_local auto last = steady_clock::now();
            thread_local std::string date_str = DateTime().str();

            if (steady_clock::now() - last >= seconds(1))
            {
                last = steady_clock::now();
                date_str = DateTime().str();
            }
            return date_str;
        }

        void do_read()
        {
            //auto self = this->shared_from_this();
            is_reading = true;
            socket_.async_read_some(boost::asio::buffer(buffer_), 
                [this](const boost::system::error_code& ec, std::size_t bytes_transferred)
                {
                    bool error_while_reading = true;
                    if (!ec)
                    {
                        bool ret = parser_.feed(buffer_.data(), bytes_transferred);
                        if (ret && socket_.is_open() && !close_connection_)
                        {
                            error_while_reading = false;
                        }
                    }

                    if (error_while_reading)
                    {
                        cancel_deadline_timer();
                        parser_.done();
                        socket_.close();
                        is_reading = false;
                        CROW_LOG_DEBUG << this << " from read(1)";
                        check_destroy();
                    }
                    else if (!need_to_call_after_handlers_)
                    {
                        start_deadline();
                        do_read();
                    }
                    else
                    {
                        // res will be completed later by user
                        need_to_start_read_after_complete_ = true;
                    }
                });
        }

        void do_write()
        {
            //auto self = this->shared_from_this();
            is_writing = true;
            boost::asio::async_write(socket_, buffers_, 
                [&](const boost::system::error_code& ec, std::size_t bytes_transferred)
                {
                    is_writing = false;
                    if (!ec)
                    {
                        if (close_connection_)
                        {
                            socket_.close();
                            CROW_LOG_DEBUG << this << " from write(1)";
                            check_destroy();
                        }
                    }
                    else
                    {
                        CROW_LOG_DEBUG << this << " from write(2)";
                        check_destroy();
                    }
                });
        }

        void check_destroy()
        {
            CROW_LOG_DEBUG << this << " is_reading " << is_reading << " is_writing " << is_writing;
            if (!is_reading && !is_writing)
            {
                CROW_LOG_DEBUG << this << " delete (idle) ";
                delete this;
            }
        }

        void cancel_deadline_timer()
        {
            CROW_LOG_DEBUG << this << " timer cancelled: " << timer_cancel_key_.first << ' ' << timer_cancel_key_.second;
            detail::dumb_timer_queue::get_current_dumb_timer_queue().cancel(timer_cancel_key_);
        }

        void start_deadline(int timeout = 5)
        {
            auto& timer_queue = detail::dumb_timer_queue::get_current_dumb_timer_queue();
            cancel_deadline_timer();
            
            timer_cancel_key_ = timer_queue.add([this]
            {
                if (!socket_.is_open())
                {
                    return;
                }
                socket_.close();
            });
            CROW_LOG_DEBUG << this << " timer added: " << timer_cancel_key_.first << ' ' << timer_cancel_key_.second;
        }

    private:
        tcp::socket socket_;
        Handler* handler_;

        boost::array<char, 4096> buffer_;

        HTTPParser<Connection> parser_;
        request req_;
        response res;

        bool close_connection_ = false;

        const std::string& server_name_;
        std::vector<boost::asio::const_buffer> buffers_;

        std::string content_length_;
        std::string date_str_;

        //boost::asio::deadline_timer deadline_;
        detail::dumb_timer_queue::key timer_cancel_key_;

        bool is_reading{};
        bool is_writing{};
        bool need_to_call_after_handlers_;
        bool need_to_start_read_after_complete_{};
        bool add_keep_alive_{};

        std::tuple<Middlewares...>& middlewares_;
        detail::context<Middlewares...> ctx_;
    };

}



#pragma once

#include <boost/date_time/posix_time/posix_time.hpp>
#include <boost/asio.hpp>
#include <cstdint>
#include <atomic>
#include <future>
#include <vector>

#include <memory>










namespace crow
{
    using namespace boost;
    using tcp = asio::ip::tcp;
    
    template <typename Handler, typename ... Middlewares>
    class Server
    {
    public:
        Server(Handler* handler, uint16_t port, uint16_t concurrency = 1)
            : acceptor_(io_service_, tcp::endpoint(asio::ip::address(), port)), 
            signals_(io_service_, SIGINT, SIGTERM),
            handler_(handler), 
            concurrency_(concurrency),
            port_(port)
        {
        }

        void run()
        {
            if (concurrency_ < 0)
                concurrency_ = 1;

            for(int i = 0; i < concurrency_;  i++)
                io_service_pool_.emplace_back(new boost::asio::io_service());

            std::vector<std::future<void>> v;
            for(uint16_t i = 0; i < concurrency_; i ++)
                v.push_back(
                        std::async(std::launch::async, [this, i]{
                            // initializing timer queue
                            auto& timer_queue = detail::dumb_timer_queue::get_current_dumb_timer_queue();

                            timer_queue.set_io_service(*io_service_pool_[i]);
                            boost::asio::deadline_timer timer(*io_service_pool_[i]);
                            timer.expires_from_now(boost::posix_time::seconds(1));

                            std::function<void(const boost::system::error_code& ec)> handler;
                            handler = [&](const boost::system::error_code& ec){
                                if (ec)
                                    return;
                                timer_queue.process();
                                timer.expires_from_now(boost::posix_time::seconds(1));
                                timer.async_wait(handler);
                            };
                            timer.async_wait(handler);

                            io_service_pool_[i]->run();
                        }));
            CROW_LOG_INFO << server_name_ << " server is running, local port " << port_;

            signals_.async_wait(
                [&](const boost::system::error_code& error, int signal_number){
                    stop();
                });

            do_accept();

            v.push_back(std::async(std::launch::async, [this]{
                io_service_.run();
                CROW_LOG_INFO << "Exiting.";
            }));
        }

        void stop()
        {
            io_service_.stop();
            for(auto& io_service:io_service_pool_)
                io_service->stop();
        }

    private:
        asio::io_service& pick_io_service()
        {
            // TODO load balancing
            roundrobin_index_++;
            if (roundrobin_index_ >= io_service_pool_.size())
                roundrobin_index_ = 0;
            return *io_service_pool_[roundrobin_index_];
        }

        void do_accept()
        {
            auto p = new Connection<Handler, Middlewares...>(pick_io_service(), handler_, server_name_, middlewares_);
            acceptor_.async_accept(p->socket(), 
                [this, p](boost::system::error_code ec)
                {
                    if (!ec)
                    {
                        p->start();
                    }
                    do_accept();
                });
        }

    private:
        asio::io_service io_service_;
        std::vector<std::unique_ptr<asio::io_service>> io_service_pool_;
        tcp::acceptor acceptor_;
        boost::asio::signal_set signals_;

        Handler* handler_;
        uint16_t concurrency_{1};
        std::string server_name_ = "Crow/0.1";
        uint16_t port_;
        unsigned int roundrobin_index_{};

        std::tuple<Middlewares...> middlewares_;

    };
}



#pragma once

#include <string>
#include <functional>
#include <memory>
#include <future>
#include <cstdint>
#include <type_traits>
#include <thread>




 











#define CROW_ROUTE(app, url) app.route<crow::black_magic::get_parameter_tag(url)>(url)

namespace crow
{
    template <typename ... Middlewares>
    class Crow
    {
    public:
        using self_t = Crow;
        using server_t = Server<Crow, Middlewares...>;
        Crow()
        {
        }

        void handle(const request& req, response& res)
        {
            router_.handle(req, res);
        }

        template <uint64_t Tag>
        auto route(std::string&& rule)
            -> typename std::result_of<decltype(&Router::new_rule_tagged<Tag>)(Router, std::string&&)>::type
        {
            return router_.new_rule_tagged<Tag>(std::move(rule));
        }

        self_t& port(std::uint16_t port)
        {
            port_ = port;
            return *this;
        }

        self_t& multithreaded()
        {
            return concurrency(std::thread::hardware_concurrency());
        }

        self_t& concurrency(std::uint16_t concurrency)
        {
            if (concurrency < 1)
                concurrency = 1;
            concurrency_ = concurrency;
            return *this;
        }

        void validate()
        {
            router_.validate();
        }

        void run()
        {
            validate();
            server_t server(this, port_, concurrency_);
            server.run();
        }

        void debug_print()
        {
            CROW_LOG_DEBUG << "Routing:";
            router_.debug_print();
        }

        // middleware
        using context_t = detail::context<Middlewares...>;
        template <typename T>
        typename T::context& get_context(const request& req)
        {
            static_assert(black_magic::contains<T, Middlewares...>::value, "App doesn't have the specified middleware type.");
            auto& ctx = *reinterpret_cast<context_t*>(req.middleware_context);
            return ctx.template get<T>();
        }

    private:
        uint16_t port_ = 80;
        uint16_t concurrency_ = 1;

        Router router_;
    };
    template <typename ... Middlewares>
    using App = Crow<Middlewares...>;
    using SimpleApp = Crow<>;
};


<|MERGE_RESOLUTION|>--- conflicted
+++ resolved
@@ -5206,7 +5206,6 @@
 
   for (p = buf; p < buf + buflen; p++) {
     s = parse_url_char(s, *p);
-<<<<<<< HEAD
 
     /* Figure out the next field that we're operating on */
     switch (s) {
@@ -5523,324 +5522,6 @@
                 return (left.m_dt == right.m_dt);
             }
 
-=======
-
-    /* Figure out the next field that we're operating on */
-    switch (s) {
-      case s_dead:
-        return 1;
-
-      /* Skip delimeters */
-      case s_req_schema_slash:
-      case s_req_schema_slash_slash:
-      case s_req_server_start:
-      case s_req_query_string_start:
-      case s_req_fragment_start:
-        continue;
-
-      case s_req_schema:
-        uf = UF_SCHEMA;
-        break;
-
-      case s_req_server_with_at:
-        found_at = 1;
-
-      /* FALLTROUGH */
-      case s_req_server:
-        uf = UF_HOST;
-        break;
-
-      case s_req_path:
-        uf = UF_PATH;
-        break;
-
-      case s_req_query_string:
-        uf = UF_QUERY;
-        break;
-
-      case s_req_fragment:
-        uf = UF_FRAGMENT;
-        break;
-
-      default:
-        assert(!"Unexpected state");
-        return 1;
-    }
-
-    /* Nothing's changed; soldier on */
-    if (uf == old_uf) {
-      u->field_data[uf].len++;
-      continue;
-    }
-
-    u->field_data[uf].off = p - buf;
-    u->field_data[uf].len = 1;
-
-    u->field_set |= (1 << uf);
-    old_uf = uf;
-  }
-
-  /* host must be present if there is a schema */
-  /* parsing http:///toto will fail */
-  if ((u->field_set & ((1 << UF_SCHEMA) | (1 << UF_HOST))) != 0) {
-    if (http_parse_host(buf, u, found_at) != 0) {
-      return 1;
-    }
-  }
-
-  /* CONNECT requests can only contain "hostname:port" */
-  if (is_connect && u->field_set != ((1 << UF_HOST)|(1 << UF_PORT))) {
-    return 1;
-  }
-
-  if (u->field_set & (1 << UF_PORT)) {
-    /* Don't bother with endp; we've already validated the string */
-    unsigned long v = strtoul(buf + u->field_data[UF_PORT].off, NULL, 10);
-
-    /* Ports have a max value of 2^16 */
-    if (v > 0xffff) {
-      return 1;
-    }
-
-    u->port = (uint16_t) v;
-  }
-
-  return 0;
-}
-
-inline void
-http_parser_pause(http_parser *parser, int paused) {
-  /* Users should only be pausing/unpausing a parser that is not in an error
-   * state. In non-debug builds, there's not much that we can do about this
-   * other than ignore it.
-   */
-  if (HTTP_PARSER_ERRNO(parser) == HPE_OK ||
-      HTTP_PARSER_ERRNO(parser) == HPE_PAUSED) {
-    SET_ERRNO((paused) ? HPE_PAUSED : HPE_OK);
-  } else {
-    assert(0 && "Attempting to pause parser in error state");
-  }
-}
-
-inline int
-http_body_is_final(const struct http_parser *parser) {
-    return parser->state == s_message_done;
-}
-
-inline unsigned long
-http_parser_version(void) {
-  return HTTP_PARSER_VERSION_MAJOR * 0x10000 |
-         HTTP_PARSER_VERSION_MINOR * 0x00100 |
-         HTTP_PARSER_VERSION_PATCH * 0x00001;
-}
-
-#undef HTTP_METHOD_MAP
-#undef HTTP_ERRNO_MAP
-#undef SET_ERRNO
-#undef CALLBACK_NOTIFY_
-#undef CALLBACK_NOTIFY
-#undef CALLBACK_NOTIFY_NOADVANCE
-#undef CALLBACK_DATA_
-#undef CALLBACK_DATA
-#undef CALLBACK_DATA_NOADVANCE
-#undef MARK
-#undef PROXY_CONNECTION
-#undef CONNECTION
-#undef CONTENT_LENGTH
-#undef TRANSFER_ENCODING
-#undef UPGRADE
-#undef CHUNKED
-#undef KEEP_ALIVE
-#undef CLOSE
-#undef PARSING_HEADER
-#undef CR
-#undef LF
-#undef LOWER
-#undef IS_ALPHA
-#undef IS_NUM
-#undef IS_ALPHANUM
-#undef IS_HEX
-#undef IS_MARK
-#undef IS_USERINFO_CHAR
-#undef TOKEN
-#undef IS_URL_CHAR
-#undef IS_HOST_CHAR
-#undef start_state
-#undef STRICT_CHECK
-#undef NEW_MESSAGE
-
-#ifdef __cplusplus
-}
-#endif
-#endif
-
-
-
-#pragma once
-
-#include <boost/asio.hpp>
-#include <deque>
-#include <functional>
-#include <chrono>
-#include <thread>
-
-
-
-
-namespace crow
-{
-    namespace detail 
-    {
-        // fast timer queue for fixed tick value.
-        class dumb_timer_queue
-        {
-        public:
-            // tls based queue to avoid locking
-            static dumb_timer_queue& get_current_dumb_timer_queue()
-            {
-                thread_local dumb_timer_queue q;
-                return q;
-            }
-
-            using key = std::pair<dumb_timer_queue*, int>;
-
-            void cancel(key& k)
-            {
-                auto self = k.first;
-                k.first = nullptr;
-                if (!self)
-                    return;
-
-                unsigned int index = (unsigned int)(k.second - self->step_);
-                if (index < self->dq_.size())
-                    self->dq_[index].second = nullptr;
-            }
-
-            key add(std::function<void()> f)
-            {
-                dq_.emplace_back(std::chrono::steady_clock::now(), std::move(f));
-                int ret = step_+dq_.size()-1;
-
-                CROW_LOG_DEBUG << "timer add inside: " << this << ' ' << ret ;
-                return {this, ret};
-            }
-
-            void process()
-            {
-                if (!io_service_)
-                    return;
-
-                auto now = std::chrono::steady_clock::now();
-                while(!dq_.empty())
-                {
-                    auto& x = dq_.front();
-                    if (now - x.first < std::chrono::seconds(tick))
-                        break;
-                    if (x.second)
-                    {
-                        CROW_LOG_DEBUG << "timer call: " << this << ' ' << step_;
-                        // we know that timer handlers are very simple currenty; call here
-                        x.second();
-                    }
-                    dq_.pop_front();
-                    step_++;
-                }
-            }
-
-            void set_io_service(boost::asio::io_service& io_service)
-            {
-                io_service_ = &io_service;
-            }
-
-        private:
-            dumb_timer_queue() noexcept
-            {
-            }
-
-            int tick{5};
-            boost::asio::io_service* io_service_{};
-            std::deque<std::pair<decltype(std::chrono::steady_clock::now()), std::function<void()>>> dq_;
-            int step_{};
-        };
-    }
-}
-
-
-
-#pragma once
-
-#include <string>
-#include <boost/date_time/local_time/local_time.hpp>
-#include <boost/filesystem.hpp>
-
-namespace crow
-{
-    // code from http://stackoverflow.com/questions/2838524/use-boost-date-time-to-parse-and-create-http-dates
-    class DateTime
-    {
-        public:
-            DateTime()
-                : m_dt(boost::local_time::local_sec_clock::local_time(boost::local_time::time_zone_ptr()))
-            {
-            }
-            DateTime(const std::string& path)
-                : DateTime()
-            {
-                from_file(path);
-            }
-
-            // return datetime string
-            std::string str()
-            {
-                static const std::locale locale_(std::locale::classic(), new boost::local_time::local_time_facet("%a, %d %b %Y %H:%M:%S GMT") );
-                std::string result;
-                try
-                {
-                    std::stringstream ss;
-                    ss.imbue(locale_);
-                    ss << m_dt;
-                    result = ss.str();
-                }
-                catch (std::exception& e)
-                {
-                    std::cerr << "Exception: " << e.what() << std::endl;
-                }
-                return result;
-            }
-
-            // update datetime from file mod date
-            std::string from_file(const std::string& path)
-            {
-                try
-                {
-                    boost::filesystem::path p(path);
-                    boost::posix_time::ptime pt = boost::posix_time::from_time_t(
-                            boost::filesystem::last_write_time(p));
-                    m_dt = boost::local_time::local_date_time(pt, boost::local_time::time_zone_ptr());
-                }
-                catch (std::exception& e)
-                {
-                    std::cout << "Exception: " << e.what() << std::endl;
-                }
-                return str();
-            }
-
-            // parse datetime string
-            void parse(const std::string& dt)
-            {
-                static const std::locale locale_(std::locale::classic(), new boost::local_time::local_time_facet("%a, %d %b %Y %H:%M:%S GMT") );
-                std::stringstream ss(dt);
-                ss.imbue(locale_);
-                ss >> m_dt;
-            }
-
-            // boolean equal operator
-            friend bool operator==(const DateTime& left, const DateTime& right)
-            {
-                return (left.m_dt == right.m_dt);
-            }
-
->>>>>>> ccc5845c
         private:
             boost::local_time::local_date_time m_dt;
     };
