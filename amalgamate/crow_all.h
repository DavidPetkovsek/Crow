<<<<<<< HEAD
/* merged revision: 5b951d74bd66ec9d38448e0a85b1cf8b85d97db3 */
/* Copyright Joyent, Inc. and other Node contributors. All rights reserved.
 *
 * Permission is hereby granted, free of charge, to any person obtaining a copy
 * of this software and associated documentation files (the "Software"), to
 * deal in the Software without restriction, including without limitation the
 * rights to use, copy, modify, merge, publish, distribute, sublicense, and/or
 * sell copies of the Software, and to permit persons to whom the Software is
 * furnished to do so, subject to the following conditions:
 *
 * The above copyright notice and this permission notice shall be included in
 * all copies or substantial portions of the Software.
 *
 * THE SOFTWARE IS PROVIDED "AS IS", WITHOUT WARRANTY OF ANY KIND, EXPRESS OR
 * IMPLIED, INCLUDING BUT NOT LIMITED TO THE WARRANTIES OF MERCHANTABILITY,
 * FITNESS FOR A PARTICULAR PURPOSE AND NONINFRINGEMENT. IN NO EVENT SHALL THE
 * AUTHORS OR COPYRIGHT HOLDERS BE LIABLE FOR ANY CLAIM, DAMAGES OR OTHER
 * LIABILITY, WHETHER IN AN ACTION OF CONTRACT, TORT OR OTHERWISE, ARISING
 * FROM, OUT OF OR IN CONNECTION WITH THE SOFTWARE OR THE USE OR OTHER DEALINGS
 * IN THE SOFTWARE.
 */
#ifndef CROW_http_parser_h
#define CROW_http_parser_h
#ifdef __cplusplus
extern "C" {
#endif

/* Also update SONAME in the Makefile whenever you change these. */
#define CROW_HTTP_PARSER_VERSION_MAJOR 2
#define CROW_HTTP_PARSER_VERSION_MINOR 3
#define CROW_HTTP_PARSER_VERSION_PATCH 0

#include <sys/types.h>
#if defined(_WIN32) && !defined(__MINGW32__) && (!defined(_MSC_VER) || _MSC_VER<1600)
#include <BaseTsd.h>
#include <stddef.h>
typedef __int8 int8_t;
typedef unsigned __int8 uint8_t;
typedef __int16 int16_t;
typedef unsigned __int16 uint16_t;
typedef __int32 int32_t;
typedef unsigned __int32 uint32_t;
typedef __int64 int64_t;
typedef unsigned __int64 uint64_t;
#else
#include <stdint.h>
#endif

/* Compile with -DHTTP_PARSER_STRICT=0 to make less checks, but run
 * faster
 */
#ifndef CROW_HTTP_PARSER_STRICT
# define CROW_HTTP_PARSER_STRICT 1
#endif

/* Maximium header size allowed. If the macro is not defined
 * before including this header then the default is used. To
 * change the maximum header size, define the macro in the build
 * environment (e.g. -DHTTP_MAX_HEADER_SIZE=<value>). To remove
 * the effective limit on the size of the header, define the macro
 * to a very large number (e.g. -DHTTP_MAX_HEADER_SIZE=0x7fffffff)
 */
#ifndef CROW_HTTP_MAX_HEADER_SIZE
# define CROW_HTTP_MAX_HEADER_SIZE (80*1024)
#endif

typedef struct http_parser http_parser;
typedef struct http_parser_settings http_parser_settings;


/* Callbacks should return non-zero to indicate an error. The parser will
 * then halt execution.
 *
 * The one exception is on_headers_complete. In a HTTP_RESPONSE parser
 * returning '1' from on_headers_complete will tell the parser that it
 * should not expect a body. This is used when receiving a response to a
 * HEAD request which may contain 'Content-Length' or 'Transfer-Encoding:
 * chunked' headers that indicate the presence of a body.
 *
 * http_data_cb does not return data chunks. It will be call arbitrarally
 * many times for each string. E.G. you might get 10 callbacks for "on_url"
 * each providing just a few characters more data.
 */
typedef int (*http_data_cb) (http_parser*, const char *at, size_t length);
typedef int (*http_cb) (http_parser*);

=======
/* 
 *
 * TinySHA1 - a header only implementation of the SHA1 algorithm in C++. Based
 * on the implementation in boost::uuid::details.
 * 
 * SHA1 Wikipedia Page: http://en.wikipedia.org/wiki/SHA-1
 * 
 * Copyright (c) 2012-22 SAURAV MOHAPATRA <mohaps@gmail.com>
 *
 * Permission to use, copy, modify, and distribute this software for any
 * purpose with or without fee is hereby granted, provided that the above
 * copyright notice and this permission notice appear in all copies.
 *
 * THE SOFTWARE IS PROVIDED "AS IS" AND THE AUTHOR DISCLAIMS ALL WARRANTIES
 * WITH REGARD TO THIS SOFTWARE INCLUDING ALL IMPLIED WARRANTIES OF
 * MERCHANTABILITY AND FITNESS. IN NO EVENT SHALL THE AUTHOR BE LIABLE FOR
 * ANY SPECIAL, DIRECT, INDIRECT, OR CONSEQUENTIAL DAMAGES OR ANY DAMAGES
 * WHATSOEVER RESULTING FROM LOSS OF USE, DATA OR PROFITS, WHETHER IN AN
 * ACTION OF CONTRACT, NEGLIGENCE OR OTHER TORTIOUS ACTION, ARISING OUT OF
 * OR IN CONNECTION WITH THE USE OR PERFORMANCE OF THIS SOFTWARE.
 */
#ifndef _TINY_SHA1_HPP_
#define _TINY_SHA1_HPP_
#include <cstdio>
#include <cstdlib>
#include <cstring>
#include <stdint.h>
namespace sha1
{
	class SHA1
	{
	public:
		typedef uint32_t digest32_t[5];
		typedef uint8_t digest8_t[20];
		inline static uint32_t LeftRotate(uint32_t value, size_t count) {
			return (value << count) ^ (value >> (32-count));
		}
		SHA1(){ reset(); }
		virtual ~SHA1() {}
		SHA1(const SHA1& s) { *this = s; }
		const SHA1& operator = (const SHA1& s) {
			memcpy(m_digest, s.m_digest, 5 * sizeof(uint32_t));
			memcpy(m_block, s.m_block, 64);
			m_blockByteIndex = s.m_blockByteIndex;
			m_byteCount = s.m_byteCount;
			return *this;
		}
		SHA1& reset() {
			m_digest[0] = 0x67452301;
			m_digest[1] = 0xEFCDAB89;
			m_digest[2] = 0x98BADCFE;
			m_digest[3] = 0x10325476;
			m_digest[4] = 0xC3D2E1F0;
			m_blockByteIndex = 0;
			m_byteCount = 0;
			return *this;
		}
		SHA1& processByte(uint8_t octet) {
			this->m_block[this->m_blockByteIndex++] = octet;
			++this->m_byteCount;
			if(m_blockByteIndex == 64) {
				this->m_blockByteIndex = 0;
				processBlock();
			}
			return *this;
		}
		SHA1& processBlock(const void* const start, const void* const end) {
			const uint8_t* begin = static_cast<const uint8_t*>(start);
			const uint8_t* finish = static_cast<const uint8_t*>(end);
			while(begin != finish) {
				processByte(*begin);
				begin++;
			}
			return *this;
		}
		SHA1& processBytes(const void* const data, size_t len) {
			const uint8_t* block = static_cast<const uint8_t*>(data);
			processBlock(block, block + len);
			return *this;
		}
		const uint32_t* getDigest(digest32_t digest) {
			size_t bitCount = this->m_byteCount * 8;
			processByte(0x80);
			if (this->m_blockByteIndex > 56) {
				while (m_blockByteIndex != 0) {
					processByte(0);
				}
				while (m_blockByteIndex < 56) {
					processByte(0);
				}
			} else {
				while (m_blockByteIndex < 56) {
					processByte(0);
				}
			}
			processByte(0);
			processByte(0);
			processByte(0);
			processByte(0);
			processByte( static_cast<unsigned char>((bitCount>>24) & 0xFF));
			processByte( static_cast<unsigned char>((bitCount>>16) & 0xFF));
			processByte( static_cast<unsigned char>((bitCount>>8 ) & 0xFF));
			processByte( static_cast<unsigned char>((bitCount)     & 0xFF));
	
			memcpy(digest, m_digest, 5 * sizeof(uint32_t));
			return digest;
		}
		const uint8_t* getDigestBytes(digest8_t digest) {
			digest32_t d32;
			getDigest(d32);
			size_t di = 0;
			digest[di++] = ((d32[0] >> 24) & 0xFF);
			digest[di++] = ((d32[0] >> 16) & 0xFF);
			digest[di++] = ((d32[0] >> 8) & 0xFF);
			digest[di++] = ((d32[0]) & 0xFF);
			
			digest[di++] = ((d32[1] >> 24) & 0xFF);
			digest[di++] = ((d32[1] >> 16) & 0xFF);
			digest[di++] = ((d32[1] >> 8) & 0xFF);
			digest[di++] = ((d32[1]) & 0xFF);
			
			digest[di++] = ((d32[2] >> 24) & 0xFF);
			digest[di++] = ((d32[2] >> 16) & 0xFF);
			digest[di++] = ((d32[2] >> 8) & 0xFF);
			digest[di++] = ((d32[2]) & 0xFF);
			
			digest[di++] = ((d32[3] >> 24) & 0xFF);
			digest[di++] = ((d32[3] >> 16) & 0xFF);
			digest[di++] = ((d32[3] >> 8) & 0xFF);
			digest[di++] = ((d32[3]) & 0xFF);
			
			digest[di++] = ((d32[4] >> 24) & 0xFF);
			digest[di++] = ((d32[4] >> 16) & 0xFF);
			digest[di++] = ((d32[4] >> 8) & 0xFF);
			digest[di++] = ((d32[4]) & 0xFF);
			return digest;
		}
	
	protected:
		void processBlock() {
			uint32_t w[80];
			for (size_t i = 0; i < 16; i++) {
				w[i]  = (m_block[i*4 + 0] << 24);
				w[i] |= (m_block[i*4 + 1] << 16);
				w[i] |= (m_block[i*4 + 2] << 8);
				w[i] |= (m_block[i*4 + 3]);
			}
			for (size_t i = 16; i < 80; i++) {
				w[i] = LeftRotate((w[i-3] ^ w[i-8] ^ w[i-14] ^ w[i-16]), 1);
			}
	
			uint32_t a = m_digest[0];
			uint32_t b = m_digest[1];
			uint32_t c = m_digest[2];
			uint32_t d = m_digest[3];
			uint32_t e = m_digest[4];
	
			for (std::size_t i=0; i<80; ++i) {
				uint32_t f = 0;
				uint32_t k = 0;
	
				if (i<20) {
					f = (b & c) | (~b & d);
					k = 0x5A827999;
				} else if (i<40) {
					f = b ^ c ^ d;
					k = 0x6ED9EBA1;
				} else if (i<60) {
					f = (b & c) | (b & d) | (c & d);
					k = 0x8F1BBCDC;
				} else {
					f = b ^ c ^ d;
					k = 0xCA62C1D6;
				}
				uint32_t temp = LeftRotate(a, 5) + f + e + k + w[i];
				e = d;
				d = c;
				c = LeftRotate(b, 30);
				b = a;
				a = temp;
			}
	
			m_digest[0] += a;
			m_digest[1] += b;
			m_digest[2] += c;
			m_digest[3] += d;
			m_digest[4] += e;
		}
	private:
		digest32_t m_digest;
		uint8_t m_block[64];
		size_t m_blockByteIndex;
		size_t m_byteCount;
	};
}
#endif



#pragma once
// settings for crow
// TODO - replace with runtime config. libucl?

/* #ifdef - enables debug mode */
#define CROW_ENABLE_DEBUG

/* #ifdef - enables logging */
#define CROW_ENABLE_LOGGING

/* #ifdef - enables ssl */
//#define CROW_ENABLE_SSL

/* #define - specifies log level */
/*
    Debug       = 0
    Info        = 1
    Warning     = 2
    Error       = 3
    Critical    = 4

    default to INFO
*/
#define CROW_LOG_LEVEL 1
>>>>>>> c43c0521

/* Request Methods */
#define CROW_HTTP_METHOD_MAP(CROW_XX)         \
  CROW_XX(0,  DELETE,      DELETE)       \
  CROW_XX(1,  GET,         GET)          \
  CROW_XX(2,  HEAD,        HEAD)         \
  CROW_XX(3,  POST,        POST)         \
  CROW_XX(4,  PUT,         PUT)          \
  /* pathological */                \
  CROW_XX(5,  CONNECT,     CONNECT)      \
  CROW_XX(6,  OPTIONS,     OPTIONS)      \
  CROW_XX(7,  TRACE,       TRACE)        \
  /* webdav */                      \
  CROW_XX(8,  COPY,        COPY)         \
  CROW_XX(9,  LOCK,        LOCK)         \
  CROW_XX(10, MKCOL,       MKCOL)        \
  CROW_XX(11, MOVE,        MOVE)         \
  CROW_XX(12, PROPFIND,    PROPFIND)     \
  CROW_XX(13, PROPPATCH,   PROPPATCH)    \
  CROW_XX(14, SEARCH,      SEARCH)       \
  CROW_XX(15, UNLOCK,      UNLOCK)       \
  /* subversion */                  \
  CROW_XX(16, REPORT,      REPORT)       \
  CROW_XX(17, MKACTIVITY,  MKACTIVITY)   \
  CROW_XX(18, CHECKOUT,    CHECKOUT)     \
  CROW_XX(19, MERGE,       MERGE)        \
  /* upnp */                        \
  CROW_XX(20, MSEARCH,     M-SEARCH)     \
  CROW_XX(21, NOTIFY,      NOTIFY)       \
  CROW_XX(22, SUBSCRIBE,   SUBSCRIBE)    \
  CROW_XX(23, UNSUBSCRIBE, UNSUBSCRIBE)  \
  /* RFC-5789 */                    \
  CROW_XX(24, PATCH,       PATCH)        \
  CROW_XX(25, PURGE,       PURGE)        \
  /* CalDAV */                      \
  CROW_XX(26, MKCALENDAR,  MKCALENDAR)   \

<<<<<<< HEAD
enum http_method
  {
#define CROW_XX(num, name, string) HTTP_##name = num,
  CROW_HTTP_METHOD_MAP(CROW_XX)
#undef CROW_XX
  };


enum http_parser_type { HTTP_REQUEST, HTTP_RESPONSE, HTTP_BOTH };


/* Flag values for http_parser.flags field */
enum flags
  { F_CHUNKED               = 1 << 0
  , F_CONNECTION_KEEP_ALIVE = 1 << 1
  , F_CONNECTION_CLOSE      = 1 << 2
  , F_TRAILING              = 1 << 3
  , F_UPGRADE               = 1 << 4
  , F_SKIPBODY              = 1 << 5
  };


/* Map for errno-related constants
 * 
 * The provided argument should be a macro that takes 2 arguments.
 */
#define CROW_HTTP_ERRNO_MAP(CROW_XX)                                           \
  /* No error */                                                     \
  CROW_XX(OK, "success")                                                  \
                                                                     \
  /* Callback-related errors */                                      \
  CROW_XX(CB_message_begin, "the on_message_begin callback failed")       \
  CROW_XX(CB_url, "the on_url callback failed")                           \
  CROW_XX(CB_header_field, "the on_header_field callback failed")         \
  CROW_XX(CB_header_value, "the on_header_value callback failed")         \
  CROW_XX(CB_headers_complete, "the on_headers_complete callback failed") \
  CROW_XX(CB_body, "the on_body callback failed")                         \
  CROW_XX(CB_message_complete, "the on_message_complete callback failed") \
  CROW_XX(CB_status, "the on_status callback failed")                     \
                                                                     \
  /* Parsing-related errors */                                       \
  CROW_XX(INVALID_EOF_STATE, "stream ended at an unexpected time")        \
  CROW_XX(HEADER_OVERFLOW,                                                \
     "too many header bytes seen; overflow detected")                \
  CROW_XX(CLOSED_CONNECTION,                                              \
     "data received after completed connection: close message")      \
  CROW_XX(INVALID_VERSION, "invalid HTTP version")                        \
  CROW_XX(INVALID_STATUS, "invalid HTTP status code")                     \
  CROW_XX(INVALID_METHOD, "invalid HTTP method")                          \
  CROW_XX(INVALID_URL, "invalid URL")                                     \
  CROW_XX(INVALID_HOST, "invalid host")                                   \
  CROW_XX(INVALID_PORT, "invalid port")                                   \
  CROW_XX(INVALID_PATH, "invalid path")                                   \
  CROW_XX(INVALID_QUERY_STRING, "invalid query string")                   \
  CROW_XX(INVALID_FRAGMENT, "invalid fragment")                           \
  CROW_XX(LF_EXPECTED, "CROW_LF character expected")                           \
  CROW_XX(INVALID_HEADER_TOKEN, "invalid character in header")            \
  CROW_XX(INVALID_CONTENT_LENGTH,                                         \
     "invalid character in content-length header")                   \
  CROW_XX(INVALID_CHUNK_SIZE,                                             \
     "invalid character in chunk size header")                       \
  CROW_XX(INVALID_CONSTANT, "invalid constant string")                    \
  CROW_XX(INVALID_INTERNAL_STATE, "encountered unexpected internal state")\
  CROW_XX(STRICT, "strict mode assertion failed")                         \
  CROW_XX(PAUSED, "parser is paused")                                     \
  CROW_XX(UNKNOWN, "an unknown error occurred")


/* Define HPE_* values for each errno value above */
#define CROW_HTTP_ERRNO_GEN(n, s) HPE_##n,
enum http_errno {
  CROW_HTTP_ERRNO_MAP(CROW_HTTP_ERRNO_GEN)
};
#undef CROW_HTTP_ERRNO_GEN


/* Get an http_errno value from an http_parser */
#define CROW_HTTP_PARSER_ERRNO(p)            ((enum http_errno) (p)->http_errno)


struct http_parser {
  /** PRIVATE **/
  unsigned int type : 2;         /* enum http_parser_type */
  unsigned int flags : 6;        /* F_* values from 'flags' enum; semi-public */
  unsigned int state : 8;        /* enum state from http_parser.c */
  unsigned int header_state : 8; /* enum header_state from http_parser.c */
  unsigned int index : 8;        /* index into current matcher */

  uint32_t nread;          /* # bytes read in various scenarios */
  uint64_t content_length; /* # bytes in body (0 if no Content-Length header) */

  /** READ-ONLY **/
  unsigned short http_major;
  unsigned short http_minor;
  unsigned int status_code : 16; /* responses only */
  unsigned int method : 8;       /* requests only */
  unsigned int http_errno : 7;

  /* 1 = Upgrade header was present and the parser has exited because of that.
   * 0 = No upgrade header present.
   * Should be checked when http_parser_execute() returns in addition to
   * error checking.
   */
  unsigned int upgrade : 1;

  /** PUBLIC **/
  void *data; /* A pointer to get hook to the "connection" or "socket" object */
};
=======
// compiler flags
#if __cplusplus >= 201402L
#define CROW_CAN_USE_CPP14
#endif

#if defined(_MSC_VER)
#if _MSC_VER < 1900
#define CROW_MSVC_WORKAROUND
#define constexpr const
#define noexcept throw()
#endif
#endif



#pragma once

#include <cstdint>
#include <stdexcept>
#include <tuple>
#include <type_traits>
#include <cstring>
#include <functional>
#include <string>




namespace crow
{
    namespace black_magic
    {
#ifndef CROW_MSVC_WORKAROUND
        struct OutOfRange
        {
            OutOfRange(unsigned /*pos*/, unsigned /*length*/) {}
        };
        constexpr unsigned requires_in_range( unsigned i, unsigned len )
        {
            return i >= len ? throw OutOfRange(i, len) : i;
        }

        class const_str
        {
            const char * const begin_;
            unsigned size_;

            public:
            template< unsigned N >
                constexpr const_str( const char(&arr)[N] ) : begin_(arr), size_(N - 1) {
                    static_assert( N >= 1, "not a string literal");
                }
            constexpr char operator[]( unsigned i ) const { 
                return requires_in_range(i, size_), begin_[i]; 
            }

            constexpr operator const char *() const { 
                return begin_; 
            }

            constexpr const char* begin() const { return begin_; }
            constexpr const char* end() const { return begin_ + size_; }

            constexpr unsigned size() const { 
                return size_; 
            }
        };

        constexpr unsigned find_closing_tag(const_str s, unsigned p)
        {
            return s[p] == '>' ? p : find_closing_tag(s, p+1);
        }

        constexpr bool is_valid(const_str s, unsigned i = 0, int f = 0)
        {
            return 
                i == s.size()
                    ? f == 0 :
                f < 0 || f >= 2
                    ? false :
                s[i] == '<'
                    ? is_valid(s, i+1, f+1) :
                s[i] == '>'
                    ? is_valid(s, i+1, f-1) :
                is_valid(s, i+1, f);
        }

        constexpr bool is_equ_p(const char* a, const char* b, unsigned n)
        {
            return
                *a == 0 && *b == 0 && n == 0 
                    ? true :
                (*a == 0 || *b == 0)
                    ? false :
                n == 0
                    ? true :
                *a != *b
                    ? false :
                is_equ_p(a+1, b+1, n-1);
        }
>>>>>>> c43c0521

        constexpr bool is_equ_n(const_str a, unsigned ai, const_str b, unsigned bi, unsigned n)
        {
            return 
                ai + n > a.size() || bi + n > b.size() 
                    ? false :
                n == 0 
                    ? true : 
                a[ai] != b[bi] 
                    ? false : 
                is_equ_n(a,ai+1,b,bi+1,n-1);
        }

<<<<<<< HEAD
struct http_parser_settings {
  http_cb      on_message_begin;
  http_data_cb on_url;
  http_data_cb on_status;
  http_data_cb on_header_field;
  http_data_cb on_header_value;
  http_cb      on_headers_complete;
  http_data_cb on_body;
  http_cb      on_message_complete;
};


enum http_parser_url_fields
  { UF_SCHEMA           = 0
  , UF_HOST             = 1
  , UF_PORT             = 2
  , UF_PATH             = 3
  , UF_QUERY            = 4
  , UF_FRAGMENT         = 5
  , UF_USERINFO         = 6
  , UF_MAX              = 7
  };


/* Result structure for http_parser_parse_url().
 *
 * Callers should index into field_data[] with UF_* values iff field_set
 * has the relevant (1 << UF_*) bit set. As a courtesy to clients (and
 * because we probably have padding left over), we convert any port to
 * a uint16_t.
 */
struct http_parser_url {
  uint16_t field_set;           /* Bitmask of (1 << UF_*) values */
  uint16_t port;                /* Converted UF_PORT string */

  struct {
    uint16_t off;               /* Offset into buffer in which field starts */
    uint16_t len;               /* Length of run in buffer */
  } field_data[UF_MAX];
};


/* Returns the library version. Bits 16-23 contain the major version number,
 * bits 8-15 the minor version number and bits 0-7 the patch level.
 * Usage example:
 *
 *   unsigned long version = http_parser_version();
 *   unsigned major = (version >> 16) & 255;
 *   unsigned minor = (version >> 8) & 255;
 *   unsigned patch = version & 255;
 *   printf("http_parser v%u.%u.%u\n", major, minor, version);
 */
unsigned long http_parser_version(void);

void http_parser_init(http_parser *parser, enum http_parser_type type);


size_t http_parser_execute(http_parser *parser,
                           const http_parser_settings *settings,
                           const char *data,
                           size_t len);


/* If http_should_keep_alive() in the on_headers_complete or
 * on_message_complete callback returns 0, then this should be
 * the last message on the connection.
 * If you are the server, respond with the "Connection: close" header.
 * If you are the client, close the connection.
 */
int http_should_keep_alive(const http_parser *parser);

/* Returns a string version of the HTTP method. */
const char *http_method_str(enum http_method m);

/* Return a string name of the given error */
const char *http_errno_name(enum http_errno err);

/* Return a string description of the given error */
const char *http_errno_description(enum http_errno err);

/* Parse a URL; return nonzero on failure */
int http_parser_parse_url(const char *buf, size_t buflen,
                          int is_connect,
                          struct http_parser_url *u);

/* Pause or un-pause the parser; a nonzero value pauses */
void http_parser_pause(http_parser *parser, int paused);

/* Checks if this is the final chunk of the body. */
int http_body_is_final(const http_parser *parser);

/*#include "http_parser.h"*/
/* Based on src/http/ngx_http_parse.c from NGINX copyright Igor Sysoev
 *
 * Additional changes are licensed under the same terms as NGINX and
 * copyright Joyent, Inc. and other Node contributors. All rights reserved.
 *
 * Permission is hereby granted, free of charge, to any person obtaining a copy
 * of this software and associated documentation files (the "Software"), to
 * deal in the Software without restriction, including without limitation the
 * rights to use, copy, modify, merge, publish, distribute, sublicense, and/or
 * sell copies of the Software, and to permit persons to whom the Software is
 * furnished to do so, subject to the following conditions:
 *
 * The above copyright notice and this permission notice shall be included in
 * all copies or substantial portions of the Software.
 *
 * THE SOFTWARE IS PROVIDED "AS IS", WITHOUT WARRANTY OF ANY KIND, EXPRESS OR
 * IMPLIED, INCLUDING BUT NOT LIMITED TO THE WARRANTIES OF MERCHANTABILITY,
 * FITNESS FOR A PARTICULAR PURPOSE AND NONINFRINGEMENT. IN NO EVENT SHALL THE
 * AUTHORS OR COPYRIGHT HOLDERS BE LIABLE FOR ANY CLAIM, DAMAGES OR OTHER
 * LIABILITY, WHETHER IN AN ACTION OF CONTRACT, TORT OR OTHERWISE, ARISING
 * FROM, OUT OF OR IN CONNECTION WITH THE SOFTWARE OR THE USE OR OTHER DEALINGS
 * IN THE SOFTWARE.
 */
#include <assert.h>
#include <stddef.h>
#include <ctype.h>
#include <stdlib.h>
#include <string.h>
#include <limits.h>

#ifndef CROW_ULLONG_MAX
# define CROW_ULLONG_MAX ((uint64_t) -1) /* 2^64-1 */
#endif

#ifndef CROW_MIN
# define CROW_MIN(a,b) ((a) < (b) ? (a) : (b))
#endif

#ifndef CROW_ARRAY_SIZE
# define CROW_ARRAY_SIZE(a) (sizeof(a) / sizeof((a)[0]))
#endif

#ifndef CROW_BIT_AT
# define CROW_BIT_AT(a, i)                                                \
  (!!((unsigned int) (a)[(unsigned int) (i) >> 3] &                  \
   (1 << ((unsigned int) (i) & 7))))
#endif

#ifndef CROW_ELEM_AT
# define CROW_ELEM_AT(a, i, v) ((unsigned int) (i) < CROW_ARRAY_SIZE(a) ? (a)[(i)] : (v))
#endif

#define CROW_SET_ERRNO(e)                                                 \
do {                                                                 \
  parser->http_errno = (e);                                          \
} while(0)
=======
        constexpr bool is_int(const_str s, unsigned i)
        {
            return is_equ_n(s, i, "<int>", 0, 5);
        }

        constexpr bool is_uint(const_str s, unsigned i)
        {
            return is_equ_n(s, i, "<uint>", 0, 6);
        }

        constexpr bool is_float(const_str s, unsigned i)
        {
            return is_equ_n(s, i, "<float>", 0, 7) ||
                is_equ_n(s, i, "<double>", 0, 8);
        }

        constexpr bool is_str(const_str s, unsigned i)
        {
            return is_equ_n(s, i, "<str>", 0, 5) ||
                is_equ_n(s, i, "<string>", 0, 8);
        }

        constexpr bool is_path(const_str s, unsigned i)
        {
            return is_equ_n(s, i, "<path>", 0, 6);
        }
#endif
        template <typename T> 
        struct parameter_tag
        {
            static const int value = 0;
        };
#define CROW_INTERNAL_PARAMETER_TAG(t, i) \
template <> \
struct parameter_tag<t> \
{ \
    static const int value = i; \
}
        CROW_INTERNAL_PARAMETER_TAG(int, 1);
        CROW_INTERNAL_PARAMETER_TAG(char, 1);
        CROW_INTERNAL_PARAMETER_TAG(short, 1);
        CROW_INTERNAL_PARAMETER_TAG(long, 1);
        CROW_INTERNAL_PARAMETER_TAG(long long, 1);
        CROW_INTERNAL_PARAMETER_TAG(unsigned int, 2);
        CROW_INTERNAL_PARAMETER_TAG(unsigned char, 2);
        CROW_INTERNAL_PARAMETER_TAG(unsigned short, 2);
        CROW_INTERNAL_PARAMETER_TAG(unsigned long, 2);
        CROW_INTERNAL_PARAMETER_TAG(unsigned long long, 2);
        CROW_INTERNAL_PARAMETER_TAG(double, 3);
        CROW_INTERNAL_PARAMETER_TAG(std::string, 4);
#undef CROW_INTERNAL_PARAMETER_TAG
        template <typename ... Args>
        struct compute_parameter_tag_from_args_list;

        template <>
        struct compute_parameter_tag_from_args_list<>
        {
            static const int value = 0;
        };

        template <typename Arg, typename ... Args>
        struct compute_parameter_tag_from_args_list<Arg, Args...>
        {
            static const int sub_value = 
                compute_parameter_tag_from_args_list<Args...>::value;
            static const int value = 
                parameter_tag<typename std::decay<Arg>::type>::value
                ? sub_value* 6 + parameter_tag<typename std::decay<Arg>::type>::value
                : sub_value;
        };

        static inline bool is_parameter_tag_compatible(uint64_t a, uint64_t b)
        {
            if (a == 0)
                return b == 0;
            if (b == 0)
                return a == 0;
            int sa = a%6;
            int sb = a%6;
            if (sa == 5) sa = 4;
            if (sb == 5) sb = 4;
            if (sa != sb)
                return false;
            return is_parameter_tag_compatible(a/6, b/6);
        }

        static inline unsigned find_closing_tag_runtime(const char* s, unsigned p)
        {
            return
                s[p] == 0
                ? throw std::runtime_error("unmatched tag <") :
                s[p] == '>'
                ? p : find_closing_tag_runtime(s, p + 1);
        }
        
        static inline uint64_t get_parameter_tag_runtime(const char* s, unsigned p = 0)
        {
            return
                s[p] == 0
                    ?  0 :
                s[p] == '<' ? (
                    std::strncmp(s+p, "<int>", 5) == 0
                        ? get_parameter_tag_runtime(s, find_closing_tag_runtime(s, p)) * 6 + 1 :
                    std::strncmp(s+p, "<uint>", 6) == 0
                        ? get_parameter_tag_runtime(s, find_closing_tag_runtime(s, p)) * 6 + 2 :
                    (std::strncmp(s+p, "<float>", 7) == 0 ||
                    std::strncmp(s+p, "<double>", 8) == 0)
                        ? get_parameter_tag_runtime(s, find_closing_tag_runtime(s, p)) * 6 + 3 :
                    (std::strncmp(s+p, "<str>", 5) == 0 ||
                    std::strncmp(s+p, "<string>", 8) == 0)
                        ? get_parameter_tag_runtime(s, find_closing_tag_runtime(s, p)) * 6 + 4 :
                    std::strncmp(s+p, "<path>", 6) == 0
                        ? get_parameter_tag_runtime(s, find_closing_tag_runtime(s, p)) * 6 + 5 :
                    throw std::runtime_error("invalid parameter type")
                    ) :
                get_parameter_tag_runtime(s, p+1);
        }
#ifndef CROW_MSVC_WORKAROUND
        constexpr uint64_t get_parameter_tag(const_str s, unsigned p = 0)
        {
            return
                p == s.size() 
                    ?  0 :
                s[p] == '<' ? ( 
                    is_int(s, p)
                        ? get_parameter_tag(s, find_closing_tag(s, p)) * 6 + 1 :
                    is_uint(s, p)
                        ? get_parameter_tag(s, find_closing_tag(s, p)) * 6 + 2 :
                    is_float(s, p)
                        ? get_parameter_tag(s, find_closing_tag(s, p)) * 6 + 3 :
                    is_str(s, p)
                        ? get_parameter_tag(s, find_closing_tag(s, p)) * 6 + 4 :
                    is_path(s, p)
                        ? get_parameter_tag(s, find_closing_tag(s, p)) * 6 + 5 :
                    throw std::runtime_error("invalid parameter type")
                    ) : 
                get_parameter_tag(s, p+1);
        }
#endif

        template <typename ... T>
        struct S
        {
            template <typename U>
            using push = S<U, T...>;
            template <typename U>
            using push_back = S<T..., U>;
            template <template<typename ... Args> class U>
            using rebind = U<T...>;
        };
template <typename F, typename Set>
        struct CallHelper;
        template <typename F, typename ...Args>
        struct CallHelper<F, S<Args...>>
        {
            template <typename F1, typename ...Args1, typename = 
                decltype(std::declval<F1>()(std::declval<Args1>()...))
                >
            static char __test(int);

            template <typename ...>
            static int __test(...);

            static constexpr bool value = sizeof(__test<F, Args...>(0)) == sizeof(char);
        };


        template <int N>
        struct single_tag_to_type
        {
        };

        template <>
        struct single_tag_to_type<1>
        {
            using type = int64_t;
        };

        template <>
        struct single_tag_to_type<2>
        {
            using type = uint64_t;
        };

        template <>
        struct single_tag_to_type<3>
        {
            using type = double;
        };

        template <>
        struct single_tag_to_type<4>
        {
            using type = std::string;
        };

        template <>
        struct single_tag_to_type<5>
        {
            using type = std::string;
        };


        template <uint64_t Tag> 
        struct arguments
        {
            using subarguments = typename arguments<Tag/6>::type;
            using type = 
                typename subarguments::template push<typename single_tag_to_type<Tag%6>::type>;
        };

        template <> 
        struct arguments<0>
        {
            using type = S<>;
        };

        template <typename ... T>
        struct last_element_type
        {
            using type = typename std::tuple_element<sizeof...(T)-1, std::tuple<T...>>::type;
        };


        template <>
        struct last_element_type<>
        {
        };


        // from http://stackoverflow.com/questions/13072359/c11-compile-time-array-with-logarithmic-evaluation-depth
        template<class T> using Invoke = typename T::type;

        template<unsigned...> struct seq{ using type = seq; };

        template<class S1, class S2> struct concat;

        template<unsigned... I1, unsigned... I2>
        struct concat<seq<I1...>, seq<I2...>>
          : seq<I1..., (sizeof...(I1)+I2)...>{};

        template<class S1, class S2>
        using Concat = Invoke<concat<S1, S2>>;

        template<unsigned N> struct gen_seq;
        template<unsigned N> using GenSeq = Invoke<gen_seq<N>>;
>>>>>>> c43c0521

        template<unsigned N>
        struct gen_seq : Concat<GenSeq<N/2>, GenSeq<N - N/2>>{};

<<<<<<< HEAD
/* Run the notify callback FOR, returning ER if it fails */
#define CROW_CALLBACK_NOTIFY_(FOR, ER)                                    \
do {                                                                 \
  assert(CROW_HTTP_PARSER_ERRNO(parser) == HPE_OK);                       \
                                                                     \
  if (settings->on_##FOR) {                                          \
    if (0 != settings->on_##FOR(parser)) {                           \
      CROW_SET_ERRNO(HPE_CB_##FOR);                                       \
    }                                                                \
                                                                     \
    /* We either errored above or got paused; get out */             \
    if (CROW_HTTP_PARSER_ERRNO(parser) != HPE_OK) {                       \
      return (ER);                                                   \
    }                                                                \
  }                                                                  \
} while (0)

/* Run the notify callback FOR and consume the current byte */
#define CROW_CALLBACK_NOTIFY(FOR)            CROW_CALLBACK_NOTIFY_(FOR, p - data + 1)

/* Run the notify callback FOR and don't consume the current byte */
#define CROW_CALLBACK_NOTIFY_NOADVANCE(FOR)  CROW_CALLBACK_NOTIFY_(FOR, p - data)

/* Run data callback FOR with LEN bytes, returning ER if it fails */
#define CROW_CALLBACK_DATA_(FOR, LEN, ER)                                 \
do {                                                                 \
  assert(CROW_HTTP_PARSER_ERRNO(parser) == HPE_OK);                       \
                                                                     \
  if (FOR##_mark) {                                                  \
    if (settings->on_##FOR) {                                        \
      if (0 != settings->on_##FOR(parser, FOR##_mark, (LEN))) {      \
        CROW_SET_ERRNO(HPE_CB_##FOR);                                     \
      }                                                              \
                                                                     \
      /* We either errored above or got paused; get out */           \
      if (CROW_HTTP_PARSER_ERRNO(parser) != HPE_OK) {                     \
        return (ER);                                                 \
      }                                                              \
    }                                                                \
    FOR##_mark = NULL;                                               \
  }                                                                  \
} while (0)
  
/* Run the data callback FOR and consume the current byte */
#define CROW_CALLBACK_DATA(FOR)                                           \
    CROW_CALLBACK_DATA_(FOR, p - FOR##_mark, p - data + 1)

/* Run the data callback FOR and don't consume the current byte */
#define CROW_CALLBACK_DATA_NOADVANCE(FOR)                                 \
    CROW_CALLBACK_DATA_(FOR, p - FOR##_mark, p - data)

/* Set the mark FOR; non-destructive if mark is already set */
#define CROW_MARK(FOR)                                                    \
do {                                                                 \
  if (!FOR##_mark) {                                                 \
    FOR##_mark = p;                                                  \
  }                                                                  \
} while (0)
=======
        template<> struct gen_seq<0> : seq<>{};
        template<> struct gen_seq<1> : seq<0>{};

        template <typename Seq, typename Tuple> 
        struct pop_back_helper;

        template <unsigned ... N, typename Tuple>
        struct pop_back_helper<seq<N...>, Tuple>
        {
            template <template <typename ... Args> class U>
            using rebind = U<typename std::tuple_element<N, Tuple>::type...>;
        };

        template <typename ... T>
        struct pop_back //: public pop_back_helper<typename gen_seq<sizeof...(T)-1>::type, std::tuple<T...>>
        {
            template <template <typename ... Args> class U>
            using rebind = typename pop_back_helper<typename gen_seq<sizeof...(T)-1>::type, std::tuple<T...>>::template rebind<U>;
        };

        template <>
        struct pop_back<>
        {
            template <template <typename ... Args> class U>
            using rebind = U<>;
        };

        // from http://stackoverflow.com/questions/2118541/check-if-c0x-parameter-pack-contains-a-type
        template < typename Tp, typename... List >
        struct contains : std::true_type {};
>>>>>>> c43c0521

        template < typename Tp, typename Head, typename... Rest >
        struct contains<Tp, Head, Rest...>
        : std::conditional< std::is_same<Tp, Head>::value,
            std::true_type,
            contains<Tp, Rest...>
        >::type {};

<<<<<<< HEAD
#define CROW_PROXY_CONNECTION "proxy-connection"
#define CROW_CONNECTION "connection"
#define CROW_CONTENT_LENGTH "content-length"
#define CROW_TRANSFER_ENCODING "transfer-encoding"
#define CROW_UPGRADE "upgrade"
#define CROW_CHUNKED "chunked"
#define CROW_KEEP_ALIVE "keep-alive"
#define CROW_CLOSE "close"
=======
        template < typename Tp >
        struct contains<Tp> : std::false_type {};
>>>>>>> c43c0521

        template <typename T>
        struct empty_context
        {
        };

<<<<<<< HEAD
=======
        template <typename T>
        struct promote
        {
            using type = T;
        };
>>>>>>> c43c0521

#define CROW_INTERNAL_PROMOTE_TYPE(t1, t2) \
        template<> \
        struct promote<t1> \
        {  \
            using type = t2; \
        }

<<<<<<< HEAD
enum state
  { s_dead = 1 /* important that this is > 0 */

  , s_start_req_or_res
  , s_res_or_resp_H
  , s_start_res
  , s_res_H
  , s_res_HT
  , s_res_HTT
  , s_res_HTTP
  , s_res_first_http_major
  , s_res_http_major
  , s_res_first_http_minor
  , s_res_http_minor
  , s_res_first_status_code
  , s_res_status_code
  , s_res_status_start
  , s_res_status
  , s_res_line_almost_done

  , s_start_req

  , s_req_method
  , s_req_spaces_before_url
  , s_req_schema
  , s_req_schema_slash
  , s_req_schema_slash_slash
  , s_req_server_start
  , s_req_server
  , s_req_server_with_at
  , s_req_path
  , s_req_query_string_start
  , s_req_query_string
  , s_req_fragment_start
  , s_req_fragment
  , s_req_http_start
  , s_req_http_H
  , s_req_http_HT
  , s_req_http_HTT
  , s_req_http_HTTP
  , s_req_first_http_major
  , s_req_http_major
  , s_req_first_http_minor
  , s_req_http_minor
  , s_req_line_almost_done

  , s_header_field_start
  , s_header_field
  , s_header_value_discard_ws
  , s_header_value_discard_ws_almost_done
  , s_header_value_discard_lws
  , s_header_value_start
  , s_header_value
  , s_header_value_lws

  , s_header_almost_done

  , s_chunk_size_start
  , s_chunk_size
  , s_chunk_parameters
  , s_chunk_size_almost_done

  , s_headers_almost_done
  , s_headers_done

  /* Important: 's_headers_done' must be the last 'header' state. All
   * states beyond this must be 'body' states. It is used for overflow
   * checking. See the CROW_PARSING_HEADER() macro.
   */

  , s_chunk_data
  , s_chunk_data_almost_done
  , s_chunk_data_done

  , s_body_identity
  , s_body_identity_eof

  , s_message_done
  };
=======
        CROW_INTERNAL_PROMOTE_TYPE(char, int64_t);
        CROW_INTERNAL_PROMOTE_TYPE(short, int64_t);
        CROW_INTERNAL_PROMOTE_TYPE(int, int64_t);
        CROW_INTERNAL_PROMOTE_TYPE(long, int64_t);
        CROW_INTERNAL_PROMOTE_TYPE(long long, int64_t);
        CROW_INTERNAL_PROMOTE_TYPE(unsigned char, uint64_t);
        CROW_INTERNAL_PROMOTE_TYPE(unsigned short, uint64_t);
        CROW_INTERNAL_PROMOTE_TYPE(unsigned int, uint64_t);
        CROW_INTERNAL_PROMOTE_TYPE(unsigned long, uint64_t);
        CROW_INTERNAL_PROMOTE_TYPE(unsigned long long, uint64_t);
        CROW_INTERNAL_PROMOTE_TYPE(float, double);
#undef CROW_INTERNAL_PROMOTE_TYPE

        template <typename T>
        using promote_t = typename promote<T>::type;

    } // namespace black_magic

    namespace detail
    {

        template <class T, std::size_t N, class... Args>
        struct get_index_of_element_from_tuple_by_type_impl
        {
            static constexpr auto value = N;
        };

        template <class T, std::size_t N, class... Args>
        struct get_index_of_element_from_tuple_by_type_impl<T, N, T, Args...>
        {
            static constexpr auto value = N;
        };

        template <class T, std::size_t N, class U, class... Args>
        struct get_index_of_element_from_tuple_by_type_impl<T, N, U, Args...>
        {
            static constexpr auto value = get_index_of_element_from_tuple_by_type_impl<T, N + 1, Args...>::value;
        };

    } // namespace detail
>>>>>>> c43c0521

    namespace utility
    {
        template <class T, class... Args>
        T& get_element_by_type(std::tuple<Args...>& t)
        {
            return std::get<detail::get_index_of_element_from_tuple_by_type_impl<T, 0, Args...>::value>(t);
        }

<<<<<<< HEAD
#define CROW_PARSING_HEADER(state) (state <= s_headers_done)


enum header_states
  { h_general = 0
  , h_C
  , h_CO
  , h_CON

  , h_matching_connection
  , h_matching_proxy_connection
  , h_matching_content_length
  , h_matching_transfer_encoding
  , h_matching_upgrade

  , h_connection
  , h_content_length
  , h_transfer_encoding
  , h_upgrade

  , h_matching_transfer_encoding_chunked
  , h_matching_connection_keep_alive
  , h_matching_connection_close

  , h_transfer_encoding_chunked
  , h_connection_keep_alive
  , h_connection_close
  };

enum http_host_state
  {
    s_http_host_dead = 1
  , s_http_userinfo_start
  , s_http_userinfo
  , s_http_host_start
  , s_http_host_v6_start
  , s_http_host
  , s_http_host_v6
  , s_http_host_v6_end
  , s_http_host_port_start
  , s_http_host_port
};

/* Macros for character classes; depends on strict-mode  */
#define CROW_CR                  '\r'
#define CROW_LF                  '\n'
#define CROW_LOWER(c)            (unsigned char)(c | 0x20)
#define CROW_IS_ALPHA(c)         (CROW_LOWER(c) >= 'a' && CROW_LOWER(c) <= 'z')
#define CROW_IS_NUM(c)           ((c) >= '0' && (c) <= '9')
#define CROW_IS_ALPHANUM(c)      (CROW_IS_ALPHA(c) || CROW_IS_NUM(c))
#define CROW_IS_HEX(c)           (CROW_IS_NUM(c) || (CROW_LOWER(c) >= 'a' && CROW_LOWER(c) <= 'f'))
#define CROW_IS_MARK(c)          ((c) == '-' || (c) == '_' || (c) == '.' || \
  (c) == '!' || (c) == '~' || (c) == '*' || (c) == '\'' || (c) == '(' || \
  (c) == ')')
#define CROW_IS_USERINFO_CHAR(c) (CROW_IS_ALPHANUM(c) || CROW_IS_MARK(c) || (c) == '%' || \
  (c) == ';' || (c) == ':' || (c) == '&' || (c) == '=' || (c) == '+' || \
  (c) == '$' || (c) == ',')

#if CROW_HTTP_PARSER_STRICT
#define CROW_TOKEN(c)            (tokens[(unsigned char)c])
#define CROW_IS_URL_CHAR(c)      (CROW_BIT_AT(normal_url_char, (unsigned char)c))
#define CROW_IS_HOST_CHAR(c)     (CROW_IS_ALPHANUM(c) || (c) == '.' || (c) == '-')
#else
#define CROW_TOKEN(c)            ((c == ' ') ? ' ' : tokens[(unsigned char)c])
#define CROW_IS_URL_CHAR(c)                                                         \
  (CROW_BIT_AT(normal_url_char, (unsigned char)c) || ((c) & 0x80))
#define CROW_IS_HOST_CHAR(c)                                                        \
  (CROW_IS_ALPHANUM(c) || (c) == '.' || (c) == '-' || (c) == '_')
#endif


#define CROW_start_state (parser->type == HTTP_REQUEST ? s_start_req : s_start_res)


#if CROW_HTTP_PARSER_STRICT
# define CROW_STRICT_CHECK(cond)                                          \
do {                                                                 \
  if (cond) {                                                        \
    CROW_SET_ERRNO(HPE_STRICT);                                           \
    goto error;                                                      \
  }                                                                  \
} while (0)
# define CROW_NEW_MESSAGE() (http_should_keep_alive(parser) ? CROW_start_state : s_dead)
#else
# define CROW_STRICT_CHECK(cond)
# define CROW_NEW_MESSAGE() CROW_start_state
#endif



int http_message_needs_eof(const http_parser *parser);

/* Our URL parser.
 *
 * This is designed to be shared by http_parser_execute() for URL validation,
 * hence it has a state transition + byte-for-byte interface. In addition, it
 * is meant to be embedded in http_parser_parse_url(), which does the dirty
 * work of turning state transitions URL components for its API.
 *
 * This function should only be invoked with non-space characters. It is
 * assumed that the caller cares about (and can detect) the transition between
 * URL and non-URL states by looking for these.
 */
inline enum state
parse_url_char(enum state s, const char ch)
{
#if CROW_HTTP_PARSER_STRICT
# define CROW_T(v) 0
#else
# define CROW_T(v) v
#endif


static const uint8_t normal_url_char[32] = {
/*   0 nul    1 soh    2 stx    3 etx    4 eot    5 enq    6 ack    7 bel  */
        0    |   0    |   0    |   0    |   0    |   0    |   0    |   0,
/*   8 bs     9 ht    10 nl    11 vt    12 np    13 cr    14 so    15 si   */
        0    | CROW_T(2)   |   0    |   0    | CROW_T(16)  |   0    |   0    |   0,
/*  16 dle   17 dc1   18 dc2   19 dc3   20 dc4   21 nak   22 syn   23 etb */
        0    |   0    |   0    |   0    |   0    |   0    |   0    |   0,
/*  24 can   25 em    26 sub   27 esc   28 fs    29 gs    30 rs    31 us  */
        0    |   0    |   0    |   0    |   0    |   0    |   0    |   0,
/*  32 sp    33  !    34  "    35  #    36  $    37  %    38  &    39  '  */
        0    |   2    |   4    |   0    |   16   |   32   |   64   |  128,
/*  40  (    41  )    42  *    43  +    44  ,    45  -    46  .    47  /  */
        1    |   2    |   4    |   8    |   16   |   32   |   64   |  128,
/*  48  0    49  1    50  2    51  3    52  4    53  5    54  6    55  7  */
        1    |   2    |   4    |   8    |   16   |   32   |   64   |  128,
/*  56  8    57  9    58  :    59  ;    60  <    61  =    62  >    63  ?  */
        1    |   2    |   4    |   8    |   16   |   32   |   64   |   0,
/*  64  @    65  A    66  B    67  C    68  D    69  E    70  F    71  G  */
        1    |   2    |   4    |   8    |   16   |   32   |   64   |  128,
/*  72  H    73  I    74  J    75  K    76  L    77  M    78  N    79  O  */
        1    |   2    |   4    |   8    |   16   |   32   |   64   |  128,
/*  80  P    81  Q    82  R    83  S    84  CROW_T    85  U    86  V    87  W  */
        1    |   2    |   4    |   8    |   16   |   32   |   64   |  128,
/*  88  X    89  Y    90  Z    91  [    92  \    93  ]    94  ^    95  _  */
        1    |   2    |   4    |   8    |   16   |   32   |   64   |  128,
/*  96  `    97  a    98  b    99  c   100  d   101  e   102  f   103  g  */
        1    |   2    |   4    |   8    |   16   |   32   |   64   |  128,
/* 104  h   105  i   106  j   107  k   108  l   109  m   110  n   111  o  */
        1    |   2    |   4    |   8    |   16   |   32   |   64   |  128,
/* 112  p   113  q   114  r   115  s   116  t   117  u   118  v   119  w  */
        1    |   2    |   4    |   8    |   16   |   32   |   64   |  128,
/* 120  x   121  y   122  z   123  {   124  |   125  }   126  ~   127 del */
        1    |   2    |   4    |   8    |   16   |   32   |   64   |   0, };

#undef CROW_T

  if (ch == ' ' || ch == '\r' || ch == '\n') {
    return s_dead;
  }

#if CROW_HTTP_PARSER_STRICT
  if (ch == '\t' || ch == '\f') {
    return s_dead;
  }
#endif

  switch (s) {
    case s_req_spaces_before_url:
      /* Proxied requests are followed by scheme of an absolute URI (alpha).
       * All methods except CONNECT are followed by '/' or '*'.
       */

      if (ch == '/' || ch == '*') {
        return s_req_path;
      }

      if (CROW_IS_ALPHA(ch)) {
        return s_req_schema;
      }

      break;

    case s_req_schema:
      if (CROW_IS_ALPHA(ch)) {
        return s;
      }

      if (ch == ':') {
        return s_req_schema_slash;
      }

      break;

    case s_req_schema_slash:
      if (ch == '/') {
        return s_req_schema_slash_slash;
      }

      break;

    case s_req_schema_slash_slash:
      if (ch == '/') {
        return s_req_server_start;
      }

      break;

    case s_req_server_with_at:
      if (ch == '@') {
        return s_dead;
      }

    /* FALLTHROUGH */
    case s_req_server_start:
    case s_req_server:
      if (ch == '/') {
        return s_req_path;
      }

      if (ch == '?') {
        return s_req_query_string_start;
      }

      if (ch == '@') {
        return s_req_server_with_at;
      }

      if (CROW_IS_USERINFO_CHAR(ch) || ch == '[' || ch == ']') {
        return s_req_server;
      }
=======
        template<typename T> 
        struct function_traits;  

#ifndef CROW_MSVC_WORKAROUND
        template<typename T> 
        struct function_traits : public function_traits<decltype(&T::operator())>
        {
            using parent_t = function_traits<decltype(&T::operator())>;
            static const size_t arity = parent_t::arity;
            using result_type = typename parent_t::result_type;
            template <size_t i>
            using arg = typename parent_t::template arg<i>;
        
        };  
#endif

        template<typename ClassType, typename R, typename ...Args> 
        struct function_traits<R(ClassType::*)(Args...) const>
        {
            static const size_t arity = sizeof...(Args);

            typedef R result_type;

            template <size_t i>
            using arg = typename std::tuple_element<i, std::tuple<Args...>>::type;
        };

        template<typename ClassType, typename R, typename ...Args> 
        struct function_traits<R(ClassType::*)(Args...)>
        {
            static const size_t arity = sizeof...(Args);

            typedef R result_type;

            template <size_t i>
            using arg = typename std::tuple_element<i, std::tuple<Args...>>::type;
        };

        template<typename R, typename ...Args> 
        struct function_traits<std::function<R(Args...)>>
        {
            static const size_t arity = sizeof...(Args);

            typedef R result_type;

            template <size_t i>
            using arg = typename std::tuple_element<i, std::tuple<Args...>>::type;
        };

        inline static std::string base64encode(const char* data, size_t size, const char* key = "ABCDEFGHIJKLMNOPQRSTUVWXYZabcdefghijklmnopqrstuvwxyz0123456789+/")
        {
            std::string ret;
            ret.resize((size+2) / 3 * 4);
            auto it = ret.begin();
            while(size >= 3)
            {
                *it++ = key[(((unsigned char)*data)&0xFC)>>2];
                unsigned char h = (((unsigned char)*data++) & 0x03) << 4;
                *it++ = key[h|((((unsigned char)*data)&0xF0)>>4)];
                h = (((unsigned char)*data++) & 0x0F) << 2;
                *it++ = key[h|((((unsigned char)*data)&0xC0)>>6)];
                *it++ = key[((unsigned char)*data++)&0x3F];

                size -= 3;
            }
            if (size == 1)
            {
                *it++ = key[(((unsigned char)*data)&0xFC)>>2];
                unsigned char h = (((unsigned char)*data++) & 0x03) << 4;
                *it++ = key[h];
                *it++ = '=';
                *it++ = '=';
            }
            else if (size == 2)
            {
                *it++ = key[(((unsigned char)*data)&0xFC)>>2];
                unsigned char h = (((unsigned char)*data++) & 0x03) << 4;
                *it++ = key[h|((((unsigned char)*data)&0xF0)>>4)];
                h = (((unsigned char)*data++) & 0x0F) << 2;
                *it++ = key[h];
                *it++ = '=';
            }
            return ret;
        }

        inline static std::string base64encode_urlsafe(const char* data, size_t size)
        {
            return base64encode(data, size, "ABCDEFGHIJKLMNOPQRSTUVWXYZabcdefghijklmnopqrstuvwxyz0123456789-_");
        }


    } // namespace utility
}



#pragma once
#include <boost/asio.hpp>
#ifdef CROW_ENABLE_SSL
#include <boost/asio/ssl.hpp>
#endif


namespace crow
{
    using namespace boost;
    using tcp = asio::ip::tcp;

    struct SocketAdaptor
    {
        using context = void;
        SocketAdaptor(boost::asio::io_service& io_service, context*)
            : socket_(io_service)
        {
        }

        boost::asio::io_service& get_io_service()
        {
            return socket_.get_io_service();
        }

        tcp::socket& raw_socket()
        {
            return socket_;
        }

        tcp::socket& socket()
        {
            return socket_;
        }

        tcp::endpoint remote_endpoint()
        {
            return socket_.remote_endpoint();
        }

        bool is_open()
        {
            return socket_.is_open();
        }

        void close()
        {
            socket_.close();
        }

        template <typename F> 
        void start(F f)
        {
            f(boost::system::error_code());
        }

        tcp::socket socket_;
    };

#ifdef CROW_ENABLE_SSL
    struct SSLAdaptor
    {
        using context = boost::asio::ssl::context;
        using ssl_socket_t = boost::asio::ssl::stream<tcp::socket>;
        SSLAdaptor(boost::asio::io_service& io_service, context* ctx)
            : ssl_socket_(new ssl_socket_t(io_service, *ctx))
        {
        }

        boost::asio::ssl::stream<tcp::socket>& socket()
        {
            return *ssl_socket_;
        }

        tcp::socket::lowest_layer_type&
        raw_socket()
        {
            return ssl_socket_->lowest_layer();
        }

        tcp::endpoint remote_endpoint()
        {
            return raw_socket().remote_endpoint();
        }

        bool is_open()
        {
            return raw_socket().is_open();
        }

        void close()
        {
            raw_socket().close();
        }

        boost::asio::io_service& get_io_service()
        {
            return raw_socket().get_io_service();
        }

        template <typename F> 
        void start(F f)
        {
            ssl_socket_->async_handshake(boost::asio::ssl::stream_base::server,
                    [f](const boost::system::error_code& ec) {
                        f(ec);
                    });
        }

        std::unique_ptr<boost::asio::ssl::stream<tcp::socket>> ssl_socket_;
    };
#endif
}



#pragma once

#include <stdio.h>
#include <string.h>
#include <string>
#include <vector>
#include <iostream>
#include <boost/optional.hpp>

namespace crow
{
// ----------------------------------------------------------------------------
// qs_parse (modified)
// https://github.com/bartgrantham/qs_parse
// ----------------------------------------------------------------------------
/*  Similar to strncmp, but handles URL-encoding for either string  */
int qs_strncmp(const char * s, const char * qs, size_t n);


/*  Finds the beginning of each key/value pair and stores a pointer in qs_kv.
 *  Also decodes the value portion of the k/v pair *in-place*.  In a future
 *  enhancement it will also have a compile-time option of sorting qs_kv
 *  alphabetically by key.  */
int qs_parse(char * qs, char * qs_kv[], int qs_kv_size);
>>>>>>> c43c0521

      break;

<<<<<<< HEAD
    case s_req_path:
      if (CROW_IS_URL_CHAR(ch)) {
        return s;
      }
=======
/*  Used by qs_parse to decode the value portion of a k/v pair  */
int qs_decode(char * qs);
>>>>>>> c43c0521

      switch (ch) {
        case '?':
          return s_req_query_string_start;

<<<<<<< HEAD
        case '#':
          return s_req_fragment_start;
      }

      break;

    case s_req_query_string_start:
    case s_req_query_string:
      if (CROW_IS_URL_CHAR(ch)) {
        return s_req_query_string;
      }

      switch (ch) {
        case '?':
          /* allow extra '?' in query string */
          return s_req_query_string;

        case '#':
          return s_req_fragment_start;
      }

      break;

    case s_req_fragment_start:
      if (CROW_IS_URL_CHAR(ch)) {
        return s_req_fragment;
      }

      switch (ch) {
        case '?':
          return s_req_fragment;

        case '#':
          return s;
      }

      break;

    case s_req_fragment:
      if (CROW_IS_URL_CHAR(ch)) {
        return s;
      }

      switch (ch) {
        case '?':
        case '#':
          return s;
      }

      break;

    default:
      break;
  }

  /* We should never fall out of the switch above unless there's an error */
  return s_dead;
}

inline size_t http_parser_execute (http_parser *parser,
                            const http_parser_settings *settings,
                            const char *data,
                            size_t len)
{
static const char *method_strings[] =
  {
#define CROW_XX(num, name, string) #string,
  CROW_HTTP_METHOD_MAP(CROW_XX)
#undef CROW_XX
  };

/* Tokens as defined by rfc 2616. Also lowercases them.
 *        token       = 1*<any CHAR except CTLs or separators>
 *     separators     = "(" | ")" | "<" | ">" | "@"
 *                    | "," | ";" | ":" | "\" | <">
 *                    | "/" | "[" | "]" | "?" | "="
 *                    | "{" | "}" | SP | HT
 */
static const char tokens[256] = {
/*   0 nul    1 soh    2 stx    3 etx    4 eot    5 enq    6 ack    7 bel  */
        0,       0,       0,       0,       0,       0,       0,       0,
/*   8 bs     9 ht    10 nl    11 vt    12 np    13 cr    14 so    15 si   */
        0,       0,       0,       0,       0,       0,       0,       0,
/*  16 dle   17 dc1   18 dc2   19 dc3   20 dc4   21 nak   22 syn   23 etb */
        0,       0,       0,       0,       0,       0,       0,       0,
/*  24 can   25 em    26 sub   27 esc   28 fs    29 gs    30 rs    31 us  */
        0,       0,       0,       0,       0,       0,       0,       0,
/*  32 sp    33  !    34  "    35  #    36  $    37  %    38  &    39  '  */
        0,      '!',      0,      '#',     '$',     '%',     '&',    '\'',
/*  40  (    41  )    42  *    43  +    44  ,    45  -    46  .    47  /  */
        0,       0,      '*',     '+',      0,      '-',     '.',      0,
/*  48  0    49  1    50  2    51  3    52  4    53  5    54  6    55  7  */
       '0',     '1',     '2',     '3',     '4',     '5',     '6',     '7',
/*  56  8    57  9    58  :    59  ;    60  <    61  =    62  >    63  ?  */
       '8',     '9',      0,       0,       0,       0,       0,       0,
/*  64  @    65  A    66  B    67  C    68  D    69  E    70  F    71  G  */
        0,      'a',     'b',     'c',     'd',     'e',     'f',     'g',
/*  72  H    73  I    74  J    75  K    76  L    77  M    78  N    79  O  */
       'h',     'i',     'j',     'k',     'l',     'm',     'n',     'o',
/*  80  P    81  Q    82  R    83  S    84  T    85  U    86  V    87  W  */
       'p',     'q',     'r',     's',     't',     'u',     'v',     'w',
/*  88  X    89  Y    90  Z    91  [    92  \    93  ]    94  ^    95  _  */
       'x',     'y',     'z',      0,       0,       0,      '^',     '_',
/*  96  `    97  a    98  b    99  c   100  d   101  e   102  f   103  g  */
       '`',     'a',     'b',     'c',     'd',     'e',     'f',     'g',
/* 104  h   105  i   106  j   107  k   108  l   109  m   110  n   111  o  */
       'h',     'i',     'j',     'k',     'l',     'm',     'n',     'o',
/* 112  p   113  q   114  r   115  s   116  t   117  u   118  v   119  w  */
       'p',     'q',     'r',     's',     't',     'u',     'v',     'w',
/* 120  x   121  y   122  z   123  {   124  |   125  }   126  ~   127 del */
       'x',     'y',     'z',      0,      '|',      0,      '~',       0 };
=======
/*  Looks up the value according to the key on a pre-processed query string
 *  A future enhancement will be a compile-time option to look up the key
 *  in a pre-sorted qs_kv array via a binary search.  */
//char * qs_k2v(const char * key, char * qs_kv[], int qs_kv_size);
 char * qs_k2v(const char * key, char * const * qs_kv, int qs_kv_size, int nth);


/*  Non-destructive lookup of value, based on key.  User provides the
 *  destinaton string and length.  */
char * qs_scanvalue(const char * key, const char * qs, char * val, size_t val_len);

// TODO: implement sorting of the qs_kv array; for now ensure it's not compiled
#undef _qsSORTING

// isxdigit _is_ available in <ctype.h>, but let's avoid another header instead
#define CROW_QS_ISHEX(x)    ((((x)>='0'&&(x)<='9') || ((x)>='A'&&(x)<='F') || ((x)>='a'&&(x)<='f')) ? 1 : 0)
#define CROW_QS_HEX2DEC(x)  (((x)>='0'&&(x)<='9') ? (x)-48 : ((x)>='A'&&(x)<='F') ? (x)-55 : ((x)>='a'&&(x)<='f') ? (x)-87 : 0)
#define CROW_QS_ISQSCHR(x) ((((x)=='=')||((x)=='#')||((x)=='&')||((x)=='\0')) ? 0 : 1)

inline int qs_strncmp(const char * s, const char * qs, size_t n)
{
    int i=0;
    unsigned char u1, u2, unyb, lnyb;

    while(n-- > 0)
    {
        u1 = (unsigned char) *s++;
        u2 = (unsigned char) *qs++;

        if ( ! CROW_QS_ISQSCHR(u1) ) {  u1 = '\0';  }
        if ( ! CROW_QS_ISQSCHR(u2) ) {  u2 = '\0';  }

        if ( u1 == '+' ) {  u1 = ' ';  }
        if ( u1 == '%' ) // easier/safer than scanf
        {
            unyb = (unsigned char) *s++;
            lnyb = (unsigned char) *s++;
            if ( CROW_QS_ISHEX(unyb) && CROW_QS_ISHEX(lnyb) )
                u1 = (CROW_QS_HEX2DEC(unyb) * 16) + CROW_QS_HEX2DEC(lnyb);
            else
                u1 = '\0';
        }

        if ( u2 == '+' ) {  u2 = ' ';  }
        if ( u2 == '%' ) // easier/safer than scanf
        {
            unyb = (unsigned char) *qs++;
            lnyb = (unsigned char) *qs++;
            if ( CROW_QS_ISHEX(unyb) && CROW_QS_ISHEX(lnyb) )
                u2 = (CROW_QS_HEX2DEC(unyb) * 16) + CROW_QS_HEX2DEC(lnyb);
            else
                u2 = '\0';
        }

        if ( u1 != u2 )
            return u1 - u2;
        if ( u1 == '\0' )
            return 0;
        i++;
    }
    if ( CROW_QS_ISQSCHR(*qs) )
        return -1;
    else
        return 0;
}


inline int qs_parse(char * qs, char * qs_kv[], int qs_kv_size)
{
    int i, j;
    char * substr_ptr;

    for(i=0; i<qs_kv_size; i++)  qs_kv[i] = NULL;

    // find the beginning of the k/v substrings or the fragment
    substr_ptr = qs + strcspn(qs, "?#");
    if (substr_ptr[0] != '\0')
        substr_ptr++;
    else
        return 0; // no query or fragment

    i=0;
    while(i<qs_kv_size)
    {
        qs_kv[i] = substr_ptr;
        j = strcspn(substr_ptr, "&");
        if ( substr_ptr[j] == '\0' ) {  break;  }
        substr_ptr += j + 1;
        i++;
    }
    i++;  // x &'s -> means x iterations of this loop -> means *x+1* k/v pairs

    // we only decode the values in place, the keys could have '='s in them
    // which will hose our ability to distinguish keys from values later
    for(j=0; j<i; j++)
    {
        substr_ptr = qs_kv[j] + strcspn(qs_kv[j], "=&#");
        if ( substr_ptr[0] == '&' || substr_ptr[0] == '\0')  // blank value: skip decoding
            substr_ptr[0] = '\0';
        else
            qs_decode(++substr_ptr);
    }

#ifdef _qsSORTING
// TODO: qsort qs_kv, using qs_strncmp() for the comparison
#endif

    return i;
}


inline int qs_decode(char * qs)
{
    int i=0, j=0;

    while( CROW_QS_ISQSCHR(qs[j]) )
    {
        if ( qs[j] == '+' ) {  qs[i] = ' ';  }
        else if ( qs[j] == '%' ) // easier/safer than scanf
        {
            if ( ! CROW_QS_ISHEX(qs[j+1]) || ! CROW_QS_ISHEX(qs[j+2]) )
            {
                qs[i] = '\0';
                return i;
            }
            qs[i] = (CROW_QS_HEX2DEC(qs[j+1]) * 16) + CROW_QS_HEX2DEC(qs[j+2]);
            j+=2;
        }
        else
        {
            qs[i] = qs[j];
        }
        i++;  j++;
    }
    qs[i] = '\0';

    return i;
}


inline char * qs_k2v(const char * key, char * const * qs_kv, int qs_kv_size, int nth = 0)
{
    int i;
    size_t key_len, skip;

    key_len = strlen(key);

#ifdef _qsSORTING
// TODO: binary search for key in the sorted qs_kv
#else  // _qsSORTING
    for(i=0; i<qs_kv_size; i++)
    {
        // we rely on the unambiguous '=' to find the value in our k/v pair
        if ( qs_strncmp(key, qs_kv[i], key_len) == 0 )
        {
            skip = strcspn(qs_kv[i], "=");
            if ( qs_kv[i][skip] == '=' )
                skip++;
            // return (zero-char value) ? ptr to trailing '\0' : ptr to value
            if(nth == 0)
                return qs_kv[i] + skip;
            else 
                --nth;
        }
    }
#endif  // _qsSORTING

    return NULL;
}

inline boost::optional<std::pair<std::string, std::string>> qs_dict_name2kv(const char * dict_name, char * const * qs_kv, int qs_kv_size, int nth = 0)
{
    int i;
    size_t name_len, skip;

    name_len = strlen(dict_name) + 1;

#ifdef _qsSORTING
// TODO: binary search for key in the sorted qs_kv
#else  // _qsSORTING
    for(i=0; i<qs_kv_size; i++)
    {
        // we rely on the unambiguous '=' to find the value in our k/v pair
        if ( qs_strncmp(dict_name, qs_kv[i], name_len) == 0)
        {
            skip = strcspn(qs_kv[i], "=");
            if ( qs_kv[i][skip] == '=' )
                skip++;
            // return (zero-char value) ? ptr to trailing '\0' : ptr to value
            if(nth == 0)
                return boost::make_optional(std::make_pair(std::string(qs_kv[i] + 1), 
                                                           std::string(qs_kv[i] + skip)));
            else 
                --nth;
        }
    }
#endif  // _qsSORTING

    return boost::none;
}


inline char * qs_scanvalue(const char * key, const char * qs, char * val, size_t val_len)
{
    size_t i, key_len;
    const char * tmp;

    // find the beginning of the k/v substrings
    if ( (tmp = strchr(qs, '?')) != NULL )
        qs = tmp + 1;

    key_len = strlen(key);
    while(qs[0] != '#' && qs[0] != '\0')
    {
        if ( qs_strncmp(key, qs, key_len) == 0 )
            break;
        qs += strcspn(qs, "&") + 1;
    }

    if ( qs[0] == '\0' ) return NULL;

    qs += strcspn(qs, "=&#");
    if ( qs[0] == '=' )
    {
        qs++;
        i = strcspn(qs, "&=#");
        strncpy(val, qs, (val_len-1)<(i+1) ? (val_len-1) : (i+1));
        qs_decode(val);
    }
    else
    {
        if ( val_len > 0 )
            val[0] = '\0';
    }

    return val;
}
}
// ----------------------------------------------------------------------------


namespace crow 
{
    class query_string
    {
    public:
        static const int MAX_KEY_VALUE_PAIRS_COUNT = 256;

        query_string()
        {

        }

        query_string(const query_string& qs)
            : url_(qs.url_)
        {
            for(auto p:qs.key_value_pairs_)
            {
                key_value_pairs_.push_back((char*)(p-qs.url_.c_str()+url_.c_str()));
            }
        }

        query_string& operator = (const query_string& qs)
        {
            url_ = qs.url_;
            key_value_pairs_.clear();
            for(auto p:qs.key_value_pairs_)
            {
                key_value_pairs_.push_back((char*)(p-qs.url_.c_str()+url_.c_str()));
            }
            return *this;
        }

        query_string& operator = (query_string&& qs)
        {
            key_value_pairs_ = std::move(qs.key_value_pairs_);
            char* old_data = (char*)qs.url_.c_str();
            url_ = std::move(qs.url_);
            for(auto& p:key_value_pairs_)
            {
                p += (char*)url_.c_str() - old_data;
            }
            return *this;
        }


        query_string(std::string url)
            : url_(std::move(url))
        {
            if (url_.empty())
                return;

            key_value_pairs_.resize(MAX_KEY_VALUE_PAIRS_COUNT);

            int count = qs_parse(&url_[0], &key_value_pairs_[0], MAX_KEY_VALUE_PAIRS_COUNT);
            key_value_pairs_.resize(count);
        }

        void clear() 
        {
            key_value_pairs_.clear();
            url_.clear();
        }

        friend std::ostream& operator<<(std::ostream& os, const query_string& qs)
        {
            os << "[ ";
            for(size_t i = 0; i < qs.key_value_pairs_.size(); ++i) {
                if (i)
                    os << ", ";
                os << qs.key_value_pairs_[i];
            }
            os << " ]";
            return os;

        }
>>>>>>> c43c0521

        char* get (const std::string& name) const
        {
            char* ret = qs_k2v(name.c_str(), key_value_pairs_.data(), key_value_pairs_.size());
            return ret;
        }

        std::vector<char*> get_list (const std::string& name) const
        {
            std::vector<char*> ret;
            std::string plus = name + "[]";            
            char* element = nullptr;

            int count = 0;
            while(1)
            {
                element = qs_k2v(plus.c_str(), key_value_pairs_.data(), key_value_pairs_.size(), count++);
                if (!element)
                    break;
                ret.push_back(element);
            }
            return ret;
        }


        std::vector<std::pair<std::string, std::string>> get_dict (const std::string& name) const
        {
            std::vector<std::pair<std::string, std::string>> ret;

            int count = 0;
            while(1)
            {
                if (auto element = qs_dict_name2kv(name.c_str(), key_value_pairs_.data(), key_value_pairs_.size(), count++))
                    ret.push_back(*element);
                else
                    break;
            }
            return ret;
        }





    private:
        std::string url_;
        std::vector<char*> key_value_pairs_;
    };

} // end namespace



#pragma once

#include <string>
#include <cstdio>
#include <cstdlib>
#include <ctime>
#include <iostream>
#include <sstream>




namespace crow
{
    enum class LogLevel
    {
#ifndef ERROR
        DEBUG = 0,
        INFO,
        WARNING,
        ERROR,
        CRITICAL,
#endif

        Debug = 0,
        Info,
        Warning,
        Error,
        Critical,
    };

    class ILogHandler {
        public:
            virtual void log(std::string message, LogLevel level) = 0;
    };

    class CerrLogHandler : public ILogHandler {
        public:
            void log(std::string message, LogLevel /*level*/) override {
                std::cerr << message;
            }
    };

    class logger {

        private:
            //
            static std::string timestamp()
            {
                char date[32];
                time_t t = time(0);

                tm my_tm;

#ifdef _MSC_VER
                gmtime_s(&my_tm, &t);
#else
                gmtime_r(&t, &my_tm);
#endif

                size_t sz = strftime(date, sizeof(date), "%Y-%m-%d %H:%M:%S", &my_tm);
                return std::string(date, date+sz);
            }

        public:


            logger(std::string prefix, LogLevel level) : level_(level) {
    #ifdef CROW_ENABLE_LOGGING
                    stringstream_ << "(" << timestamp() << ") [" << prefix << "] ";
    #endif

            }
            ~logger() {
    #ifdef CROW_ENABLE_LOGGING
                if(level_ >= get_current_log_level()) {
                    stringstream_ << std::endl;
                    get_handler_ref()->log(stringstream_.str(), level_);
                }
    #endif
            }

            //
            template <typename T>
            logger& operator<<(T const &value) {

    #ifdef CROW_ENABLE_LOGGING
                if(level_ >= get_current_log_level()) {
                    stringstream_ << value;
                }
    #endif
                return *this;
            }

            //
            static void setLogLevel(LogLevel level) {
                get_log_level_ref() = level;
            }

            static void setHandler(ILogHandler* handler) {
                get_handler_ref() = handler;
            }

            static LogLevel get_current_log_level() {
                return get_log_level_ref();
            }

        private:
            //
            static LogLevel& get_log_level_ref()
            {
                static LogLevel current_level = (LogLevel)CROW_LOG_LEVEL;
                return current_level;
            }
            static ILogHandler*& get_handler_ref()
            {
                static CerrLogHandler default_handler;
                static ILogHandler* current_handler = &default_handler;
                return current_handler;
            }

            //
            std::ostringstream stringstream_;
            LogLevel level_;
    };
}

#define CROW_LOG_CRITICAL   \
        if (crow::logger::get_current_log_level() <= crow::LogLevel::Critical) \
            crow::logger("CRITICAL", crow::LogLevel::Critical)
#define CROW_LOG_ERROR      \
        if (crow::logger::get_current_log_level() <= crow::LogLevel::Error) \
            crow::logger("ERROR   ", crow::LogLevel::Error)
#define CROW_LOG_WARNING    \
        if (crow::logger::get_current_log_level() <= crow::LogLevel::Warning) \
            crow::logger("WARNING ", crow::LogLevel::Warning)
#define CROW_LOG_INFO       \
        if (crow::logger::get_current_log_level() <= crow::LogLevel::Info) \
            crow::logger("INFO    ", crow::LogLevel::Info)
#define CROW_LOG_DEBUG      \
        if (crow::logger::get_current_log_level() <= crow::LogLevel::Debug) \
            crow::logger("DEBUG   ", crow::LogLevel::Debug)




#pragma once

//#define CROW_JSON_NO_ERROR_CHECK

#include <string>
#include <unordered_map>
#include <iostream>
#include <algorithm>
#include <memory>
#include <boost/lexical_cast.hpp>
#include <boost/algorithm/string/predicate.hpp>
#include <boost/operators.hpp>
#include <vector>




#if defined(__GNUG__) || defined(__clang__)
#define crow_json_likely(x) __builtin_expect(x, 1)
#define crow_json_unlikely(x) __builtin_expect(x, 0)
#else
#define crow_json_likely(x) x
#define crow_json_unlikely(x) x
#endif


namespace crow
{
    namespace mustache
    {
        class template_t;
    }

    namespace json
    {
        inline void escape(const std::string& str, std::string& ret)
        {
            ret.reserve(ret.size() + str.size()+str.size()/4);
            for(char c:str)
            {
                switch(c)
                {
                    case '"': ret += "\\\""; break;
                    case '\\': ret += "\\\\"; break;
                    case '\n': ret += "\\n"; break;
                    case '\b': ret += "\\b"; break;
                    case '\f': ret += "\\f"; break;
                    case '\r': ret += "\\r"; break;
                    case '\t': ret += "\\t"; break;
                    default:
                        if (0 <= c && c < 0x20)
                        {
                            ret += "\\u00";
                            auto to_hex = [](char c)
                            {
                                c = c&0xf;
                                if (c < 10)
                                    return '0' + c;
                                return 'a'+c-10;
                            };
                            ret += to_hex(c/16);
                            ret += to_hex(c%16);
                        }
                        else
                            ret += c;
                        break;
                }
            }
        }
        inline std::string escape(const std::string& str)
        {
            std::string ret;
            escape(str, ret);
            return ret;
        }

        enum class type : char
        {
            Null,
            False,
            True,
            Number,
            String,
            List,
            Object,
        };

        inline const char* get_type_str(type t) {
            switch(t){
                case type::Number: return "Number";
                case type::False: return "False";
                case type::True: return "True";
                case type::List: return "List";
                case type::String: return "String";
                case type::Object: return "Object";
                default: return "Unknown";
            }
        }

        class rvalue;
        rvalue load(const char* data, size_t size);

        namespace detail 
        {

            struct r_string 
                : boost::less_than_comparable<r_string>,
                boost::less_than_comparable<r_string, std::string>,
                boost::equality_comparable<r_string>,
                boost::equality_comparable<r_string, std::string>
            {
                r_string() {};
                r_string(char* s, char* e)
                    : s_(s), e_(e)
                {};
                ~r_string()
                {
                    if (owned_)
                        delete[] s_;
                }

                r_string(const r_string& r)
                {
                    *this = r;
                }

                r_string(r_string&& r)
                {
                    *this = r;
                }

                r_string& operator = (r_string&& r)
                {
                    s_ = r.s_;
                    e_ = r.e_;
                    owned_ = r.owned_;
                    if (r.owned_)
                        r.owned_ = 0;
                    return *this;
                }

                r_string& operator = (const r_string& r)
                {
                    s_ = r.s_;
                    e_ = r.e_;
                    owned_ = 0;
                    return *this;
                }

                operator std::string () const
                {
                    return std::string(s_, e_);
                }


                const char* begin() const { return s_; }
                const char* end() const { return e_; }
                size_t size() const { return end() - begin(); }

                using iterator = const char*;
                using const_iterator = const char*;

                char* s_;
                mutable char* e_;
                uint8_t owned_{0};
                friend std::ostream& operator << (std::ostream& os, const r_string& s)
                {
                    os << (std::string)s;
                    return os;
                }
            private:
                void force(char* s, uint32_t /*length*/)
                {
                    s_ = s;
                    owned_ = 1;
                }
                friend rvalue crow::json::load(const char* data, size_t size);
            };

            inline bool operator < (const r_string& l, const r_string& r)
            {
                return boost::lexicographical_compare(l,r);
            }

            inline bool operator < (const r_string& l, const std::string& r)
            {
                return boost::lexicographical_compare(l,r);
            }

            inline bool operator > (const r_string& l, const std::string& r)
            {
                return boost::lexicographical_compare(r,l);
            }

            inline bool operator == (const r_string& l, const r_string& r)
            {
                return boost::equals(l,r);
            }

            inline bool operator == (const r_string& l, const std::string& r)
            {
                return boost::equals(l,r);
            }
        }

        class rvalue
        {
            static const int cached_bit = 2;
            static const int error_bit = 4;
        public:
            rvalue() noexcept : option_{error_bit} 
            {}
            rvalue(type t) noexcept
                : lsize_{}, lremain_{}, t_{t}
            {}
            rvalue(type t, char* s, char* e)  noexcept
                : start_{s},
                end_{e},
                t_{t}
            {}

            rvalue(const rvalue& r)
            : start_(r.start_),
                end_(r.end_),
                key_(r.key_),
                t_(r.t_),
                option_(r.option_)
            {
                copy_l(r);
            }

            rvalue(rvalue&& r) noexcept
            {
                *this = std::move(r);
            }

            rvalue& operator = (const rvalue& r)
            {
                start_ = r.start_;
                end_ = r.end_;
                key_ = r.key_;
                copy_l(r);
                t_ = r.t_;
                option_ = r.option_;
                return *this;
            }
            rvalue& operator = (rvalue&& r) noexcept
            {
                start_ = r.start_;
                end_ = r.end_;
                key_ = std::move(r.key_);
                l_ = std::move(r.l_);
                lsize_ = r.lsize_;
                lremain_ = r.lremain_;
                t_ = r.t_;
                option_ = r.option_;
                return *this;
            }

            explicit operator bool() const noexcept
            {
                return (option_ & error_bit) == 0;
            }

            explicit operator int64_t() const
            {
                return i();
            }

            explicit operator uint64_t() const
            {
                return u();
            }

            explicit operator int() const
            {
                return (int)i();
            }

            type t() const
            {
#ifndef CROW_JSON_NO_ERROR_CHECK
                if (option_ & error_bit)
                {
                    throw std::runtime_error("invalid json object");
                }
#endif
                return t_;
            }

            int64_t i() const
            {
#ifndef CROW_JSON_NO_ERROR_CHECK
                switch (t()) {
                    case type::Number:
                    case type::String:
                        return boost::lexical_cast<int64_t>(start_, end_-start_);
                    default:
                        const std::string msg = "expected number, got: "
                            + std::string(get_type_str(t()));
                        throw std::runtime_error(msg);
                }
#endif
                return boost::lexical_cast<int64_t>(start_, end_-start_);
            }

            uint64_t u() const
            {
#ifndef CROW_JSON_NO_ERROR_CHECK
                switch (t()) {
                    case type::Number:
                    case type::String:
                        return boost::lexical_cast<uint64_t>(start_, end_-start_);
                    default:
                        throw std::runtime_error(std::string("expected number, got: ") + get_type_str(t()));
                }
#endif
                return boost::lexical_cast<uint64_t>(start_, end_-start_);
            }

            double d() const
            {
#ifndef CROW_JSON_NO_ERROR_CHECK
                if (t() != type::Number)
                    throw std::runtime_error("value is not number");
#endif
                return boost::lexical_cast<double>(start_, end_-start_);
            }

            bool b() const
            {
#ifndef CROW_JSON_NO_ERROR_CHECK
                if (t() != type::True && t() != type::False)
                    throw std::runtime_error("value is not boolean");
#endif
                return t() == type::True;
            }

            void unescape() const
            {
                if (*(start_-1))
                {
                    char* head = start_;
                    char* tail = start_;
                    while(head != end_)
                    {
                        if (*head == '\\')
                        {
                            switch(*++head)
                            {
                                case '"':  *tail++ = '"'; break;
                                case '\\': *tail++ = '\\'; break;
                                case '/':  *tail++ = '/'; break;
                                case 'b':  *tail++ = '\b'; break;
                                case 'f':  *tail++ = '\f'; break;
                                case 'n':  *tail++ = '\n'; break;
                                case 'r':  *tail++ = '\r'; break;
                                case 't':  *tail++ = '\t'; break;
                                case 'u':
                                    {
                                        auto from_hex = [](char c)
                                        {
                                            if (c >= 'a')
                                                return c - 'a' + 10;
                                            if (c >= 'A')
                                                return c - 'A' + 10;
                                            return c - '0';
                                        };
                                        unsigned int code = 
                                            (from_hex(head[1])<<12) + 
                                            (from_hex(head[2])<< 8) + 
                                            (from_hex(head[3])<< 4) + 
                                            from_hex(head[4]);
                                        if (code >= 0x800)
                                        {
                                            *tail++ = 0xE0 | (code >> 12);
                                            *tail++ = 0x80 | ((code >> 6) & 0x3F);
                                            *tail++ = 0x80 | (code & 0x3F);
                                        }
                                        else if (code >= 0x80)
                                        {
                                            *tail++ = 0xC0 | (code >> 6);
                                            *tail++ = 0x80 | (code & 0x3F);
                                        }
                                        else
                                        {
                                            *tail++ = code;
                                        }
                                        head += 4;
                                    }
                                    break;
                            }
                        }
                        else
                            *tail++ = *head;
                        head++;
                    }
                    end_ = tail;
                    *end_ = 0;
                    *(start_-1) = 0;
                }
            }

            detail::r_string s() const
            {
#ifndef CROW_JSON_NO_ERROR_CHECK
                if (t() != type::String)
                    throw std::runtime_error("value is not string");
#endif
                unescape();
                return detail::r_string{start_, end_};
            }

            bool has(const char* str) const
            {
                return has(std::string(str));
            }

            bool has(const std::string& str) const
            {
                struct Pred 
                {
                    bool operator()(const rvalue& l, const rvalue& r) const
                    {
                        return l.key_ < r.key_;
                    };
                    bool operator()(const rvalue& l, const std::string& r) const
                    {
                        return l.key_ < r;
                    };
                    bool operator()(const std::string& l, const rvalue& r) const
                    {
                        return l < r.key_;
                    };
                };
                if (!is_cached())
                {
                    std::sort(begin(), end(), Pred());
                    set_cached();
                }
                auto it = lower_bound(begin(), end(), str, Pred());
                return it != end() && it->key_ == str;
            }

            int count(const std::string& str)
            {
                return has(str) ? 1 : 0;
            }

            rvalue* begin() const 
            { 
#ifndef CROW_JSON_NO_ERROR_CHECK
                if (t() != type::Object && t() != type::List)
                    throw std::runtime_error("value is not a container");
#endif
                return l_.get(); 
            }
            rvalue* end() const 
            { 
#ifndef CROW_JSON_NO_ERROR_CHECK
                if (t() != type::Object && t() != type::List)
                    throw std::runtime_error("value is not a container");
#endif
                return l_.get()+lsize_; 
            }

            const detail::r_string& key() const
            {
                return key_;
            }

            size_t size() const
            {
                if (t() == type::String)
                    return s().size();
#ifndef CROW_JSON_NO_ERROR_CHECK
                if (t() != type::Object && t() != type::List)
                    throw std::runtime_error("value is not a container");
#endif
                return lsize_;
            }

            const rvalue& operator[](int index) const
            {
#ifndef CROW_JSON_NO_ERROR_CHECK
                if (t() != type::List)
                    throw std::runtime_error("value is not a list");
                if (index >= (int)lsize_ || index < 0)
                    throw std::runtime_error("list out of bound");
#endif
                return l_[index];
            }

            const rvalue& operator[](size_t index) const
            {
#ifndef CROW_JSON_NO_ERROR_CHECK
                if (t() != type::List)
                    throw std::runtime_error("value is not a list");
                if (index >= lsize_)
                    throw std::runtime_error("list out of bound");
#endif
                return l_[index];
            }

            const rvalue& operator[](const char* str) const
            {
                return this->operator[](std::string(str));
            }

            const rvalue& operator[](const std::string& str) const
            {
#ifndef CROW_JSON_NO_ERROR_CHECK
                if (t() != type::Object)
                    throw std::runtime_error("value is not an object");
#endif
                struct Pred 
                {
                    bool operator()(const rvalue& l, const rvalue& r) const
                    {
                        return l.key_ < r.key_;
                    };
                    bool operator()(const rvalue& l, const std::string& r) const
                    {
                        return l.key_ < r;
                    };
                    bool operator()(const std::string& l, const rvalue& r) const
                    {
                        return l < r.key_;
                    };
                };
                if (!is_cached())
                {
                    std::sort(begin(), end(), Pred());
                    set_cached();
                }
                auto it = lower_bound(begin(), end(), str, Pred());
                if (it != end() && it->key_ == str)
                    return *it;
#ifndef CROW_JSON_NO_ERROR_CHECK
                throw std::runtime_error("cannot find key");
#else
                static rvalue nullValue;
                return nullValue;
#endif
            }

            void set_error()
            {
                option_|=error_bit;
            }

            bool error() const
            {
                return (option_&error_bit)!=0;
            }
        private:
            bool is_cached() const
            {
                return (option_&cached_bit)!=0;
            }
            void set_cached() const
            {
                option_ |= cached_bit;
            }
            void copy_l(const rvalue& r)
            {
                if (r.t() != type::Object && r.t() != type::List)
                    return;
                lsize_ = r.lsize_;
                lremain_ = 0;
                l_.reset(new rvalue[lsize_]);
                std::copy(r.begin(), r.end(), begin());
            }

            void emplace_back(rvalue&& v)
            {
                if (!lremain_)
                {
                    int new_size = lsize_ + lsize_;
                    if (new_size - lsize_ > 60000)
                        new_size = lsize_ + 60000;
                    if (new_size < 4)
                        new_size = 4;
                    rvalue* p = new rvalue[new_size];
                    rvalue* p2 = p;
                    for(auto& x : *this)
                        *p2++ = std::move(x);
                    l_.reset(p);
                    lremain_ = new_size - lsize_;
                }
                l_[lsize_++] = std::move(v);
                lremain_ --;
            }

            mutable char* start_;
            mutable char* end_;
            detail::r_string key_;
            std::unique_ptr<rvalue[]> l_;
            uint32_t lsize_;
            uint16_t lremain_;
            type t_;
            mutable uint8_t option_{0};

            friend rvalue load_nocopy_internal(char* data, size_t size);
            friend rvalue load(const char* data, size_t size);
            friend std::ostream& operator <<(std::ostream& os, const rvalue& r)
            {
                switch(r.t_)
                {

                case type::Null: os << "null"; break;
                case type::False: os << "false"; break;
                case type::True: os << "true"; break;
                case type::Number: os << r.d(); break;
                case type::String: os << '"' << r.s() << '"'; break;
                case type::List: 
                    {
                        os << '['; 
                        bool first = true;
                        for(auto& x : r)
                        {
                            if (!first)
                                os << ',';
                            first = false;
                            os << x;
                        }
                        os << ']'; 
                    }
                    break;
                case type::Object:
                    {
                        os << '{'; 
                        bool first = true;
                        for(auto& x : r)
                        {
                            if (!first)
                                os << ',';
                            os << '"' << escape(x.key_) << "\":";
                            first = false;
                            os << x;
                        }
                        os << '}'; 
                    }
                    break;
                }
                return os;
            }
        };
        namespace detail {
        }

        inline bool operator == (const rvalue& l, const std::string& r)
        {
            return l.s() == r;
        }

        inline bool operator == (const std::string& l, const rvalue& r)
        {
            return l == r.s();
        }

        inline bool operator != (const rvalue& l, const std::string& r)
        {
            return l.s() != r;
        }

        inline bool operator != (const std::string& l, const rvalue& r)
        {
            return l != r.s();
        }

        inline bool operator == (const rvalue& l, double r)
        {
            return l.d() == r;
        }

        inline bool operator == (double l, const rvalue& r)
        {
            return l == r.d();
        }

        inline bool operator != (const rvalue& l, double r)
        {
            return l.d() != r;
        }

        inline bool operator != (double l, const rvalue& r)
        {
            return l != r.d();
        }


        inline rvalue load_nocopy_internal(char* data, size_t size)
        {
            //static const char* escaped = "\"\\/\b\f\n\r\t";
            struct Parser
            {
                Parser(char* data, size_t /*size*/)
                    : data(data)
                {
                }

                bool consume(char c)
                {
                    if (crow_json_unlikely(*data != c))
                        return false;
                    data++;
                    return true;
                }

                void ws_skip()
                {
                    while(*data == ' ' || *data == '\t' || *data == '\r' || *data == '\n') ++data;
                };

                rvalue decode_string()
                {
                    if (crow_json_unlikely(!consume('"')))
                        return {};
                    char* start = data;
                    uint8_t has_escaping = 0;
                    while(1)
                    {
                        if (crow_json_likely(*data != '"' && *data != '\\' && *data != '\0'))
                        {
                            data ++;
                        }
                        else if (*data == '"')
                        {
                            *data = 0;
                            *(start-1) = has_escaping;
                            data++;
                            return {type::String, start, data-1};
                        }
                        else if (*data == '\\')
                        {
                            has_escaping = 1;
                            data++;
                            switch(*data)
                            {
                                case 'u':
                                    {
                                        auto check = [](char c)
                                        {
                                            return 
                                                ('0' <= c && c <= '9') ||
                                                ('a' <= c && c <= 'f') ||
                                                ('A' <= c && c <= 'F');
                                        };
                                        if (!(check(*(data+1)) && 
                                            check(*(data+2)) && 
                                            check(*(data+3)) && 
                                            check(*(data+4))))
                                            return {};
                                    }
                                    data += 5;
                                    break;
                                case '"':
                                case '\\':
                                case '/':
                                case 'b':
                                case 'f':
                                case 'n':
                                case 'r':
                                case 't':
                                    data ++;
                                    break;
                                default:
                                    return {};
                            }
                        }
                        else
                            return {};
                    }
                    return {};
                }

                rvalue decode_list()
                {
                    rvalue ret(type::List);
                    if (crow_json_unlikely(!consume('[')))
                    {
                        ret.set_error();
                        return ret;
                    }
                    ws_skip();
                    if (crow_json_unlikely(*data == ']'))
                    {
                        data++;
                        return ret;
                    }

                    while(1)
                    {
                        auto v = decode_value();
                        if (crow_json_unlikely(!v))
                        {
                            ret.set_error();
                            break;
                        }
                        ws_skip();
                        ret.emplace_back(std::move(v));
                        if (*data == ']')
                        {
                            data++;
                            break;
                        }
                        if (crow_json_unlikely(!consume(',')))
                        {
                            ret.set_error();
                            break;
                        }
                        ws_skip();
                    }
                    return ret;
                }

                rvalue decode_number()
                {
                    char* start = data;

                    enum NumberParsingState
                    {
                        Minus,
                        AfterMinus,
                        ZeroFirst,
                        Digits,
                        DigitsAfterPoints,
                        E,
                        DigitsAfterE,
                        Invalid,
                    } state{Minus};
                    while(crow_json_likely(state != Invalid))
                    {
                        switch(*data)
                        {
                            case '0':
                                state = (NumberParsingState)"\2\2\7\3\4\6\6"[state];
                                /*if (state == NumberParsingState::Minus || state == NumberParsingState::AfterMinus)
                                {
                                    state = NumberParsingState::ZeroFirst;
                                }
                                else if (state == NumberParsingState::Digits || 
                                    state == NumberParsingState::DigitsAfterE || 
                                    state == NumberParsingState::DigitsAfterPoints)
                                {
                                    // ok; pass
                                }
                                else if (state == NumberParsingState::E)
                                {
                                    state = NumberParsingState::DigitsAfterE;
                                }
                                else
                                    return {};*/
                                break;
                            case '1': case '2': case '3': 
                            case '4': case '5': case '6': 
                            case '7': case '8': case '9':
                                state = (NumberParsingState)"\3\3\7\3\4\6\6"[state];
                                while(*(data+1) >= '0' && *(data+1) <= '9') data++;
                                /*if (state == NumberParsingState::Minus || state == NumberParsingState::AfterMinus)
                                {
                                    state = NumberParsingState::Digits;
                                }
                                else if (state == NumberParsingState::Digits || 
                                    state == NumberParsingState::DigitsAfterE || 
                                    state == NumberParsingState::DigitsAfterPoints)
                                {
                                    // ok; pass
                                }
                                else if (state == NumberParsingState::E)
                                {
                                    state = NumberParsingState::DigitsAfterE;
                                }
                                else
                                    return {};*/
                                break;
                            case '.':
                                state = (NumberParsingState)"\7\7\4\4\7\7\7"[state];
                                /*
                                if (state == NumberParsingState::Digits || state == NumberParsingState::ZeroFirst)
                                {
                                    state = NumberParsingState::DigitsAfterPoints;
                                }
                                else
                                    return {};
                                */
                                break;
                            case '-':
                                state = (NumberParsingState)"\1\7\7\7\7\6\7"[state];
                                /*if (state == NumberParsingState::Minus)
                                {
                                    state = NumberParsingState::AfterMinus;
                                }
                                else if (state == NumberParsingState::E)
                                {
                                    state = NumberParsingState::DigitsAfterE;
                                }
                                else
                                    return {};*/
                                break;
                            case '+':
                                state = (NumberParsingState)"\7\7\7\7\7\6\7"[state];
                                /*if (state == NumberParsingState::E)
                                {
                                    state = NumberParsingState::DigitsAfterE;
                                }
                                else
                                    return {};*/
                                break;
                            case 'e': case 'E':
                                state = (NumberParsingState)"\7\7\7\5\5\7\7"[state];
                                /*if (state == NumberParsingState::Digits || 
                                    state == NumberParsingState::DigitsAfterPoints)
                                {
                                    state = NumberParsingState::E;
                                }
                                else 
                                    return {};*/
                                break;
                            default:
                                if (crow_json_likely(state == NumberParsingState::ZeroFirst || 
                                        state == NumberParsingState::Digits || 
                                        state == NumberParsingState::DigitsAfterPoints || 
                                        state == NumberParsingState::DigitsAfterE))
                                    return {type::Number, start, data};
                                else
                                    return {};
                        }
                        data++;
                    }

                    return {};
                }

                rvalue decode_value()
                {
                    switch(*data)
                    {
                        case '[':
                            return decode_list();
                        case '{':
                            return decode_object();
                        case '"':
                            return decode_string();
                        case 't':
                            if (//e-data >= 4 &&
                                    data[1] == 'r' &&
                                    data[2] == 'u' &&
                                    data[3] == 'e')
                            {
                                data += 4;
                                return {type::True};
                            }
                            else
                                return {};
                        case 'f':
                            if (//e-data >= 5 &&
                                    data[1] == 'a' &&
                                    data[2] == 'l' &&
                                    data[3] == 's' &&
                                    data[4] == 'e')
                            {
                                data += 5;
                                return {type::False};
                            }
                            else
                                return {};
                        case 'n':
                            if (//e-data >= 4 &&
                                    data[1] == 'u' &&
                                    data[2] == 'l' &&
                                    data[3] == 'l')
                            {
                                data += 4;
                                return {type::Null};
                            }
                            else
                                return {};
                        //case '1': case '2': case '3': 
                        //case '4': case '5': case '6': 
                        //case '7': case '8': case '9':
                        //case '0': case '-':
                        default:
                            return decode_number();
                    }
                    return {};
                }

                rvalue decode_object()
                {
                    rvalue ret(type::Object);
                    if (crow_json_unlikely(!consume('{')))
                    {
                        ret.set_error();
                        return ret;
                    }

                    ws_skip();

                    if (crow_json_unlikely(*data == '}'))
                    {
                        data++;
                        return ret;
                    }

                    while(1)
                    {
                        auto t = decode_string();
                        if (crow_json_unlikely(!t))
                        {
                            ret.set_error();
                            break;
                        }

                        ws_skip();
                        if (crow_json_unlikely(!consume(':')))
                        {
                            ret.set_error();
                            break;
                        }

                        // TODO caching key to speed up (flyweight?)
                        auto key = t.s();

                        ws_skip();
                        auto v = decode_value();
                        if (crow_json_unlikely(!v))
                        {
                            ret.set_error();
                            break;
                        }
                        ws_skip();

                        v.key_ = std::move(key);
                        ret.emplace_back(std::move(v));
                        if (crow_json_unlikely(*data == '}'))
                        {
                            data++;
                            break;
                        }
                        if (crow_json_unlikely(!consume(',')))
                        {
                            ret.set_error();
                            break;
                        }
                        ws_skip();
                    }
                    return ret;
                }

                rvalue parse()
                {
                    ws_skip();
                    auto ret = decode_value(); // or decode object?
                    ws_skip();
                    if (ret && *data != '\0')
                        ret.set_error();
                    return ret;
                }

                char* data;
            };
            return Parser(data, size).parse();
        }
        inline rvalue load(const char* data, size_t size)
        {
            char* s = new char[size+1];
            memcpy(s, data, size);
            s[size] = 0;
            auto ret = load_nocopy_internal(s, size);
            if (ret)
                ret.key_.force(s, size);
            else
                delete[] s;
            return ret;
        }

        inline rvalue load(const char* data)
        {
            return load(data, strlen(data));
        }

        inline rvalue load(const std::string& str)
        {
            return load(str.data(), str.size());
        }

        class wvalue
        {
            friend class crow::mustache::template_t;
        public:
            type t() const { return t_; }
        private:
            type t_{type::Null};
            double d {};
            std::string s;
            std::unique_ptr<std::vector<wvalue>> l;
            std::unique_ptr<std::unordered_map<std::string, wvalue>> o;
        public:

            wvalue() {}

            wvalue(const rvalue& r)
            {
                t_ = r.t();
                switch(r.t())
                {
                    case type::Null:
                    case type::False:
                    case type::True:
                        return;
                    case type::Number:
                        d = r.d();
                        return;
                    case type::String:
                        s = r.s();
                        return;
                    case type::List:
                        l = std::unique_ptr<std::vector<wvalue>>(new std::vector<wvalue>{});
                        l->reserve(r.size());
                        for(auto it = r.begin(); it != r.end(); ++it)
                            l->emplace_back(*it);
                        return;
                    case type::Object:
                        o = std::unique_ptr<
                                    std::unordered_map<std::string, wvalue>
                                >(
                                new std::unordered_map<std::string, wvalue>{});
                        for(auto it = r.begin(); it != r.end(); ++it)
                            o->emplace(it->key(), *it);
                        return;
                }
            }

            wvalue(wvalue&& r)
            {
                *this = std::move(r);
            }

            wvalue& operator = (wvalue&& r)
            {
                t_ = r.t_;
                d = r.d;
                s = std::move(r.s);
                l = std::move(r.l);
                o = std::move(r.o);
                return *this;
            }

            void clear()
            {
                t_ = type::Null;
                l.reset();
                o.reset();
            }

            void reset()
            {
                t_ = type::Null;
                l.reset();
                o.reset();
            }

            wvalue& operator = (std::nullptr_t)
            {
                reset();
                return *this;
            }
            wvalue& operator = (bool value)
            {
                reset();
                if (value)
                    t_ = type::True;
                else
                    t_ = type::False;
                return *this;
            }

            wvalue& operator = (double value)
            {
                reset();
                t_ = type::Number;
                d = value;
                return *this;
            }

            wvalue& operator = (unsigned short value)
            {
                reset();
                t_ = type::Number;
                d = (double)value;
                return *this;
            }

            wvalue& operator = (short value)
            {
                reset();
                t_ = type::Number;
                d = (double)value;
                return *this;
            }

            wvalue& operator = (long long value)
            {
                reset();
                t_ = type::Number;
                d = (double)value;
                return *this;
            }

            wvalue& operator = (long value)
            {
                reset();
                t_ = type::Number;
                d = (double)value;
                return *this;
            }

            wvalue& operator = (int value)
            {
                reset();
                t_ = type::Number;
                d = (double)value;
                return *this;
            }

            wvalue& operator = (unsigned long long value)
            {
                reset();
                t_ = type::Number;
                d = (double)value;
                return *this;
            }

            wvalue& operator = (unsigned long value)
            {
                reset();
                t_ = type::Number;
                d = (double)value;
                return *this;
            }

            wvalue& operator = (unsigned int value)
            {
                reset();
                t_ = type::Number;
                d = (double)value;
                return *this;
            }

            wvalue& operator=(const char* str)
            {
                reset();
                t_ = type::String;
                s = str;
                return *this;
            }

            wvalue& operator=(const std::string& str)
            {
                reset();
                t_ = type::String;
                s = str;
                return *this;
            }

            template <typename T>
            wvalue& operator=(const std::vector<T>& v)
            {
                if (t_ != type::List)
                    reset();
                t_ = type::List;
                if (!l)
                    l = std::unique_ptr<std::vector<wvalue>>(new std::vector<wvalue>{});
                l->clear();
                l->resize(v.size());
                size_t idx = 0;
                for(auto& x:v)
                {
                    (*l)[idx++] = x;
                }
                return *this;
            }

            wvalue& operator[](unsigned index)
            {
                if (t_ != type::List)
                    reset();
                t_ = type::List;
                if (!l)
                    l = std::unique_ptr<std::vector<wvalue>>(new std::vector<wvalue>{});
                if (l->size() < index+1)
                    l->resize(index+1);
                return (*l)[index];
            }

            int count(const std::string& str)
            {
                if (t_ != type::Object)
                    return 0;
                if (!o)
                    return 0;
                return o->count(str);
            }

            wvalue& operator[](const std::string& str)
            {
                if (t_ != type::Object)
                    reset();
                t_ = type::Object;
                if (!o)
                    o = std::unique_ptr<
                                std::unordered_map<std::string, wvalue>
                            >(
                            new std::unordered_map<std::string, wvalue>{});
                return (*o)[str];
            }

            size_t estimate_length() const
            {
                switch(t_)
                {
                    case type::Null: return 4;
                    case type::False: return 5;
                    case type::True: return 4;
                    case type::Number: return 30;
                    case type::String: return 2+s.size()+s.size()/2;
                    case type::List: 
                        {
                            size_t sum{};
                            if (l)
                            {
                                for(auto& x:*l)
                                {
                                    sum += 1;
                                    sum += x.estimate_length();
                                }
                            }
                            return sum+2;
                        }
                    case type::Object:
                        {
                            size_t sum{};
                            if (o)
                            {
                                for(auto& kv:*o)
                                {
                                    sum += 2;
                                    sum += 2+kv.first.size()+kv.first.size()/2;
                                    sum += kv.second.estimate_length();
                                }
                            }
                            return sum+2;
                        }
                }
                return 1;
            }


            friend void dump_internal(const wvalue& v, std::string& out);
            friend std::string dump(const wvalue& v);
        };

        inline void dump_string(const std::string& str, std::string& out)
        {
            out.push_back('"');
            escape(str, out);
            out.push_back('"');
        }
        inline void dump_internal(const wvalue& v, std::string& out)
        {
            switch(v.t_)
            {
                case type::Null: out += "null"; break;
                case type::False: out += "false"; break;
                case type::True: out += "true"; break;
                case type::Number: 
                    {
                        char outbuf[128];
                        sprintf(outbuf, "%g", v.d);
                        out += outbuf;
                    }
                    break;
                case type::String: dump_string(v.s, out); break;
                case type::List: 
                     {
                         out.push_back('[');
                         if (v.l)
                         {
                             bool first = true;
                             for(auto& x:*v.l)
                             {
                                 if (!first)
                                 {
                                     out.push_back(',');
                                 }
                                 first = false;
                                 dump_internal(x, out);
                             }
                         }
                         out.push_back(']');
                     }
                     break;
                case type::Object:
                     {
                         out.push_back('{');
                         if (v.o)
                         {
                             bool first = true;
                             for(auto& kv:*v.o)
                             {
                                 if (!first)
                                 {
                                     out.push_back(',');
                                 }
                                 first = false;
                                 dump_string(kv.first, out);
                                 out.push_back(':');
                                 dump_internal(kv.second, out);
                             }
                         }
                         out.push_back('}');
                     }
                     break;
            }
        }

        inline std::string dump(const wvalue& v)
        {
            std::string ret;
            ret.reserve(v.estimate_length());
            dump_internal(v, ret);
            return ret;
        }

        //std::vector<boost::asio::const_buffer> dump_ref(wvalue& v)
        //{
        //}
    }
}

#undef crow_json_likely
#undef crow_json_unlikely



#pragma once
#include <string>
#include <vector>
#include <fstream>
#include <iterator>
#include <functional>


namespace crow
{
    namespace mustache
    {
        using context = json::wvalue;

        template_t load(const std::string& filename);

        class invalid_template_exception : public std::exception
        {
            public:
            invalid_template_exception(const std::string& msg)
                : msg("crow::mustache error: " + msg)
            {
            }
            virtual const char* what() const throw()
            {
                return msg.c_str();
            }
            std::string msg;
        };

        enum class ActionType
        {
            Ignore,
            Tag,
            UnescapeTag,
            OpenBlock,
            CloseBlock,
            ElseBlock,
            Partial,
        };

        struct Action
        {
            int start;
            int end;
            int pos;
            ActionType t;
            Action(ActionType t, int start, int end, int pos = 0) 
                : start(start), end(end), pos(pos), t(t)
            {}
        };

        class template_t 
        {
        public:
            template_t(std::string body)
                : body_(std::move(body))
            {
                // {{ {{# {{/ {{^ {{! {{> {{=
                parse();
            }

        private:
            std::string tag_name(const Action& action)
            {
                return body_.substr(action.start, action.end - action.start);
            }
            auto find_context(const std::string& name, const std::vector<context*>& stack)->std::pair<bool, context&>
            {
                if (name == ".")
                {
                    return {true, *stack.back()};
                }
                int dotPosition = name.find(".");
                if (dotPosition == (int)name.npos)
                {
                    for(auto it = stack.rbegin(); it != stack.rend(); ++it)
                    {
                        if ((*it)->t() == json::type::Object)
                        {
                            if ((*it)->count(name))
                                return {true, (**it)[name]};
                        }
                    }
                }
                else
                {
                    std::vector<int> dotPositions;
                    dotPositions.push_back(-1);
                    while(dotPosition != (int)name.npos)
                    {
                        dotPositions.push_back(dotPosition);
                        dotPosition = name.find(".", dotPosition+1);
                    }
                    dotPositions.push_back(name.size());
                    std::vector<std::string> names;
                    names.reserve(dotPositions.size()-1);
                    for(int i = 1; i < (int)dotPositions.size(); i ++)
                        names.emplace_back(name.substr(dotPositions[i-1]+1, dotPositions[i]-dotPositions[i-1]-1));

                    for(auto it = stack.rbegin(); it != stack.rend(); ++it)
                    {
                        context* view = *it;
                        bool found = true;
                        for(auto jt = names.begin(); jt != names.end(); ++jt)
                        {
                            if (view->t() == json::type::Object &&
                                view->count(*jt))
                            {
                                view = &(*view)[*jt];
                            }
                            else
                            {
                                found = false;
                                break;
                            }
                        }
                        if (found)
                            return {true, *view};
                    }

                }

                static json::wvalue empty_str;
                empty_str = "";
                return {false, empty_str};
            }

            void escape(const std::string& in, std::string& out)
            {
                out.reserve(out.size() + in.size());
                for(auto it = in.begin(); it != in.end(); ++it)
                {
                    switch(*it)
                    {
                        case '&': out += "&amp;"; break;
                        case '<': out += "&lt;"; break;
                        case '>': out += "&gt;"; break;
                        case '"': out += "&quot;"; break;
                        case '\'': out += "&#39;"; break;
                        case '/': out += "&#x2F;"; break;
                        default: out += *it; break;
                    }
                }
            }

            void render_internal(int actionBegin, int actionEnd, std::vector<context*>& stack, std::string& out, int indent)
            {
                int current = actionBegin;

                if (indent)
                    out.insert(out.size(), indent, ' ');

                while(current < actionEnd)
                {
                    auto& fragment = fragments_[current];
                    auto& action = actions_[current];
                    render_fragment(fragment, indent, out);
                    switch(action.t)
                    {
                        case ActionType::Ignore:
                            // do nothing
                            break;
                        case ActionType::Partial:
                            {
                                std::string partial_name = tag_name(action);
                                auto partial_templ = load(partial_name);
                                int partial_indent = action.pos;
                                partial_templ.render_internal(0, partial_templ.fragments_.size()-1, stack, out, partial_indent?indent+partial_indent:0);
                            }
                            break;
                        case ActionType::UnescapeTag:
                        case ActionType::Tag:
                            {
                                auto optional_ctx = find_context(tag_name(action), stack);
                                auto& ctx = optional_ctx.second;
                                switch(ctx.t())
                                {
                                    case json::type::Number:
                                        out += json::dump(ctx);
                                        break;
                                    case json::type::String:
                                        if (action.t == ActionType::Tag)
                                            escape(ctx.s, out);
                                        else
                                            out += ctx.s;
                                        break;
                                    default:
                                        throw std::runtime_error("not implemented tag type" + boost::lexical_cast<std::string>((int)ctx.t()));
                                }
                            }
                            break;
                        case ActionType::ElseBlock:
                            {
                                static context nullContext;
                                auto optional_ctx = find_context(tag_name(action), stack);
                                if (!optional_ctx.first)
                                {
                                    stack.emplace_back(&nullContext);
                                    break;
                                }

                                auto& ctx = optional_ctx.second;
                                switch(ctx.t())
                                {
                                    case json::type::List:
                                        if (ctx.l && !ctx.l->empty())
                                            current = action.pos;
                                        else
                                            stack.emplace_back(&nullContext);
                                        break;
                                    case json::type::False:
                                    case json::type::Null:
                                        stack.emplace_back(&nullContext);
                                        break;
                                    default:
                                        current = action.pos;
                                        break;
                                }
                                break;
                            }
                        case ActionType::OpenBlock:
                            {
                                auto optional_ctx = find_context(tag_name(action), stack);
                                if (!optional_ctx.first)
                                {
                                    current = action.pos;
                                    break;
                                }

                                auto& ctx = optional_ctx.second;
                                switch(ctx.t())
                                {
                                    case json::type::List:
                                        if (ctx.l)
                                            for(auto it = ctx.l->begin(); it != ctx.l->end(); ++it)
                                            {
                                                stack.push_back(&*it);
                                                render_internal(current+1, action.pos, stack, out, indent);
                                                stack.pop_back();
                                            }
                                        current = action.pos;
                                        break;
                                    case json::type::Number:
                                    case json::type::String:
                                    case json::type::Object:
                                    case json::type::True:
                                        stack.push_back(&ctx);
                                        break;
                                    case json::type::False:
                                    case json::type::Null:
                                        current = action.pos;
                                        break;
                                    default:
                                        throw std::runtime_error("{{#: not implemented context type: " + boost::lexical_cast<std::string>((int)ctx.t()));
                                        break;
                                }
                                break;
                            }
                        case ActionType::CloseBlock:
                            stack.pop_back();
                            break;
                        default:
                            throw std::runtime_error("not implemented " + boost::lexical_cast<std::string>((int)action.t));
                    }
                    current++;
                }
                auto& fragment = fragments_[actionEnd];
                render_fragment(fragment, indent, out);
            }
            void render_fragment(const std::pair<int, int> fragment, int indent, std::string& out)
            {
                if (indent)
                {
                    for(int i = fragment.first; i < fragment.second; i ++)
                    {
                        out += body_[i];
                        if (body_[i] == '\n' && i+1 != (int)body_.size())
                            out.insert(out.size(), indent, ' ');
                    }
                }
                else
                    out.insert(out.size(), body_, fragment.first, fragment.second-fragment.first);
            }
        public:
            std::string render()
            {
                context empty_ctx;
                std::vector<context*> stack;
                stack.emplace_back(&empty_ctx);

                std::string ret;
                render_internal(0, fragments_.size()-1, stack, ret, 0);
                return ret;
            }
            std::string render(context& ctx)
            {
                std::vector<context*> stack;
                stack.emplace_back(&ctx);

                std::string ret;
                render_internal(0, fragments_.size()-1, stack, ret, 0);
                return ret;
            }

        private:

            void parse()
            {
                std::string tag_open = "{{";
                std::string tag_close = "}}";

                std::vector<int> blockPositions;
                
                size_t current = 0;
                while(1)
                {
                    size_t idx = body_.find(tag_open, current);
                    if (idx == body_.npos)
                    {
                        fragments_.emplace_back(current, body_.size());
                        actions_.emplace_back(ActionType::Ignore, 0, 0);
                        break;
                    }
                    fragments_.emplace_back(current, idx);

                    idx += tag_open.size();
                    size_t endIdx = body_.find(tag_close, idx);
                    if (endIdx == idx)
                    {
                        throw invalid_template_exception("empty tag is not allowed");
                    }
                    if (endIdx == body_.npos)
                    {
                        // error, no matching tag
                        throw invalid_template_exception("not matched opening tag");
                    }
                    current = endIdx + tag_close.size();
                    switch(body_[idx])
                    {
                        case '#':
                            idx++;
                            while(body_[idx] == ' ') idx++;
                            while(body_[endIdx-1] == ' ') endIdx--;
                            blockPositions.emplace_back(actions_.size());
                            actions_.emplace_back(ActionType::OpenBlock, idx, endIdx);
                            break;
                        case '/':
                            idx++;
                            while(body_[idx] == ' ') idx++;
                            while(body_[endIdx-1] == ' ') endIdx--;
                            {
                                auto& matched = actions_[blockPositions.back()];
                                if (body_.compare(idx, endIdx-idx, 
                                        body_, matched.start, matched.end - matched.start) != 0)
                                {
                                    throw invalid_template_exception("not matched {{# {{/ pair: " + 
                                        body_.substr(matched.start, matched.end - matched.start) + ", " + 
                                        body_.substr(idx, endIdx-idx));
                                }
                                matched.pos = actions_.size();
                            }
                            actions_.emplace_back(ActionType::CloseBlock, idx, endIdx, blockPositions.back());
                            blockPositions.pop_back();
                            break;
                        case '^':
                            idx++;
                            while(body_[idx] == ' ') idx++;
                            while(body_[endIdx-1] == ' ') endIdx--;
                            blockPositions.emplace_back(actions_.size());
                            actions_.emplace_back(ActionType::ElseBlock, idx, endIdx);
                            break;
                        case '!':
                            // do nothing action
                            actions_.emplace_back(ActionType::Ignore, idx+1, endIdx);
                            break;
                        case '>': // partial
                            idx++;
                            while(body_[idx] == ' ') idx++;
                            while(body_[endIdx-1] == ' ') endIdx--;
                            actions_.emplace_back(ActionType::Partial, idx, endIdx);
                            break;
                        case '{':
                            if (tag_open != "{{" || tag_close != "}}")
                                throw invalid_template_exception("cannot use triple mustache when delimiter changed");

                            idx ++;
                            if (body_[endIdx+2] != '}')
                            {
                                throw invalid_template_exception("{{{: }}} not matched");
                            }
                            while(body_[idx] == ' ') idx++;
                            while(body_[endIdx-1] == ' ') endIdx--;
                            actions_.emplace_back(ActionType::UnescapeTag, idx, endIdx);
                            current++;
                            break;
                        case '&':
                            idx ++;
                            while(body_[idx] == ' ') idx++;
                            while(body_[endIdx-1] == ' ') endIdx--;
                            actions_.emplace_back(ActionType::UnescapeTag, idx, endIdx);
                            break;
                        case '=':
                            // tag itself is no-op
                            idx ++;
                            actions_.emplace_back(ActionType::Ignore, idx, endIdx);
                            endIdx --;
                            if (body_[endIdx] != '=')
                                throw invalid_template_exception("{{=: not matching = tag: "+body_.substr(idx, endIdx-idx));
                            endIdx --;
                            while(body_[idx] == ' ') idx++;
                            while(body_[endIdx] == ' ') endIdx--;
                            endIdx++;
                            {
                                bool succeeded = false;
                                for(size_t i = idx; i < endIdx; i++)
                                {
                                    if (body_[i] == ' ')
                                    {
                                        tag_open = body_.substr(idx, i-idx);
                                        while(body_[i] == ' ') i++;
                                        tag_close = body_.substr(i, endIdx-i);
                                        if (tag_open.empty())
                                            throw invalid_template_exception("{{=: empty open tag");
                                        if (tag_close.empty())
                                            throw invalid_template_exception("{{=: empty close tag");

                                        if (tag_close.find(" ") != tag_close.npos)
                                            throw invalid_template_exception("{{=: invalid open/close tag: "+tag_open+" " + tag_close);
                                        succeeded = true;
                                        break;
                                    }
                                }
                                if (!succeeded)
                                    throw invalid_template_exception("{{=: cannot find space between new open/close tags");
                            }
                            break;
                        default:
                            // normal tag case;
                            while(body_[idx] == ' ') idx++;
                            while(body_[endIdx-1] == ' ') endIdx--;
                            actions_.emplace_back(ActionType::Tag, idx, endIdx);
                            break;
                    }
                }

                // removing standalones
                for(int i = actions_.size()-2; i >= 0; i --)
                {
                    if (actions_[i].t == ActionType::Tag || actions_[i].t == ActionType::UnescapeTag)
                        continue;
                    auto& fragment_before = fragments_[i];
                    auto& fragment_after = fragments_[i+1];
                    bool is_last_action = i == (int)actions_.size()-2;
                    bool all_space_before = true;
                    int j, k;
                    for(j = fragment_before.second-1;j >= fragment_before.first;j--)
                    {
                        if (body_[j] != ' ')
                        {
                            all_space_before = false;
                            break;
                        }
                    }
                    if (all_space_before && i > 0)
                        continue;
                    if (!all_space_before && body_[j] != '\n')
                        continue;
                    bool all_space_after = true;
                    for(k = fragment_after.first; k < (int)body_.size() && k < fragment_after.second; k ++)
                    {
                        if (body_[k] != ' ')
                        {
                            all_space_after = false;
                            break;
                        }
                    }
                    if (all_space_after && !is_last_action)
                        continue;
                    if (!all_space_after && 
                            !(
                                body_[k] == '\n' 
                            || 
                                (body_[k] == '\r' && 
                                k + 1 < (int)body_.size() && 
                                body_[k+1] == '\n')))
                        continue;
                    if (actions_[i].t == ActionType::Partial)
                    {
                        actions_[i].pos = fragment_before.second - j - 1;
                    }
                    fragment_before.second = j+1;
                    if (!all_space_after)
                    {
                        if (body_[k] == '\n')
                            k++;
                        else 
                            k += 2;
                        fragment_after.first = k;
                    }
                }
            }
            
            std::vector<std::pair<int,int>> fragments_;
            std::vector<Action> actions_;
            std::string body_;
        };

        inline template_t compile(const std::string& body)
        {
            return template_t(body);
        }
        namespace detail
        {
            inline std::string& get_template_base_directory_ref()
            {
                static std::string template_base_directory = "templates";
                return template_base_directory;
            }
        }

        inline std::string default_loader(const std::string& filename)
        {
            std::string path = detail::get_template_base_directory_ref();
            if (!(path.back() == '/' || path.back() == '\\'))
                path += '/';
            path += filename;
            std::ifstream inf(path);
            if (!inf)
                return {};
            return {std::istreambuf_iterator<char>(inf), std::istreambuf_iterator<char>()};
        }

        namespace detail
        {
            inline std::function<std::string (std::string)>& get_loader_ref()
            {
                static std::function<std::string (std::string)> loader = default_loader;
                return loader;
            }
        }

        inline void set_base(const std::string& path)
        {
            auto& base = detail::get_template_base_directory_ref();
            base = path;
            if (base.back() != '\\' && 
                base.back() != '/')
            {
                base += '/';
            }
        }

        inline void set_loader(std::function<std::string(std::string)> loader)
        {
            detail::get_loader_ref() = std::move(loader);
        }

        inline std::string load_text(const std::string& filename)
        {
            return detail::get_loader_ref()(filename);
        }

        inline template_t load(const std::string& filename)
        {
            return compile(detail::get_loader_ref()(filename));
        }
    }
}



/* merged revision: 5b951d74bd66ec9d38448e0a85b1cf8b85d97db3 */
/* Copyright Joyent, Inc. and other Node contributors. All rights reserved.
 *
 * Permission is hereby granted, free of charge, to any person obtaining a copy
 * of this software and associated documentation files (the "Software"), to
 * deal in the Software without restriction, including without limitation the
 * rights to use, copy, modify, merge, publish, distribute, sublicense, and/or
 * sell copies of the Software, and to permit persons to whom the Software is
 * furnished to do so, subject to the following conditions:
 *
 * The above copyright notice and this permission notice shall be included in
 * all copies or substantial portions of the Software.
 *
 * THE SOFTWARE IS PROVIDED "AS IS", WITHOUT WARRANTY OF ANY KIND, EXPRESS OR
 * IMPLIED, INCLUDING BUT NOT LIMITED TO THE WARRANTIES OF MERCHANTABILITY,
 * FITNESS FOR A PARTICULAR PURPOSE AND NONINFRINGEMENT. IN NO EVENT SHALL THE
 * AUTHORS OR COPYRIGHT HOLDERS BE LIABLE FOR ANY CLAIM, DAMAGES OR OTHER
 * LIABILITY, WHETHER IN AN ACTION OF CONTRACT, TORT OR OTHERWISE, ARISING
 * FROM, OUT OF OR IN CONNECTION WITH THE SOFTWARE OR THE USE OR OTHER DEALINGS
 * IN THE SOFTWARE.
 */
#ifndef CROW_http_parser_h
#define CROW_http_parser_h
#ifdef __cplusplus
extern "C" {
#endif

/* Also update SONAME in the Makefile whenever you change these. */
#define CROW_HTTP_PARSER_VERSION_MAJOR 2
#define CROW_HTTP_PARSER_VERSION_MINOR 3
#define CROW_HTTP_PARSER_VERSION_PATCH 0

#include <sys/types.h>
#if defined(_WIN32) && !defined(__MINGW32__) && (!defined(_MSC_VER) || _MSC_VER<1600)
#include <BaseTsd.h>
#include <stddef.h>
typedef __int8 int8_t;
typedef unsigned __int8 uint8_t;
typedef __int16 int16_t;
typedef unsigned __int16 uint16_t;
typedef __int32 int32_t;
typedef unsigned __int32 uint32_t;
typedef __int64 int64_t;
typedef unsigned __int64 uint64_t;
#else
#include <stdint.h>
#endif

/* Compile with -DHTTP_PARSER_STRICT=0 to make less checks, but run
 * faster
 */
#ifndef CROW_HTTP_PARSER_STRICT
# define CROW_HTTP_PARSER_STRICT 1
#endif

/* Maximium header size allowed. If the macro is not defined
 * before including this header then the default is used. To
 * change the maximum header size, define the macro in the build
 * environment (e.g. -DHTTP_MAX_HEADER_SIZE=<value>). To remove
 * the effective limit on the size of the header, define the macro
 * to a very large number (e.g. -DHTTP_MAX_HEADER_SIZE=0x7fffffff)
 */
#ifndef CROW_HTTP_MAX_HEADER_SIZE
# define CROW_HTTP_MAX_HEADER_SIZE (80*1024)
#endif

typedef struct http_parser http_parser;
typedef struct http_parser_settings http_parser_settings;


/* Callbacks should return non-zero to indicate an error. The parser will
 * then halt execution.
 *
 * The one exception is on_headers_complete. In a HTTP_RESPONSE parser
 * returning '1' from on_headers_complete will tell the parser that it
 * should not expect a body. This is used when receiving a response to a
 * HEAD request which may contain 'Content-Length' or 'Transfer-Encoding:
 * chunked' headers that indicate the presence of a body.
 *
 * http_data_cb does not return data chunks. It will be call arbitrarally
 * many times for each string. E.G. you might get 10 callbacks for "on_url"
 * each providing just a few characters more data.
 */
typedef int (*http_data_cb) (http_parser*, const char *at, size_t length);
typedef int (*http_cb) (http_parser*);


/* Request Methods */
#define CROW_HTTP_METHOD_MAP(CROW_XX)         \
  CROW_XX(0,  DELETE,      DELETE)       \
  CROW_XX(1,  GET,         GET)          \
  CROW_XX(2,  HEAD,        HEAD)         \
  CROW_XX(3,  POST,        POST)         \
  CROW_XX(4,  PUT,         PUT)          \
  /* pathological */                \
  CROW_XX(5,  CONNECT,     CONNECT)      \
  CROW_XX(6,  OPTIONS,     OPTIONS)      \
  CROW_XX(7,  TRACE,       TRACE)        \
  /* webdav */                      \
  CROW_XX(8,  COPY,        COPY)         \
  CROW_XX(9,  LOCK,        LOCK)         \
  CROW_XX(10, MKCOL,       MKCOL)        \
  CROW_XX(11, MOVE,        MOVE)         \
  CROW_XX(12, PROPFIND,    PROPFIND)     \
  CROW_XX(13, PROPPATCH,   PROPPATCH)    \
  CROW_XX(14, SEARCH,      SEARCH)       \
  CROW_XX(15, UNLOCK,      UNLOCK)       \
  /* subversion */                  \
  CROW_XX(16, REPORT,      REPORT)       \
  CROW_XX(17, MKACTIVITY,  MKACTIVITY)   \
  CROW_XX(18, CHECKOUT,    CHECKOUT)     \
  CROW_XX(19, MERGE,       MERGE)        \
  /* upnp */                        \
  CROW_XX(20, MSEARCH,     M-SEARCH)     \
  CROW_XX(21, NOTIFY,      NOTIFY)       \
  CROW_XX(22, SUBSCRIBE,   SUBSCRIBE)    \
  CROW_XX(23, UNSUBSCRIBE, UNSUBSCRIBE)  \
  /* RFC-5789 */                    \
  CROW_XX(24, PATCH,       PATCH)        \
  CROW_XX(25, PURGE,       PURGE)        \
  /* CalDAV */                      \
  CROW_XX(26, MKCALENDAR,  MKCALENDAR)   \

enum http_method
  {
#define CROW_XX(num, name, string) HTTP_##name = num,
  CROW_HTTP_METHOD_MAP(CROW_XX)
#undef CROW_XX
  };


enum http_parser_type { HTTP_REQUEST, HTTP_RESPONSE, HTTP_BOTH };


/* Flag values for http_parser.flags field */
enum flags
  { F_CHUNKED               = 1 << 0
  , F_CONNECTION_KEEP_ALIVE = 1 << 1
  , F_CONNECTION_CLOSE      = 1 << 2
  , F_TRAILING              = 1 << 3
  , F_UPGRADE               = 1 << 4
  , F_SKIPBODY              = 1 << 5
  };


/* Map for errno-related constants
 * 
 * The provided argument should be a macro that takes 2 arguments.
 */
#define CROW_HTTP_ERRNO_MAP(CROW_XX)                                           \
  /* No error */                                                     \
  CROW_XX(OK, "success")                                                  \
                                                                     \
  /* Callback-related errors */                                      \
  CROW_XX(CB_message_begin, "the on_message_begin callback failed")       \
  CROW_XX(CB_url, "the on_url callback failed")                           \
  CROW_XX(CB_header_field, "the on_header_field callback failed")         \
  CROW_XX(CB_header_value, "the on_header_value callback failed")         \
  CROW_XX(CB_headers_complete, "the on_headers_complete callback failed") \
  CROW_XX(CB_body, "the on_body callback failed")                         \
  CROW_XX(CB_message_complete, "the on_message_complete callback failed") \
  CROW_XX(CB_status, "the on_status callback failed")                     \
                                                                     \
  /* Parsing-related errors */                                       \
  CROW_XX(INVALID_EOF_STATE, "stream ended at an unexpected time")        \
  CROW_XX(HEADER_OVERFLOW,                                                \
     "too many header bytes seen; overflow detected")                \
  CROW_XX(CLOSED_CONNECTION,                                              \
     "data received after completed connection: close message")      \
  CROW_XX(INVALID_VERSION, "invalid HTTP version")                        \
  CROW_XX(INVALID_STATUS, "invalid HTTP status code")                     \
  CROW_XX(INVALID_METHOD, "invalid HTTP method")                          \
  CROW_XX(INVALID_URL, "invalid URL")                                     \
  CROW_XX(INVALID_HOST, "invalid host")                                   \
  CROW_XX(INVALID_PORT, "invalid port")                                   \
  CROW_XX(INVALID_PATH, "invalid path")                                   \
  CROW_XX(INVALID_QUERY_STRING, "invalid query string")                   \
  CROW_XX(INVALID_FRAGMENT, "invalid fragment")                           \
  CROW_XX(LF_EXPECTED, "CROW_LF character expected")                           \
  CROW_XX(INVALID_HEADER_TOKEN, "invalid character in header")            \
  CROW_XX(INVALID_CONTENT_LENGTH,                                         \
     "invalid character in content-length header")                   \
  CROW_XX(INVALID_CHUNK_SIZE,                                             \
     "invalid character in chunk size header")                       \
  CROW_XX(INVALID_CONSTANT, "invalid constant string")                    \
  CROW_XX(INVALID_INTERNAL_STATE, "encountered unexpected internal state")\
  CROW_XX(STRICT, "strict mode assertion failed")                         \
  CROW_XX(PAUSED, "parser is paused")                                     \
  CROW_XX(UNKNOWN, "an unknown error occurred")


/* Define HPE_* values for each errno value above */
#define CROW_HTTP_ERRNO_GEN(n, s) HPE_##n,
enum http_errno {
  CROW_HTTP_ERRNO_MAP(CROW_HTTP_ERRNO_GEN)
};
#undef CROW_HTTP_ERRNO_GEN


/* Get an http_errno value from an http_parser */
#define CROW_HTTP_PARSER_ERRNO(p)            ((enum http_errno) (p)->http_errno)


struct http_parser {
  /** PRIVATE **/
  unsigned int type : 2;         /* enum http_parser_type */
  unsigned int flags : 6;        /* F_* values from 'flags' enum; semi-public */
  unsigned int state : 8;        /* enum state from http_parser.c */
  unsigned int header_state : 8; /* enum header_state from http_parser.c */
  unsigned int index : 8;        /* index into current matcher */

  uint32_t nread;          /* # bytes read in various scenarios */
  uint64_t content_length; /* # bytes in body (0 if no Content-Length header) */

  /** READ-ONLY **/
  unsigned short http_major;
  unsigned short http_minor;
  unsigned int status_code : 16; /* responses only */
  unsigned int method : 8;       /* requests only */
  unsigned int http_errno : 7;

  /* 1 = Upgrade header was present and the parser has exited because of that.
   * 0 = No upgrade header present.
   * Should be checked when http_parser_execute() returns in addition to
   * error checking.
   */
  unsigned int upgrade : 1;

  /** PUBLIC **/
  void *data; /* A pointer to get hook to the "connection" or "socket" object */
};


struct http_parser_settings {
  http_cb      on_message_begin;
  http_data_cb on_url;
  http_data_cb on_status;
  http_data_cb on_header_field;
  http_data_cb on_header_value;
  http_cb      on_headers_complete;
  http_data_cb on_body;
  http_cb      on_message_complete;
};


enum http_parser_url_fields
  { UF_SCHEMA           = 0
  , UF_HOST             = 1
  , UF_PORT             = 2
  , UF_PATH             = 3
  , UF_QUERY            = 4
  , UF_FRAGMENT         = 5
  , UF_USERINFO         = 6
  , UF_MAX              = 7
  };


/* Result structure for http_parser_parse_url().
 *
 * Callers should index into field_data[] with UF_* values iff field_set
 * has the relevant (1 << UF_*) bit set. As a courtesy to clients (and
 * because we probably have padding left over), we convert any port to
 * a uint16_t.
 */
struct http_parser_url {
  uint16_t field_set;           /* Bitmask of (1 << UF_*) values */
  uint16_t port;                /* Converted UF_PORT string */

  struct {
    uint16_t off;               /* Offset into buffer in which field starts */
    uint16_t len;               /* Length of run in buffer */
  } field_data[UF_MAX];
};


/* Returns the library version. Bits 16-23 contain the major version number,
 * bits 8-15 the minor version number and bits 0-7 the patch level.
 * Usage example:
 *
 *   unsigned long version = http_parser_version();
 *   unsigned major = (version >> 16) & 255;
 *   unsigned minor = (version >> 8) & 255;
 *   unsigned patch = version & 255;
 *   printf("http_parser v%u.%u.%u\n", major, minor, version);
 */
unsigned long http_parser_version(void);

void http_parser_init(http_parser *parser, enum http_parser_type type);


size_t http_parser_execute(http_parser *parser,
                           const http_parser_settings *settings,
                           const char *data,
                           size_t len);


/* If http_should_keep_alive() in the on_headers_complete or
 * on_message_complete callback returns 0, then this should be
 * the last message on the connection.
 * If you are the server, respond with the "Connection: close" header.
 * If you are the client, close the connection.
 */
int http_should_keep_alive(const http_parser *parser);

/* Returns a string version of the HTTP method. */
const char *http_method_str(enum http_method m);

/* Return a string name of the given error */
const char *http_errno_name(enum http_errno err);

/* Return a string description of the given error */
const char *http_errno_description(enum http_errno err);

/* Parse a URL; return nonzero on failure */
int http_parser_parse_url(const char *buf, size_t buflen,
                          int is_connect,
                          struct http_parser_url *u);

/* Pause or un-pause the parser; a nonzero value pauses */
void http_parser_pause(http_parser *parser, int paused);

/* Checks if this is the final chunk of the body. */
int http_body_is_final(const http_parser *parser);

<<<<<<< HEAD
#pragma once
// settings for crow
// TODO - replace with runtime config. libucl?
=======
/*#include "http_parser.h"*/
/* Based on src/http/ngx_http_parse.c from NGINX copyright Igor Sysoev
 *
 * Additional changes are licensed under the same terms as NGINX and
 * copyright Joyent, Inc. and other Node contributors. All rights reserved.
 *
 * Permission is hereby granted, free of charge, to any person obtaining a copy
 * of this software and associated documentation files (the "Software"), to
 * deal in the Software without restriction, including without limitation the
 * rights to use, copy, modify, merge, publish, distribute, sublicense, and/or
 * sell copies of the Software, and to permit persons to whom the Software is
 * furnished to do so, subject to the following conditions:
 *
 * The above copyright notice and this permission notice shall be included in
 * all copies or substantial portions of the Software.
 *
 * THE SOFTWARE IS PROVIDED "AS IS", WITHOUT WARRANTY OF ANY KIND, EXPRESS OR
 * IMPLIED, INCLUDING BUT NOT LIMITED TO THE WARRANTIES OF MERCHANTABILITY,
 * FITNESS FOR A PARTICULAR PURPOSE AND NONINFRINGEMENT. IN NO EVENT SHALL THE
 * AUTHORS OR COPYRIGHT HOLDERS BE LIABLE FOR ANY CLAIM, DAMAGES OR OTHER
 * LIABILITY, WHETHER IN AN ACTION OF CONTRACT, TORT OR OTHERWISE, ARISING
 * FROM, OUT OF OR IN CONNECTION WITH THE SOFTWARE OR THE USE OR OTHER DEALINGS
 * IN THE SOFTWARE.
 */
#include <assert.h>
#include <stddef.h>
#include <ctype.h>
#include <stdlib.h>
#include <string.h>
#include <limits.h>

#ifndef CROW_ULLONG_MAX
# define CROW_ULLONG_MAX ((uint64_t) -1) /* 2^64-1 */
#endif

#ifndef CROW_MIN
# define CROW_MIN(a,b) ((a) < (b) ? (a) : (b))
#endif

#ifndef CROW_ARRAY_SIZE
# define CROW_ARRAY_SIZE(a) (sizeof(a) / sizeof((a)[0]))
#endif

#ifndef CROW_BIT_AT
# define CROW_BIT_AT(a, i)                                                \
  (!!((unsigned int) (a)[(unsigned int) (i) >> 3] &                  \
   (1 << ((unsigned int) (i) & 7))))
#endif
>>>>>>> c43c0521

#ifndef CROW_ELEM_AT
# define CROW_ELEM_AT(a, i, v) ((unsigned int) (i) < CROW_ARRAY_SIZE(a) ? (a)[(i)] : (v))
#endif

#define CROW_SET_ERRNO(e)                                                 \
do {                                                                 \
  parser->http_errno = (e);                                          \
} while(0)


/* Run the notify callback FOR, returning ER if it fails */
#define CROW_CALLBACK_NOTIFY_(FOR, ER)                                    \
do {                                                                 \
  assert(CROW_HTTP_PARSER_ERRNO(parser) == HPE_OK);                       \
                                                                     \
  if (settings->on_##FOR) {                                          \
    if (0 != settings->on_##FOR(parser)) {                           \
      CROW_SET_ERRNO(HPE_CB_##FOR);                                       \
    }                                                                \
                                                                     \
    /* We either errored above or got paused; get out */             \
    if (CROW_HTTP_PARSER_ERRNO(parser) != HPE_OK) {                       \
      return (ER);                                                   \
    }                                                                \
  }                                                                  \
} while (0)

/* Run the notify callback FOR and consume the current byte */
#define CROW_CALLBACK_NOTIFY(FOR)            CROW_CALLBACK_NOTIFY_(FOR, p - data + 1)

/* Run the notify callback FOR and don't consume the current byte */
#define CROW_CALLBACK_NOTIFY_NOADVANCE(FOR)  CROW_CALLBACK_NOTIFY_(FOR, p - data)

/* Run data callback FOR with LEN bytes, returning ER if it fails */
#define CROW_CALLBACK_DATA_(FOR, LEN, ER)                                 \
do {                                                                 \
  assert(CROW_HTTP_PARSER_ERRNO(parser) == HPE_OK);                       \
                                                                     \
  if (FOR##_mark) {                                                  \
    if (settings->on_##FOR) {                                        \
      if (0 != settings->on_##FOR(parser, FOR##_mark, (LEN))) {      \
        CROW_SET_ERRNO(HPE_CB_##FOR);                                     \
      }                                                              \
                                                                     \
      /* We either errored above or got paused; get out */           \
      if (CROW_HTTP_PARSER_ERRNO(parser) != HPE_OK) {                     \
        return (ER);                                                 \
      }                                                              \
    }                                                                \
    FOR##_mark = NULL;                                               \
  }                                                                  \
} while (0)
  
/* Run the data callback FOR and consume the current byte */
#define CROW_CALLBACK_DATA(FOR)                                           \
    CROW_CALLBACK_DATA_(FOR, p - FOR##_mark, p - data + 1)

/* Run the data callback FOR and don't consume the current byte */
#define CROW_CALLBACK_DATA_NOADVANCE(FOR)                                 \
    CROW_CALLBACK_DATA_(FOR, p - FOR##_mark, p - data)

/* Set the mark FOR; non-destructive if mark is already set */
#define CROW_MARK(FOR)                                                    \
do {                                                                 \
  if (!FOR##_mark) {                                                 \
    FOR##_mark = p;                                                  \
  }                                                                  \
} while (0)


<<<<<<< HEAD
#pragma once

#include <cstdint>
#include <stdexcept>
#include <tuple>
#include <type_traits>
#include <cstring>
#include <functional>
#include <string>




namespace crow
{
    namespace black_magic
    {
#ifndef CROW_MSVC_WORKAROUND
        struct OutOfRange
        {
            OutOfRange(unsigned /*pos*/, unsigned /*length*/) {}
        };
        constexpr unsigned requires_in_range( unsigned i, unsigned len )
        {
            return i >= len ? throw OutOfRange(i, len) : i;
        }

        class const_str
        {
            const char * const begin_;
            unsigned size_;

            public:
            template< unsigned N >
                constexpr const_str( const char(&arr)[N] ) : begin_(arr), size_(N - 1) {
                    static_assert( N >= 1, "not a string literal");
                }
            constexpr char operator[]( unsigned i ) const { 
                return requires_in_range(i, size_), begin_[i]; 
            }

            constexpr operator const char *() const { 
                return begin_; 
            }

            constexpr const char* begin() const { return begin_; }
            constexpr const char* end() const { return begin_ + size_; }

            constexpr unsigned size() const { 
                return size_; 
            }
        };

        constexpr unsigned find_closing_tag(const_str s, unsigned p)
        {
            return s[p] == '>' ? p : find_closing_tag(s, p+1);
        }

        constexpr bool is_valid(const_str s, unsigned i = 0, int f = 0)
        {
            return 
                i == s.size()
                    ? f == 0 :
                f < 0 || f >= 2
                    ? false :
                s[i] == '<'
                    ? is_valid(s, i+1, f+1) :
                s[i] == '>'
                    ? is_valid(s, i+1, f-1) :
                is_valid(s, i+1, f);
        }

        constexpr bool is_equ_p(const char* a, const char* b, unsigned n)
        {
            return
                *a == 0 && *b == 0 && n == 0 
                    ? true :
                (*a == 0 || *b == 0)
                    ? false :
                n == 0
                    ? true :
                *a != *b
                    ? false :
                is_equ_p(a+1, b+1, n-1);
        }

        constexpr bool is_equ_n(const_str a, unsigned ai, const_str b, unsigned bi, unsigned n)
        {
            return 
                ai + n > a.size() || bi + n > b.size() 
                    ? false :
                n == 0 
                    ? true : 
                a[ai] != b[bi] 
                    ? false : 
                is_equ_n(a,ai+1,b,bi+1,n-1);
        }

        constexpr bool is_int(const_str s, unsigned i)
        {
            return is_equ_n(s, i, "<int>", 0, 5);
        }

        constexpr bool is_uint(const_str s, unsigned i)
        {
            return is_equ_n(s, i, "<uint>", 0, 6);
        }

        constexpr bool is_float(const_str s, unsigned i)
        {
            return is_equ_n(s, i, "<float>", 0, 7) ||
                is_equ_n(s, i, "<double>", 0, 8);
        }

        constexpr bool is_str(const_str s, unsigned i)
        {
            return is_equ_n(s, i, "<str>", 0, 5) ||
                is_equ_n(s, i, "<string>", 0, 8);
        }

        constexpr bool is_path(const_str s, unsigned i)
        {
            return is_equ_n(s, i, "<path>", 0, 6);
        }
#endif
        template <typename T> 
        struct parameter_tag
        {
            static const int value = 0;
        };
#define CROW_INTERNAL_PARAMETER_TAG(t, i) \
template <> \
struct parameter_tag<t> \
{ \
    static const int value = i; \
}
        CROW_INTERNAL_PARAMETER_TAG(int, 1);
        CROW_INTERNAL_PARAMETER_TAG(char, 1);
        CROW_INTERNAL_PARAMETER_TAG(short, 1);
        CROW_INTERNAL_PARAMETER_TAG(long, 1);
        CROW_INTERNAL_PARAMETER_TAG(long long, 1);
        CROW_INTERNAL_PARAMETER_TAG(unsigned int, 2);
        CROW_INTERNAL_PARAMETER_TAG(unsigned char, 2);
        CROW_INTERNAL_PARAMETER_TAG(unsigned short, 2);
        CROW_INTERNAL_PARAMETER_TAG(unsigned long, 2);
        CROW_INTERNAL_PARAMETER_TAG(unsigned long long, 2);
        CROW_INTERNAL_PARAMETER_TAG(double, 3);
        CROW_INTERNAL_PARAMETER_TAG(std::string, 4);
#undef CROW_INTERNAL_PARAMETER_TAG
        template <typename ... Args>
        struct compute_parameter_tag_from_args_list;

        template <>
        struct compute_parameter_tag_from_args_list<>
        {
            static const int value = 0;
        };

        template <typename Arg, typename ... Args>
        struct compute_parameter_tag_from_args_list<Arg, Args...>
        {
            static const int sub_value = 
                compute_parameter_tag_from_args_list<Args...>::value;
            static const int value = 
                parameter_tag<typename std::decay<Arg>::type>::value
                ? sub_value* 6 + parameter_tag<typename std::decay<Arg>::type>::value
                : sub_value;
        };

        static inline bool is_parameter_tag_compatible(uint64_t a, uint64_t b)
        {
            if (a == 0)
                return b == 0;
            if (b == 0)
                return a == 0;
            int sa = a%6;
            int sb = a%6;
            if (sa == 5) sa = 4;
            if (sb == 5) sb = 4;
            if (sa != sb)
                return false;
            return is_parameter_tag_compatible(a/6, b/6);
        }

        static inline unsigned find_closing_tag_runtime(const char* s, unsigned p)
        {
            return
                s[p] == 0
                ? throw std::runtime_error("unmatched tag <") :
                s[p] == '>'
                ? p : find_closing_tag_runtime(s, p + 1);
        }
        
        static inline uint64_t get_parameter_tag_runtime(const char* s, unsigned p = 0)
        {
            return
                s[p] == 0
                    ?  0 :
                s[p] == '<' ? (
                    std::strncmp(s+p, "<int>", 5) == 0
                        ? get_parameter_tag_runtime(s, find_closing_tag_runtime(s, p)) * 6 + 1 :
                    std::strncmp(s+p, "<uint>", 6) == 0
                        ? get_parameter_tag_runtime(s, find_closing_tag_runtime(s, p)) * 6 + 2 :
                    (std::strncmp(s+p, "<float>", 7) == 0 ||
                    std::strncmp(s+p, "<double>", 8) == 0)
                        ? get_parameter_tag_runtime(s, find_closing_tag_runtime(s, p)) * 6 + 3 :
                    (std::strncmp(s+p, "<str>", 5) == 0 ||
                    std::strncmp(s+p, "<string>", 8) == 0)
                        ? get_parameter_tag_runtime(s, find_closing_tag_runtime(s, p)) * 6 + 4 :
                    std::strncmp(s+p, "<path>", 6) == 0
                        ? get_parameter_tag_runtime(s, find_closing_tag_runtime(s, p)) * 6 + 5 :
                    throw std::runtime_error("invalid parameter type")
                    ) :
                get_parameter_tag_runtime(s, p+1);
        }
#ifndef CROW_MSVC_WORKAROUND
        constexpr uint64_t get_parameter_tag(const_str s, unsigned p = 0)
        {
            return
                p == s.size() 
                    ?  0 :
                s[p] == '<' ? ( 
                    is_int(s, p)
                        ? get_parameter_tag(s, find_closing_tag(s, p)) * 6 + 1 :
                    is_uint(s, p)
                        ? get_parameter_tag(s, find_closing_tag(s, p)) * 6 + 2 :
                    is_float(s, p)
                        ? get_parameter_tag(s, find_closing_tag(s, p)) * 6 + 3 :
                    is_str(s, p)
                        ? get_parameter_tag(s, find_closing_tag(s, p)) * 6 + 4 :
                    is_path(s, p)
                        ? get_parameter_tag(s, find_closing_tag(s, p)) * 6 + 5 :
                    throw std::runtime_error("invalid parameter type")
                    ) : 
                get_parameter_tag(s, p+1);
        }
=======
#define CROW_PROXY_CONNECTION "proxy-connection"
#define CROW_CONNECTION "connection"
#define CROW_CONTENT_LENGTH "content-length"
#define CROW_TRANSFER_ENCODING "transfer-encoding"
#define CROW_UPGRADE "upgrade"
#define CROW_CHUNKED "chunked"
#define CROW_KEEP_ALIVE "keep-alive"
#define CROW_CLOSE "close"




enum state
  { s_dead = 1 /* important that this is > 0 */

  , s_start_req_or_res
  , s_res_or_resp_H
  , s_start_res
  , s_res_H
  , s_res_HT
  , s_res_HTT
  , s_res_HTTP
  , s_res_first_http_major
  , s_res_http_major
  , s_res_first_http_minor
  , s_res_http_minor
  , s_res_first_status_code
  , s_res_status_code
  , s_res_status_start
  , s_res_status
  , s_res_line_almost_done

  , s_start_req

  , s_req_method
  , s_req_spaces_before_url
  , s_req_schema
  , s_req_schema_slash
  , s_req_schema_slash_slash
  , s_req_server_start
  , s_req_server
  , s_req_server_with_at
  , s_req_path
  , s_req_query_string_start
  , s_req_query_string
  , s_req_fragment_start
  , s_req_fragment
  , s_req_http_start
  , s_req_http_H
  , s_req_http_HT
  , s_req_http_HTT
  , s_req_http_HTTP
  , s_req_first_http_major
  , s_req_http_major
  , s_req_first_http_minor
  , s_req_http_minor
  , s_req_line_almost_done

  , s_header_field_start
  , s_header_field
  , s_header_value_discard_ws
  , s_header_value_discard_ws_almost_done
  , s_header_value_discard_lws
  , s_header_value_start
  , s_header_value
  , s_header_value_lws

  , s_header_almost_done

  , s_chunk_size_start
  , s_chunk_size
  , s_chunk_parameters
  , s_chunk_size_almost_done

  , s_headers_almost_done
  , s_headers_done

  /* Important: 's_headers_done' must be the last 'header' state. All
   * states beyond this must be 'body' states. It is used for overflow
   * checking. See the CROW_PARSING_HEADER() macro.
   */

  , s_chunk_data
  , s_chunk_data_almost_done
  , s_chunk_data_done

  , s_body_identity
  , s_body_identity_eof

  , s_message_done
  };


#define CROW_PARSING_HEADER(state) (state <= s_headers_done)


enum header_states
  { h_general = 0
  , h_C
  , h_CO
  , h_CON

  , h_matching_connection
  , h_matching_proxy_connection
  , h_matching_content_length
  , h_matching_transfer_encoding
  , h_matching_upgrade

  , h_connection
  , h_content_length
  , h_transfer_encoding
  , h_upgrade

  , h_matching_transfer_encoding_chunked
  , h_matching_connection_keep_alive
  , h_matching_connection_close

  , h_transfer_encoding_chunked
  , h_connection_keep_alive
  , h_connection_close
  };

enum http_host_state
  {
    s_http_host_dead = 1
  , s_http_userinfo_start
  , s_http_userinfo
  , s_http_host_start
  , s_http_host_v6_start
  , s_http_host
  , s_http_host_v6
  , s_http_host_v6_end
  , s_http_host_port_start
  , s_http_host_port
};

/* Macros for character classes; depends on strict-mode  */
#define CROW_CR                  '\r'
#define CROW_LF                  '\n'
#define CROW_LOWER(c)            (unsigned char)(c | 0x20)
#define CROW_IS_ALPHA(c)         (CROW_LOWER(c) >= 'a' && CROW_LOWER(c) <= 'z')
#define CROW_IS_NUM(c)           ((c) >= '0' && (c) <= '9')
#define CROW_IS_ALPHANUM(c)      (CROW_IS_ALPHA(c) || CROW_IS_NUM(c))
#define CROW_IS_HEX(c)           (CROW_IS_NUM(c) || (CROW_LOWER(c) >= 'a' && CROW_LOWER(c) <= 'f'))
#define CROW_IS_MARK(c)          ((c) == '-' || (c) == '_' || (c) == '.' || \
  (c) == '!' || (c) == '~' || (c) == '*' || (c) == '\'' || (c) == '(' || \
  (c) == ')')
#define CROW_IS_USERINFO_CHAR(c) (CROW_IS_ALPHANUM(c) || CROW_IS_MARK(c) || (c) == '%' || \
  (c) == ';' || (c) == ':' || (c) == '&' || (c) == '=' || (c) == '+' || \
  (c) == '$' || (c) == ',')

#if CROW_HTTP_PARSER_STRICT
#define CROW_TOKEN(c)            (tokens[(unsigned char)c])
#define CROW_IS_URL_CHAR(c)      (CROW_BIT_AT(normal_url_char, (unsigned char)c))
#define CROW_IS_HOST_CHAR(c)     (CROW_IS_ALPHANUM(c) || (c) == '.' || (c) == '-')
#else
#define CROW_TOKEN(c)            ((c == ' ') ? ' ' : tokens[(unsigned char)c])
#define CROW_IS_URL_CHAR(c)                                                         \
  (CROW_BIT_AT(normal_url_char, (unsigned char)c) || ((c) & 0x80))
#define CROW_IS_HOST_CHAR(c)                                                        \
  (CROW_IS_ALPHANUM(c) || (c) == '.' || (c) == '-' || (c) == '_')
#endif


#define CROW_start_state (parser->type == HTTP_REQUEST ? s_start_req : s_start_res)


#if CROW_HTTP_PARSER_STRICT
# define CROW_STRICT_CHECK(cond)                                          \
do {                                                                 \
  if (cond) {                                                        \
    CROW_SET_ERRNO(HPE_STRICT);                                           \
    goto error;                                                      \
  }                                                                  \
} while (0)
# define CROW_NEW_MESSAGE() (http_should_keep_alive(parser) ? CROW_start_state : s_dead)
#else
# define CROW_STRICT_CHECK(cond)
# define CROW_NEW_MESSAGE() CROW_start_state
>>>>>>> c43c0521
#endif

        template <typename ... T>
        struct S
        {
            template <typename U>
            using push = S<U, T...>;
            template <typename U>
            using push_back = S<T..., U>;
            template <template<typename ... Args> class U>
            using rebind = U<T...>;
        };
template <typename F, typename Set>
        struct CallHelper;
        template <typename F, typename ...Args>
        struct CallHelper<F, S<Args...>>
        {
            template <typename F1, typename ...Args1, typename = 
                decltype(std::declval<F1>()(std::declval<Args1>()...))
                >
            static char __test(int);

            template <typename ...>
            static int __test(...);

<<<<<<< HEAD
            static constexpr bool value = sizeof(__test<F, Args...>(0)) == sizeof(char);
        };


        template <int N>
        struct single_tag_to_type
        {
        };

        template <>
        struct single_tag_to_type<1>
        {
            using type = int64_t;
        };

        template <>
        struct single_tag_to_type<2>
        {
            using type = uint64_t;
        };

        template <>
        struct single_tag_to_type<3>
        {
            using type = double;
        };

        template <>
        struct single_tag_to_type<4>
        {
            using type = std::string;
        };

        template <>
        struct single_tag_to_type<5>
        {
            using type = std::string;
        };


        template <uint64_t Tag> 
        struct arguments
        {
            using subarguments = typename arguments<Tag/6>::type;
            using type = 
                typename subarguments::template push<typename single_tag_to_type<Tag%6>::type>;
        };

        template <> 
        struct arguments<0>
        {
            using type = S<>;
        };

        template <typename ... T>
        struct last_element_type
        {
            using type = typename std::tuple_element<sizeof...(T)-1, std::tuple<T...>>::type;
        };


        template <>
        struct last_element_type<>
        {
        };


        // from http://stackoverflow.com/questions/13072359/c11-compile-time-array-with-logarithmic-evaluation-depth
        template<class T> using Invoke = typename T::type;

        template<unsigned...> struct seq{ using type = seq; };

        template<class S1, class S2> struct concat;

        template<unsigned... I1, unsigned... I2>
        struct concat<seq<I1...>, seq<I2...>>
          : seq<I1..., (sizeof...(I1)+I2)...>{};

        template<class S1, class S2>
        using Concat = Invoke<concat<S1, S2>>;

        template<unsigned N> struct gen_seq;
        template<unsigned N> using GenSeq = Invoke<gen_seq<N>>;

        template<unsigned N>
        struct gen_seq : Concat<GenSeq<N/2>, GenSeq<N - N/2>>{};

        template<> struct gen_seq<0> : seq<>{};
        template<> struct gen_seq<1> : seq<0>{};

        template <typename Seq, typename Tuple> 
        struct pop_back_helper;

        template <unsigned ... N, typename Tuple>
        struct pop_back_helper<seq<N...>, Tuple>
        {
            template <template <typename ... Args> class U>
            using rebind = U<typename std::tuple_element<N, Tuple>::type...>;
        };

        template <typename ... T>
        struct pop_back //: public pop_back_helper<typename gen_seq<sizeof...(T)-1>::type, std::tuple<T...>>
        {
            template <template <typename ... Args> class U>
            using rebind = typename pop_back_helper<typename gen_seq<sizeof...(T)-1>::type, std::tuple<T...>>::template rebind<U>;
        };

        template <>
        struct pop_back<>
        {
            template <template <typename ... Args> class U>
            using rebind = U<>;
        };

        // from http://stackoverflow.com/questions/2118541/check-if-c0x-parameter-pack-contains-a-type
        template < typename Tp, typename... List >
        struct contains : std::true_type {};

        template < typename Tp, typename Head, typename... Rest >
        struct contains<Tp, Head, Rest...>
        : std::conditional< std::is_same<Tp, Head>::value,
            std::true_type,
            contains<Tp, Rest...>
        >::type {};

        template < typename Tp >
        struct contains<Tp> : std::false_type {};

        template <typename T>
        struct empty_context
        {
        };

        template <typename T>
        struct promote
        {
            using type = T;
        };

#define CROW_INTERNAL_PROMOTE_TYPE(t1, t2) \
        template<> \
        struct promote<t1> \
        {  \
            using type = t2; \
        }

        CROW_INTERNAL_PROMOTE_TYPE(char, int64_t);
        CROW_INTERNAL_PROMOTE_TYPE(short, int64_t);
        CROW_INTERNAL_PROMOTE_TYPE(int, int64_t);
        CROW_INTERNAL_PROMOTE_TYPE(long, int64_t);
        CROW_INTERNAL_PROMOTE_TYPE(long long, int64_t);
        CROW_INTERNAL_PROMOTE_TYPE(unsigned char, uint64_t);
        CROW_INTERNAL_PROMOTE_TYPE(unsigned short, uint64_t);
        CROW_INTERNAL_PROMOTE_TYPE(unsigned int, uint64_t);
        CROW_INTERNAL_PROMOTE_TYPE(unsigned long, uint64_t);
        CROW_INTERNAL_PROMOTE_TYPE(unsigned long long, uint64_t);
        CROW_INTERNAL_PROMOTE_TYPE(float, double);
#undef CROW_INTERNAL_PROMOTE_TYPE

        template <typename T>
        using promote_t = typename promote<T>::type;

    } // namespace black_magic

    namespace detail
    {

        template <class T, std::size_t N, class... Args>
        struct get_index_of_element_from_tuple_by_type_impl
        {
            static constexpr auto value = N;
        };

        template <class T, std::size_t N, class... Args>
        struct get_index_of_element_from_tuple_by_type_impl<T, N, T, Args...>
        {
            static constexpr auto value = N;
        };

        template <class T, std::size_t N, class U, class... Args>
        struct get_index_of_element_from_tuple_by_type_impl<T, N, U, Args...>
        {
            static constexpr auto value = get_index_of_element_from_tuple_by_type_impl<T, N + 1, Args...>::value;
        };

    } // namespace detail

    namespace utility
    {
        template <class T, class... Args>
        T& get_element_by_type(std::tuple<Args...>& t)
        {
            return std::get<detail::get_index_of_element_from_tuple_by_type_impl<T, 0, Args...>::value>(t);
        }

        template<typename T> 
        struct function_traits;  

#ifndef CROW_MSVC_WORKAROUND
        template<typename T> 
        struct function_traits : public function_traits<decltype(&T::operator())>
        {
            using parent_t = function_traits<decltype(&T::operator())>;
            static const size_t arity = parent_t::arity;
            using result_type = typename parent_t::result_type;
            template <size_t i>
            using arg = typename parent_t::template arg<i>;
        
        };  
#endif

        template<typename ClassType, typename R, typename ...Args> 
        struct function_traits<R(ClassType::*)(Args...) const>
        {
            static const size_t arity = sizeof...(Args);

            typedef R result_type;

            template <size_t i>
            using arg = typename std::tuple_element<i, std::tuple<Args...>>::type;
        };

        template<typename ClassType, typename R, typename ...Args> 
        struct function_traits<R(ClassType::*)(Args...)>
        {
            static const size_t arity = sizeof...(Args);

            typedef R result_type;

            template <size_t i>
            using arg = typename std::tuple_element<i, std::tuple<Args...>>::type;
        };

        template<typename R, typename ...Args> 
        struct function_traits<std::function<R(Args...)>>
        {
            static const size_t arity = sizeof...(Args);

            typedef R result_type;

            template <size_t i>
            using arg = typename std::tuple_element<i, std::tuple<Args...>>::type;
        };

        inline static std::string base64encode(const char* data, size_t size, const char* key = "ABCDEFGHIJKLMNOPQRSTUVWXYZabcdefghijklmnopqrstuvwxyz0123456789+/")
        {
            std::string ret;
            ret.resize((size+2) / 3 * 4);
            auto it = ret.begin();
            while(size >= 3)
            {
                *it++ = key[(((unsigned char)*data)&0xFC)>>2];
                unsigned char h = (((unsigned char)*data++) & 0x03) << 4;
                *it++ = key[h|((((unsigned char)*data)&0xF0)>>4)];
                h = (((unsigned char)*data++) & 0x0F) << 2;
                *it++ = key[h|((((unsigned char)*data)&0xC0)>>6)];
                *it++ = key[((unsigned char)*data++)&0x3F];

                size -= 3;
            }
            if (size == 1)
            {
                *it++ = key[(((unsigned char)*data)&0xFC)>>2];
                unsigned char h = (((unsigned char)*data++) & 0x03) << 4;
                *it++ = key[h];
                *it++ = '=';
                *it++ = '=';
            }
            else if (size == 2)
            {
                *it++ = key[(((unsigned char)*data)&0xFC)>>2];
                unsigned char h = (((unsigned char)*data++) & 0x03) << 4;
                *it++ = key[h|((((unsigned char)*data)&0xF0)>>4)];
                h = (((unsigned char)*data++) & 0x0F) << 2;
                *it++ = key[h];
                *it++ = '=';
            }
            return ret;
        }

        inline static std::string base64encode_urlsafe(const char* data, size_t size)
        {
            return base64encode(data, size, "ABCDEFGHIJKLMNOPQRSTUVWXYZabcdefghijklmnopqrstuvwxyz0123456789-_");
=======
int http_message_needs_eof(const http_parser *parser);

/* Our URL parser.
 *
 * This is designed to be shared by http_parser_execute() for URL validation,
 * hence it has a state transition + byte-for-byte interface. In addition, it
 * is meant to be embedded in http_parser_parse_url(), which does the dirty
 * work of turning state transitions URL components for its API.
 *
 * This function should only be invoked with non-space characters. It is
 * assumed that the caller cares about (and can detect) the transition between
 * URL and non-URL states by looking for these.
 */
inline enum state
parse_url_char(enum state s, const char ch)
{
#if CROW_HTTP_PARSER_STRICT
# define CROW_T(v) 0
#else
# define CROW_T(v) v
#endif


static const uint8_t normal_url_char[32] = {
/*   0 nul    1 soh    2 stx    3 etx    4 eot    5 enq    6 ack    7 bel  */
        0    |   0    |   0    |   0    |   0    |   0    |   0    |   0,
/*   8 bs     9 ht    10 nl    11 vt    12 np    13 cr    14 so    15 si   */
        0    | CROW_T(2)   |   0    |   0    | CROW_T(16)  |   0    |   0    |   0,
/*  16 dle   17 dc1   18 dc2   19 dc3   20 dc4   21 nak   22 syn   23 etb */
        0    |   0    |   0    |   0    |   0    |   0    |   0    |   0,
/*  24 can   25 em    26 sub   27 esc   28 fs    29 gs    30 rs    31 us  */
        0    |   0    |   0    |   0    |   0    |   0    |   0    |   0,
/*  32 sp    33  !    34  "    35  #    36  $    37  %    38  &    39  '  */
        0    |   2    |   4    |   0    |   16   |   32   |   64   |  128,
/*  40  (    41  )    42  *    43  +    44  ,    45  -    46  .    47  /  */
        1    |   2    |   4    |   8    |   16   |   32   |   64   |  128,
/*  48  0    49  1    50  2    51  3    52  4    53  5    54  6    55  7  */
        1    |   2    |   4    |   8    |   16   |   32   |   64   |  128,
/*  56  8    57  9    58  :    59  ;    60  <    61  =    62  >    63  ?  */
        1    |   2    |   4    |   8    |   16   |   32   |   64   |   0,
/*  64  @    65  A    66  B    67  C    68  D    69  E    70  F    71  G  */
        1    |   2    |   4    |   8    |   16   |   32   |   64   |  128,
/*  72  H    73  I    74  J    75  K    76  L    77  M    78  N    79  O  */
        1    |   2    |   4    |   8    |   16   |   32   |   64   |  128,
/*  80  P    81  Q    82  R    83  S    84  CROW_T    85  U    86  V    87  W  */
        1    |   2    |   4    |   8    |   16   |   32   |   64   |  128,
/*  88  X    89  Y    90  Z    91  [    92  \    93  ]    94  ^    95  _  */
        1    |   2    |   4    |   8    |   16   |   32   |   64   |  128,
/*  96  `    97  a    98  b    99  c   100  d   101  e   102  f   103  g  */
        1    |   2    |   4    |   8    |   16   |   32   |   64   |  128,
/* 104  h   105  i   106  j   107  k   108  l   109  m   110  n   111  o  */
        1    |   2    |   4    |   8    |   16   |   32   |   64   |  128,
/* 112  p   113  q   114  r   115  s   116  t   117  u   118  v   119  w  */
        1    |   2    |   4    |   8    |   16   |   32   |   64   |  128,
/* 120  x   121  y   122  z   123  {   124  |   125  }   126  ~   127 del */
        1    |   2    |   4    |   8    |   16   |   32   |   64   |   0, };

#undef CROW_T

  if (ch == ' ' || ch == '\r' || ch == '\n') {
    return s_dead;
  }

#if CROW_HTTP_PARSER_STRICT
  if (ch == '\t' || ch == '\f') {
    return s_dead;
  }
#endif

  switch (s) {
    case s_req_spaces_before_url:
      /* Proxied requests are followed by scheme of an absolute URI (alpha).
       * All methods except CONNECT are followed by '/' or '*'.
       */

      if (ch == '/' || ch == '*') {
        return s_req_path;
      }

      if (CROW_IS_ALPHA(ch)) {
        return s_req_schema;
      }

      break;

    case s_req_schema:
      if (CROW_IS_ALPHA(ch)) {
        return s;
      }

      if (ch == ':') {
        return s_req_schema_slash;
      }

      break;

    case s_req_schema_slash:
      if (ch == '/') {
        return s_req_schema_slash_slash;
      }

      break;

    case s_req_schema_slash_slash:
      if (ch == '/') {
        return s_req_server_start;
      }

      break;

    case s_req_server_with_at:
      if (ch == '@') {
        return s_dead;
      }

    /* FALLTHROUGH */
    case s_req_server_start:
    case s_req_server:
      if (ch == '/') {
        return s_req_path;
      }

      if (ch == '?') {
        return s_req_query_string_start;
      }

      if (ch == '@') {
        return s_req_server_with_at;
      }

      if (CROW_IS_USERINFO_CHAR(ch) || ch == '[' || ch == ']') {
        return s_req_server;
      }

      break;

    case s_req_path:
      if (CROW_IS_URL_CHAR(ch)) {
        return s;
      }

      switch (ch) {
        case '?':
          return s_req_query_string_start;

        case '#':
          return s_req_fragment_start;
      }

      break;

    case s_req_query_string_start:
    case s_req_query_string:
      if (CROW_IS_URL_CHAR(ch)) {
        return s_req_query_string;
      }

      switch (ch) {
        case '?':
          /* allow extra '?' in query string */
          return s_req_query_string;

        case '#':
          return s_req_fragment_start;
      }

      break;

    case s_req_fragment_start:
      if (CROW_IS_URL_CHAR(ch)) {
        return s_req_fragment;
      }

      switch (ch) {
        case '?':
          return s_req_fragment;

        case '#':
          return s;
      }

      break;

    case s_req_fragment:
      if (CROW_IS_URL_CHAR(ch)) {
        return s;
      }

      switch (ch) {
        case '?':
        case '#':
          return s;
      }

      break;

    default:
      break;
  }

  /* We should never fall out of the switch above unless there's an error */
  return s_dead;
}

inline size_t http_parser_execute (http_parser *parser,
                            const http_parser_settings *settings,
                            const char *data,
                            size_t len)
{
static const char *method_strings[] =
  {
#define CROW_XX(num, name, string) #string,
  CROW_HTTP_METHOD_MAP(CROW_XX)
#undef CROW_XX
  };

/* Tokens as defined by rfc 2616. Also lowercases them.
 *        token       = 1*<any CHAR except CTLs or separators>
 *     separators     = "(" | ")" | "<" | ">" | "@"
 *                    | "," | ";" | ":" | "\" | <">
 *                    | "/" | "[" | "]" | "?" | "="
 *                    | "{" | "}" | SP | HT
 */
static const char tokens[256] = {
/*   0 nul    1 soh    2 stx    3 etx    4 eot    5 enq    6 ack    7 bel  */
        0,       0,       0,       0,       0,       0,       0,       0,
/*   8 bs     9 ht    10 nl    11 vt    12 np    13 cr    14 so    15 si   */
        0,       0,       0,       0,       0,       0,       0,       0,
/*  16 dle   17 dc1   18 dc2   19 dc3   20 dc4   21 nak   22 syn   23 etb */
        0,       0,       0,       0,       0,       0,       0,       0,
/*  24 can   25 em    26 sub   27 esc   28 fs    29 gs    30 rs    31 us  */
        0,       0,       0,       0,       0,       0,       0,       0,
/*  32 sp    33  !    34  "    35  #    36  $    37  %    38  &    39  '  */
        0,      '!',      0,      '#',     '$',     '%',     '&',    '\'',
/*  40  (    41  )    42  *    43  +    44  ,    45  -    46  .    47  /  */
        0,       0,      '*',     '+',      0,      '-',     '.',      0,
/*  48  0    49  1    50  2    51  3    52  4    53  5    54  6    55  7  */
       '0',     '1',     '2',     '3',     '4',     '5',     '6',     '7',
/*  56  8    57  9    58  :    59  ;    60  <    61  =    62  >    63  ?  */
       '8',     '9',      0,       0,       0,       0,       0,       0,
/*  64  @    65  A    66  B    67  C    68  D    69  E    70  F    71  G  */
        0,      'a',     'b',     'c',     'd',     'e',     'f',     'g',
/*  72  H    73  I    74  J    75  K    76  L    77  M    78  N    79  O  */
       'h',     'i',     'j',     'k',     'l',     'm',     'n',     'o',
/*  80  P    81  Q    82  R    83  S    84  T    85  U    86  V    87  W  */
       'p',     'q',     'r',     's',     't',     'u',     'v',     'w',
/*  88  X    89  Y    90  Z    91  [    92  \    93  ]    94  ^    95  _  */
       'x',     'y',     'z',      0,       0,       0,      '^',     '_',
/*  96  `    97  a    98  b    99  c   100  d   101  e   102  f   103  g  */
       '`',     'a',     'b',     'c',     'd',     'e',     'f',     'g',
/* 104  h   105  i   106  j   107  k   108  l   109  m   110  n   111  o  */
       'h',     'i',     'j',     'k',     'l',     'm',     'n',     'o',
/* 112  p   113  q   114  r   115  s   116  t   117  u   118  v   119  w  */
       'p',     'q',     'r',     's',     't',     'u',     'v',     'w',
/* 120  x   121  y   122  z   123  {   124  |   125  }   126  ~   127 del */
       'x',     'y',     'z',      0,      '|',      0,      '~',       0 };


static const int8_t unhex[256] =
  {-1,-1,-1,-1,-1,-1,-1,-1,-1,-1,-1,-1,-1,-1,-1,-1
  ,-1,-1,-1,-1,-1,-1,-1,-1,-1,-1,-1,-1,-1,-1,-1,-1
  ,-1,-1,-1,-1,-1,-1,-1,-1,-1,-1,-1,-1,-1,-1,-1,-1
  , 0, 1, 2, 3, 4, 5, 6, 7, 8, 9,-1,-1,-1,-1,-1,-1
  ,-1,10,11,12,13,14,15,-1,-1,-1,-1,-1,-1,-1,-1,-1
  ,-1,-1,-1,-1,-1,-1,-1,-1,-1,-1,-1,-1,-1,-1,-1,-1
  ,-1,10,11,12,13,14,15,-1,-1,-1,-1,-1,-1,-1,-1,-1
  ,-1,-1,-1,-1,-1,-1,-1,-1,-1,-1,-1,-1,-1,-1,-1,-1
  };



  char c, ch;
  int8_t unhex_val;
  const char *p = data;
  const char *header_field_mark = 0;
  const char *header_value_mark = 0;
  const char *url_mark = 0;
  const char *body_mark = 0;
  const char *status_mark = 0;

  /* We're in an error state. Don't bother doing anything. */
  if (CROW_HTTP_PARSER_ERRNO(parser) != HPE_OK) {
    return 0;
  }

  if (len == 0) {
    switch (parser->state) {
      case s_body_identity_eof:
        /* Use of CROW_CALLBACK_NOTIFY() here would erroneously return 1 byte read if
         * we got paused.
         */
        CROW_CALLBACK_NOTIFY_NOADVANCE(message_complete);
        return 0;

      case s_dead:
      case s_start_req_or_res:
      case s_start_res:
      case s_start_req:
        return 0;

      default:
        CROW_SET_ERRNO(HPE_INVALID_EOF_STATE);
        return 1;
    }
  }


  if (parser->state == s_header_field)
    header_field_mark = data;
  if (parser->state == s_header_value)
    header_value_mark = data;
  switch (parser->state) {
  case s_req_path:
  case s_req_schema:
  case s_req_schema_slash:
  case s_req_schema_slash_slash:
  case s_req_server_start:
  case s_req_server:
  case s_req_server_with_at:
  case s_req_query_string_start:
  case s_req_query_string:
  case s_req_fragment_start:
  case s_req_fragment:
    url_mark = data;
    break;
  case s_res_status:
    status_mark = data;
    break;
  }

  for (p=data; p != data + len; p++) {
    ch = *p;

    if (CROW_PARSING_HEADER(parser->state)) {
      ++parser->nread;
      /* Don't allow the total size of the HTTP headers (including the status
       * line) to exceed CROW_HTTP_MAX_HEADER_SIZE.  This check is here to protect
       * embedders against denial-of-service attacks where the attacker feeds
       * us a never-ending header that the embedder keeps buffering.
       *
       * This check is arguably the responsibility of embedders but we're doing
       * it on the embedder's behalf because most won't bother and this way we
       * make the web a little safer.  CROW_HTTP_MAX_HEADER_SIZE is still far bigger
       * than any reasonable request or response so this should never affect
       * day-to-day operation.
       */
      if (parser->nread > (CROW_HTTP_MAX_HEADER_SIZE)) {
        CROW_SET_ERRNO(HPE_HEADER_OVERFLOW);
        goto error;
      }
    }

    reexecute_byte:
    switch (parser->state) {

      case s_dead:
        /* this state is used after a 'Connection: close' message
         * the parser will error out if it reads another message
         */
        if (ch == CROW_CR || ch == CROW_LF)
          break;

        CROW_SET_ERRNO(HPE_CLOSED_CONNECTION);
        goto error;

      case s_start_req_or_res:
      {
        if (ch == CROW_CR || ch == CROW_LF)
          break;
        parser->flags = 0;
        parser->content_length = CROW_ULLONG_MAX;

        if (ch == 'H') {
          parser->state = s_res_or_resp_H;

          CROW_CALLBACK_NOTIFY(message_begin);
        } else {
          parser->type = HTTP_REQUEST;
          parser->state = s_start_req;
          goto reexecute_byte;
        }

        break;
      }

      case s_res_or_resp_H:
        if (ch == 'T') {
          parser->type = HTTP_RESPONSE;
          parser->state = s_res_HT;
        } else {
          if (ch != 'E') {
            CROW_SET_ERRNO(HPE_INVALID_CONSTANT);
            goto error;
          }

          parser->type = HTTP_REQUEST;
          parser->method = HTTP_HEAD;
          parser->index = 2;
          parser->state = s_req_method;
        }
        break;

      case s_start_res:
      {
        parser->flags = 0;
        parser->content_length = CROW_ULLONG_MAX;

        switch (ch) {
          case 'H':
            parser->state = s_res_H;
            break;

          case CROW_CR:
          case CROW_LF:
            break;

          default:
            CROW_SET_ERRNO(HPE_INVALID_CONSTANT);
            goto error;
        }

        CROW_CALLBACK_NOTIFY(message_begin);
        break;
      }

      case s_res_H:
        CROW_STRICT_CHECK(ch != 'T');
        parser->state = s_res_HT;
        break;

      case s_res_HT:
        CROW_STRICT_CHECK(ch != 'T');
        parser->state = s_res_HTT;
        break;

      case s_res_HTT:
        CROW_STRICT_CHECK(ch != 'P');
        parser->state = s_res_HTTP;
        break;

      case s_res_HTTP:
        CROW_STRICT_CHECK(ch != '/');
        parser->state = s_res_first_http_major;
        break;

      case s_res_first_http_major:
        if (ch < '0' || ch > '9') {
          CROW_SET_ERRNO(HPE_INVALID_VERSION);
          goto error;
        }

        parser->http_major = ch - '0';
        parser->state = s_res_http_major;
        break;

      /* major HTTP version or dot */
      case s_res_http_major:
      {
        if (ch == '.') {
          parser->state = s_res_first_http_minor;
          break;
        }

        if (!CROW_IS_NUM(ch)) {
          CROW_SET_ERRNO(HPE_INVALID_VERSION);
          goto error;
        }

        parser->http_major *= 10;
        parser->http_major += ch - '0';

        if (parser->http_major > 999) {
          CROW_SET_ERRNO(HPE_INVALID_VERSION);
          goto error;
        }

        break;
      }

      /* first digit of minor HTTP version */
      case s_res_first_http_minor:
        if (!CROW_IS_NUM(ch)) {
          CROW_SET_ERRNO(HPE_INVALID_VERSION);
          goto error;
>>>>>>> c43c0521
        }

        parser->http_minor = ch - '0';
        parser->state = s_res_http_minor;
        break;

<<<<<<< HEAD
    } // namespace utility
}



/* 
 *
 * TinySHA1 - a header only implementation of the SHA1 algorithm in C++. Based
 * on the implementation in boost::uuid::details.
 * 
 * SHA1 Wikipedia Page: http://en.wikipedia.org/wiki/SHA-1
 * 
 * Copyright (c) 2012-22 SAURAV MOHAPATRA <mohaps@gmail.com>
 *
 * Permission to use, copy, modify, and distribute this software for any
 * purpose with or without fee is hereby granted, provided that the above
 * copyright notice and this permission notice appear in all copies.
 *
 * THE SOFTWARE IS PROVIDED "AS IS" AND THE AUTHOR DISCLAIMS ALL WARRANTIES
 * WITH REGARD TO THIS SOFTWARE INCLUDING ALL IMPLIED WARRANTIES OF
 * MERCHANTABILITY AND FITNESS. IN NO EVENT SHALL THE AUTHOR BE LIABLE FOR
 * ANY SPECIAL, DIRECT, INDIRECT, OR CONSEQUENTIAL DAMAGES OR ANY DAMAGES
 * WHATSOEVER RESULTING FROM LOSS OF USE, DATA OR PROFITS, WHETHER IN AN
 * ACTION OF CONTRACT, NEGLIGENCE OR OTHER TORTIOUS ACTION, ARISING OUT OF
 * OR IN CONNECTION WITH THE USE OR PERFORMANCE OF THIS SOFTWARE.
 */
#ifndef _TINY_SHA1_HPP_
#define _TINY_SHA1_HPP_
#include <cstdio>
#include <cstdlib>
#include <cstring>
#include <stdint.h>
namespace sha1
{
	class SHA1
	{
	public:
		typedef uint32_t digest32_t[5];
		typedef uint8_t digest8_t[20];
		inline static uint32_t LeftRotate(uint32_t value, size_t count) {
			return (value << count) ^ (value >> (32-count));
		}
		SHA1(){ reset(); }
		virtual ~SHA1() {}
		SHA1(const SHA1& s) { *this = s; }
		const SHA1& operator = (const SHA1& s) {
			memcpy(m_digest, s.m_digest, 5 * sizeof(uint32_t));
			memcpy(m_block, s.m_block, 64);
			m_blockByteIndex = s.m_blockByteIndex;
			m_byteCount = s.m_byteCount;
			return *this;
		}
		SHA1& reset() {
			m_digest[0] = 0x67452301;
			m_digest[1] = 0xEFCDAB89;
			m_digest[2] = 0x98BADCFE;
			m_digest[3] = 0x10325476;
			m_digest[4] = 0xC3D2E1F0;
			m_blockByteIndex = 0;
			m_byteCount = 0;
			return *this;
		}
		SHA1& processByte(uint8_t octet) {
			this->m_block[this->m_blockByteIndex++] = octet;
			++this->m_byteCount;
			if(m_blockByteIndex == 64) {
				this->m_blockByteIndex = 0;
				processBlock();
			}
			return *this;
		}
		SHA1& processBlock(const void* const start, const void* const end) {
			const uint8_t* begin = static_cast<const uint8_t*>(start);
			const uint8_t* finish = static_cast<const uint8_t*>(end);
			while(begin != finish) {
				processByte(*begin);
				begin++;
			}
			return *this;
		}
		SHA1& processBytes(const void* const data, size_t len) {
			const uint8_t* block = static_cast<const uint8_t*>(data);
			processBlock(block, block + len);
			return *this;
		}
		const uint32_t* getDigest(digest32_t digest) {
			size_t bitCount = this->m_byteCount * 8;
			processByte(0x80);
			if (this->m_blockByteIndex > 56) {
				while (m_blockByteIndex != 0) {
					processByte(0);
				}
				while (m_blockByteIndex < 56) {
					processByte(0);
				}
			} else {
				while (m_blockByteIndex < 56) {
					processByte(0);
				}
			}
			processByte(0);
			processByte(0);
			processByte(0);
			processByte(0);
			processByte( static_cast<unsigned char>((bitCount>>24) & 0xFF));
			processByte( static_cast<unsigned char>((bitCount>>16) & 0xFF));
			processByte( static_cast<unsigned char>((bitCount>>8 ) & 0xFF));
			processByte( static_cast<unsigned char>((bitCount)     & 0xFF));
	
			memcpy(digest, m_digest, 5 * sizeof(uint32_t));
			return digest;
		}
		const uint8_t* getDigestBytes(digest8_t digest) {
			digest32_t d32;
			getDigest(d32);
			size_t di = 0;
			digest[di++] = ((d32[0] >> 24) & 0xFF);
			digest[di++] = ((d32[0] >> 16) & 0xFF);
			digest[di++] = ((d32[0] >> 8) & 0xFF);
			digest[di++] = ((d32[0]) & 0xFF);
			
			digest[di++] = ((d32[1] >> 24) & 0xFF);
			digest[di++] = ((d32[1] >> 16) & 0xFF);
			digest[di++] = ((d32[1] >> 8) & 0xFF);
			digest[di++] = ((d32[1]) & 0xFF);
			
			digest[di++] = ((d32[2] >> 24) & 0xFF);
			digest[di++] = ((d32[2] >> 16) & 0xFF);
			digest[di++] = ((d32[2] >> 8) & 0xFF);
			digest[di++] = ((d32[2]) & 0xFF);
			
			digest[di++] = ((d32[3] >> 24) & 0xFF);
			digest[di++] = ((d32[3] >> 16) & 0xFF);
			digest[di++] = ((d32[3] >> 8) & 0xFF);
			digest[di++] = ((d32[3]) & 0xFF);
			
			digest[di++] = ((d32[4] >> 24) & 0xFF);
			digest[di++] = ((d32[4] >> 16) & 0xFF);
			digest[di++] = ((d32[4] >> 8) & 0xFF);
			digest[di++] = ((d32[4]) & 0xFF);
			return digest;
		}
	
	protected:
		void processBlock() {
			uint32_t w[80];
			for (size_t i = 0; i < 16; i++) {
				w[i]  = (m_block[i*4 + 0] << 24);
				w[i] |= (m_block[i*4 + 1] << 16);
				w[i] |= (m_block[i*4 + 2] << 8);
				w[i] |= (m_block[i*4 + 3]);
			}
			for (size_t i = 16; i < 80; i++) {
				w[i] = LeftRotate((w[i-3] ^ w[i-8] ^ w[i-14] ^ w[i-16]), 1);
			}
	
			uint32_t a = m_digest[0];
			uint32_t b = m_digest[1];
			uint32_t c = m_digest[2];
			uint32_t d = m_digest[3];
			uint32_t e = m_digest[4];
	
			for (std::size_t i=0; i<80; ++i) {
				uint32_t f = 0;
				uint32_t k = 0;
	
				if (i<20) {
					f = (b & c) | (~b & d);
					k = 0x5A827999;
				} else if (i<40) {
					f = b ^ c ^ d;
					k = 0x6ED9EBA1;
				} else if (i<60) {
					f = (b & c) | (b & d) | (c & d);
					k = 0x8F1BBCDC;
				} else {
					f = b ^ c ^ d;
					k = 0xCA62C1D6;
				}
				uint32_t temp = LeftRotate(a, 5) + f + e + k + w[i];
				e = d;
				d = c;
				c = LeftRotate(b, 30);
				b = a;
				a = temp;
			}
	
			m_digest[0] += a;
			m_digest[1] += b;
			m_digest[2] += c;
			m_digest[3] += d;
			m_digest[4] += e;
		}
	private:
		digest32_t m_digest;
		uint8_t m_block[64];
		size_t m_blockByteIndex;
		size_t m_byteCount;
	};
}
#endif



#pragma once
#include <boost/asio.hpp>
#ifdef CROW_ENABLE_SSL
#include <boost/asio/ssl.hpp>
#endif


namespace crow
{
    using namespace boost;
    using tcp = asio::ip::tcp;

    struct SocketAdaptor
    {
        using context = void;
        SocketAdaptor(boost::asio::io_service& io_service, context*)
            : socket_(io_service)
        {
        }

        boost::asio::io_service& get_io_service()
        {
            return socket_.get_io_service();
        }

        tcp::socket& raw_socket()
        {
            return socket_;
        }

        tcp::socket& socket()
        {
            return socket_;
        }

        tcp::endpoint remote_endpoint()
        {
            return socket_.remote_endpoint();
        }

        bool is_open()
        {
            return socket_.is_open();
        }

        void close()
        {
            socket_.close();
        }

        template <typename F> 
        void start(F f)
        {
            f(boost::system::error_code());
        }

        tcp::socket socket_;
    };

#ifdef CROW_ENABLE_SSL
    struct SSLAdaptor
    {
        using context = boost::asio::ssl::context;
        using ssl_socket_t = boost::asio::ssl::stream<tcp::socket>;
        SSLAdaptor(boost::asio::io_service& io_service, context* ctx)
            : ssl_socket_(new ssl_socket_t(io_service, *ctx))
        {
        }

        boost::asio::ssl::stream<tcp::socket>& socket()
        {
            return *ssl_socket_;
        }

        tcp::socket::lowest_layer_type&
        raw_socket()
        {
            return ssl_socket_->lowest_layer();
        }

        tcp::endpoint remote_endpoint()
        {
            return raw_socket().remote_endpoint();
        }

        bool is_open()
        {
            return raw_socket().is_open();
        }

        void close()
        {
            raw_socket().close();
        }

        boost::asio::io_service& get_io_service()
        {
            return raw_socket().get_io_service();
        }

        template <typename F> 
        void start(F f)
        {
            ssl_socket_->async_handshake(boost::asio::ssl::stream_base::server,
                    [f](const boost::system::error_code& ec) {
                        f(ec);
                    });
        }

        std::unique_ptr<boost::asio::ssl::stream<tcp::socket>> ssl_socket_;
    };
#endif
}



#pragma once

#include <stdio.h>
#include <string.h>
#include <string>
#include <vector>
#include <iostream>

namespace crow
{
// ----------------------------------------------------------------------------
// qs_parse (modified)
// https://github.com/bartgrantham/qs_parse
// ----------------------------------------------------------------------------
/*  Similar to strncmp, but handles URL-encoding for either string  */
int qs_strncmp(const char * s, const char * qs, size_t n);


/*  Finds the beginning of each key/value pair and stores a pointer in qs_kv.
 *  Also decodes the value portion of the k/v pair *in-place*.  In a future
 *  enhancement it will also have a compile-time option of sorting qs_kv
 *  alphabetically by key.  */
int qs_parse(char * qs, char * qs_kv[], int qs_kv_size);


/*  Used by qs_parse to decode the value portion of a k/v pair  */
int qs_decode(char * qs);


/*  Looks up the value according to the key on a pre-processed query string
 *  A future enhancement will be a compile-time option to look up the key
 *  in a pre-sorted qs_kv array via a binary search.  */
//char * qs_k2v(const char * key, char * qs_kv[], int qs_kv_size);
 char * qs_k2v(const char * key, char * const * qs_kv, int qs_kv_size, int nth);


/*  Non-destructive lookup of value, based on key.  User provides the
 *  destinaton string and length.  */
char * qs_scanvalue(const char * key, const char * qs, char * val, size_t val_len);

// TODO: implement sorting of the qs_kv array; for now ensure it's not compiled
#undef _qsSORTING

// isxdigit _is_ available in <ctype.h>, but let's avoid another header instead
#define CROW_QS_ISHEX(x)    ((((x)>='0'&&(x)<='9') || ((x)>='A'&&(x)<='F') || ((x)>='a'&&(x)<='f')) ? 1 : 0)
#define CROW_QS_HEX2DEC(x)  (((x)>='0'&&(x)<='9') ? (x)-48 : ((x)>='A'&&(x)<='F') ? (x)-55 : ((x)>='a'&&(x)<='f') ? (x)-87 : 0)
#define CROW_QS_ISQSCHR(x) ((((x)=='=')||((x)=='#')||((x)=='&')||((x)=='\0')) ? 0 : 1)

inline int qs_strncmp(const char * s, const char * qs, size_t n)
{
    int i=0;
    unsigned char u1, u2, unyb, lnyb;

    while(n-- > 0)
    {
        u1 = (unsigned char) *s++;
        u2 = (unsigned char) *qs++;

        if ( ! CROW_QS_ISQSCHR(u1) ) {  u1 = '\0';  }
        if ( ! CROW_QS_ISQSCHR(u2) ) {  u2 = '\0';  }

        if ( u1 == '+' ) {  u1 = ' ';  }
        if ( u1 == '%' ) // easier/safer than scanf
        {
            unyb = (unsigned char) *s++;
            lnyb = (unsigned char) *s++;
            if ( CROW_QS_ISHEX(unyb) && CROW_QS_ISHEX(lnyb) )
                u1 = (CROW_QS_HEX2DEC(unyb) * 16) + CROW_QS_HEX2DEC(lnyb);
            else
                u1 = '\0';
        }

        if ( u2 == '+' ) {  u2 = ' ';  }
        if ( u2 == '%' ) // easier/safer than scanf
        {
            unyb = (unsigned char) *qs++;
            lnyb = (unsigned char) *qs++;
            if ( CROW_QS_ISHEX(unyb) && CROW_QS_ISHEX(lnyb) )
                u2 = (CROW_QS_HEX2DEC(unyb) * 16) + CROW_QS_HEX2DEC(lnyb);
            else
                u2 = '\0';
        }

        if ( u1 != u2 )
            return u1 - u2;
        if ( u1 == '\0' )
            return 0;
        i++;
    }
    if ( CROW_QS_ISQSCHR(*qs) )
        return -1;
    else
        return 0;
}


inline int qs_parse(char * qs, char * qs_kv[], int qs_kv_size)
{
    int i, j;
    char * substr_ptr;

    for(i=0; i<qs_kv_size; i++)  qs_kv[i] = NULL;

    // find the beginning of the k/v substrings or the fragment
    substr_ptr = qs + strcspn(qs, "?#");
    if (substr_ptr[0] != '\0')
        substr_ptr++;
    else
        return 0; // no query or fragment

    i=0;
    while(i<qs_kv_size)
    {
        qs_kv[i] = substr_ptr;
        j = strcspn(substr_ptr, "&");
        if ( substr_ptr[j] == '\0' ) {  break;  }
        substr_ptr += j + 1;
        i++;
    }
    i++;  // x &'s -> means x iterations of this loop -> means *x+1* k/v pairs

    // we only decode the values in place, the keys could have '='s in them
    // which will hose our ability to distinguish keys from values later
    for(j=0; j<i; j++)
    {
        substr_ptr = qs_kv[j] + strcspn(qs_kv[j], "=&#");
        if ( substr_ptr[0] == '&' || substr_ptr[0] == '\0')  // blank value: skip decoding
            substr_ptr[0] = '\0';
        else
            qs_decode(++substr_ptr);
    }

#ifdef _qsSORTING
// TODO: qsort qs_kv, using qs_strncmp() for the comparison
#endif

    return i;
}


inline int qs_decode(char * qs)
{
    int i=0, j=0;

    while( CROW_QS_ISQSCHR(qs[j]) )
    {
        if ( qs[j] == '+' ) {  qs[i] = ' ';  }
        else if ( qs[j] == '%' ) // easier/safer than scanf
        {
            if ( ! CROW_QS_ISHEX(qs[j+1]) || ! CROW_QS_ISHEX(qs[j+2]) )
            {
                qs[i] = '\0';
                return i;
            }
            qs[i] = (CROW_QS_HEX2DEC(qs[j+1]) * 16) + CROW_QS_HEX2DEC(qs[j+2]);
            j+=2;
        }
        else
        {
            qs[i] = qs[j];
        }
        i++;  j++;
    }
    qs[i] = '\0';

    return i;
}


inline char * qs_k2v(const char * key, char * const * qs_kv, int qs_kv_size, int nth = 0)
{
    int i;
    size_t key_len, skip;

    key_len = strlen(key);

#ifdef _qsSORTING
// TODO: binary search for key in the sorted qs_kv
#else  // _qsSORTING
    for(i=0; i<qs_kv_size; i++)
    {
        // we rely on the unambiguous '=' to find the value in our k/v pair
        if ( qs_strncmp(key, qs_kv[i], key_len) == 0 )
        {
            skip = strcspn(qs_kv[i], "=");
            if ( qs_kv[i][skip] == '=' )
                skip++;
            // return (zero-char value) ? ptr to trailing '\0' : ptr to value
            if(nth == 0)
                return qs_kv[i] + skip;
            else 
                --nth;
        }
    }
#endif  // _qsSORTING

    return NULL;
}


inline char * qs_scanvalue(const char * key, const char * qs, char * val, size_t val_len)
{
    size_t i, key_len;
    const char * tmp;

    // find the beginning of the k/v substrings
    if ( (tmp = strchr(qs, '?')) != NULL )
        qs = tmp + 1;

    key_len = strlen(key);
    while(qs[0] != '#' && qs[0] != '\0')
    {
        if ( qs_strncmp(key, qs, key_len) == 0 )
            break;
        qs += strcspn(qs, "&") + 1;
    }

    if ( qs[0] == '\0' ) return NULL;

    qs += strcspn(qs, "=&#");
    if ( qs[0] == '=' )
    {
        qs++;
        i = strcspn(qs, "&=#");
        strncpy(val, qs, (val_len-1)<(i+1) ? (val_len-1) : (i+1));
        qs_decode(val);
    }
    else
    {
        if ( val_len > 0 )
            val[0] = '\0';
    }

    return val;
}
}
// ----------------------------------------------------------------------------


namespace crow 
{
    class query_string
    {
    public:
        static const int MAX_KEY_VALUE_PAIRS_COUNT = 256;

        query_string()
        {

        }

        query_string(const query_string& qs)
            : url_(qs.url_)
        {
            for(auto p:qs.key_value_pairs_)
            {
                key_value_pairs_.push_back((char*)(p-qs.url_.c_str()+url_.c_str()));
            }
        }

        query_string& operator = (const query_string& qs)
        {
            url_ = qs.url_;
            key_value_pairs_.clear();
            for(auto p:qs.key_value_pairs_)
            {
                key_value_pairs_.push_back((char*)(p-qs.url_.c_str()+url_.c_str()));
            }
            return *this;
        }

        query_string& operator = (query_string&& qs)
        {
            key_value_pairs_ = std::move(qs.key_value_pairs_);
            char* old_data = (char*)qs.url_.c_str();
            url_ = std::move(qs.url_);
            for(auto& p:key_value_pairs_)
            {
                p += (char*)url_.c_str() - old_data;
            }
            return *this;
        }


        query_string(std::string url)
            : url_(std::move(url))
        {
            if (url_.empty())
                return;

            key_value_pairs_.resize(MAX_KEY_VALUE_PAIRS_COUNT);

            int count = qs_parse(&url_[0], &key_value_pairs_[0], MAX_KEY_VALUE_PAIRS_COUNT);
            key_value_pairs_.resize(count);
        }

        void clear() 
        {
            key_value_pairs_.clear();
            url_.clear();
        }

        friend std::ostream& operator<<(std::ostream& os, const query_string& qs)
        {
            os << "[ ";
            for(size_t i = 0; i < qs.key_value_pairs_.size(); ++i) {
                if (i)
                    os << ", ";
                os << qs.key_value_pairs_[i];
            }
            os << " ]";
            return os;

        }

        char* get (const std::string& name) const
        {
            char* ret = qs_k2v(name.c_str(), key_value_pairs_.data(), key_value_pairs_.size());
            return ret;
        }

        std::vector<char*> get_list (const std::string& name) const
        {
            std::vector<char*> ret;
            std::string plus = name + "[]";            
            char* element = nullptr;

            int count = 0;
            while(1)
            {
                element = qs_k2v(plus.c_str(), key_value_pairs_.data(), key_value_pairs_.size(), count++);
                if (!element)
                    break;
                ret.push_back(element);
            }
            return ret;
        }


    private:
        std::string url_;
        std::vector<char*> key_value_pairs_;
    };

} // end namespace



#pragma once

#include <string>
#include <cstdio>
#include <cstdlib>
#include <ctime>
#include <iostream>
#include <sstream>




namespace crow
{
    enum class LogLevel
    {
#ifndef ERROR
        DEBUG = 0,
        INFO,
        WARNING,
        ERROR,
        CRITICAL,
#endif

        Debug = 0,
        Info,
        Warning,
        Error,
        Critical,
    };

    class ILogHandler {
        public:
            virtual void log(std::string message, LogLevel level) = 0;
    };

    class CerrLogHandler : public ILogHandler {
        public:
            void log(std::string message, LogLevel /*level*/) override {
                std::cerr << message;
            }
    };

    class logger {

        private:
            //
            static std::string timestamp()
            {
                char date[32];
                time_t t = time(0);

                tm my_tm;

#ifdef _MSC_VER
                gmtime_s(&my_tm, &t);
#else
                gmtime_r(&t, &my_tm);
#endif

                size_t sz = strftime(date, sizeof(date), "%Y-%m-%d %H:%M:%S", &my_tm);
                return std::string(date, date+sz);
            }

        public:


            logger(std::string prefix, LogLevel level) : level_(level) {
    #ifdef CROW_ENABLE_LOGGING
                    stringstream_ << "(" << timestamp() << ") [" << prefix << "] ";
    #endif

            }
            ~logger() {
    #ifdef CROW_ENABLE_LOGGING
                if(level_ >= get_current_log_level()) {
                    stringstream_ << std::endl;
                    get_handler_ref()->log(stringstream_.str(), level_);
                }
    #endif
            }

            //
            template <typename T>
            logger& operator<<(T const &value) {

    #ifdef CROW_ENABLE_LOGGING
                if(level_ >= get_current_log_level()) {
                    stringstream_ << value;
                }
    #endif
                return *this;
            }

            //
            static void setLogLevel(LogLevel level) {
                get_log_level_ref() = level;
            }

            static void setHandler(ILogHandler* handler) {
                get_handler_ref() = handler;
            }

            static LogLevel get_current_log_level() {
                return get_log_level_ref();
            }

        private:
            //
            static LogLevel& get_log_level_ref()
            {
                static LogLevel current_level = (LogLevel)CROW_LOG_LEVEL;
                return current_level;
            }
            static ILogHandler*& get_handler_ref()
            {
                static CerrLogHandler default_handler;
                static ILogHandler* current_handler = &default_handler;
                return current_handler;
            }

            //
            std::ostringstream stringstream_;
            LogLevel level_;
    };
}

#define CROW_LOG_CRITICAL   \
        if (crow::logger::get_current_log_level() <= crow::LogLevel::Critical) \
            crow::logger("CRITICAL", crow::LogLevel::Critical)
#define CROW_LOG_ERROR      \
        if (crow::logger::get_current_log_level() <= crow::LogLevel::Error) \
            crow::logger("ERROR   ", crow::LogLevel::Error)
#define CROW_LOG_WARNING    \
        if (crow::logger::get_current_log_level() <= crow::LogLevel::Warning) \
            crow::logger("WARNING ", crow::LogLevel::Warning)
#define CROW_LOG_INFO       \
        if (crow::logger::get_current_log_level() <= crow::LogLevel::Info) \
            crow::logger("INFO    ", crow::LogLevel::Info)
#define CROW_LOG_DEBUG      \
        if (crow::logger::get_current_log_level() <= crow::LogLevel::Debug) \
            crow::logger("DEBUG   ", crow::LogLevel::Debug)




#pragma once

//#define CROW_JSON_NO_ERROR_CHECK

#include <string>
#include <unordered_map>
#include <iostream>
#include <algorithm>
#include <memory>
#include <boost/lexical_cast.hpp>
#include <boost/algorithm/string/predicate.hpp>
#include <boost/operators.hpp>
#include <vector>




#if defined(__GNUG__) || defined(__clang__)
#define crow_json_likely(x) __builtin_expect(x, 1)
#define crow_json_unlikely(x) __builtin_expect(x, 0)
#else
#define crow_json_likely(x) x
#define crow_json_unlikely(x) x
#endif


namespace crow
{
    namespace mustache
    {
        class template_t;
    }

    namespace json
    {
        inline void escape(const std::string& str, std::string& ret)
        {
            ret.reserve(ret.size() + str.size()+str.size()/4);
            for(char c:str)
            {
                switch(c)
                {
                    case '"': ret += "\\\""; break;
                    case '\\': ret += "\\\\"; break;
                    case '\n': ret += "\\n"; break;
                    case '\b': ret += "\\b"; break;
                    case '\f': ret += "\\f"; break;
                    case '\r': ret += "\\r"; break;
                    case '\t': ret += "\\t"; break;
                    default:
                        if (0 <= c && c < 0x20)
                        {
                            ret += "\\u00";
                            auto to_hex = [](char c)
                            {
                                c = c&0xf;
                                if (c < 10)
                                    return '0' + c;
                                return 'a'+c-10;
                            };
                            ret += to_hex(c/16);
                            ret += to_hex(c%16);
                        }
                        else
                            ret += c;
                        break;
                }
            }
        }
        inline std::string escape(const std::string& str)
        {
            std::string ret;
            escape(str, ret);
            return ret;
        }

        enum class type : char
        {
            Null,
            False,
            True,
            Number,
            String,
            List,
            Object,
        };

        inline const char* get_type_str(type t) {
            switch(t){
                case type::Number: return "Number";
                case type::False: return "False";
                case type::True: return "True";
                case type::List: return "List";
                case type::String: return "String";
                case type::Object: return "Object";
                default: return "Unknown";
            }
        }

        class rvalue;
        rvalue load(const char* data, size_t size);

        namespace detail 
        {

            struct r_string 
                : boost::less_than_comparable<r_string>,
                boost::less_than_comparable<r_string, std::string>,
                boost::equality_comparable<r_string>,
                boost::equality_comparable<r_string, std::string>
            {
                r_string() {};
                r_string(char* s, char* e)
                    : s_(s), e_(e)
                {};
                ~r_string()
                {
                    if (owned_)
                        delete[] s_;
                }

                r_string(const r_string& r)
                {
                    *this = r;
                }

                r_string(r_string&& r)
                {
                    *this = r;
                }

                r_string& operator = (r_string&& r)
                {
                    s_ = r.s_;
                    e_ = r.e_;
                    owned_ = r.owned_;
                    if (r.owned_)
                        r.owned_ = 0;
                    return *this;
                }

                r_string& operator = (const r_string& r)
                {
                    s_ = r.s_;
                    e_ = r.e_;
                    owned_ = 0;
                    return *this;
                }

                operator std::string () const
                {
                    return std::string(s_, e_);
                }


                const char* begin() const { return s_; }
                const char* end() const { return e_; }
                size_t size() const { return end() - begin(); }

                using iterator = const char*;
                using const_iterator = const char*;

                char* s_;
                mutable char* e_;
                uint8_t owned_{0};
                friend std::ostream& operator << (std::ostream& os, const r_string& s)
                {
                    os << (std::string)s;
                    return os;
                }
            private:
                void force(char* s, uint32_t /*length*/)
                {
                    s_ = s;
                    owned_ = 1;
                }
                friend rvalue crow::json::load(const char* data, size_t size);
            };

            inline bool operator < (const r_string& l, const r_string& r)
            {
                return boost::lexicographical_compare(l,r);
            }

            inline bool operator < (const r_string& l, const std::string& r)
            {
                return boost::lexicographical_compare(l,r);
            }

            inline bool operator > (const r_string& l, const std::string& r)
            {
                return boost::lexicographical_compare(r,l);
            }

            inline bool operator == (const r_string& l, const r_string& r)
            {
                return boost::equals(l,r);
            }

            inline bool operator == (const r_string& l, const std::string& r)
            {
                return boost::equals(l,r);
            }
        }

        class rvalue
        {
            static const int cached_bit = 2;
            static const int error_bit = 4;
        public:
            rvalue() noexcept : option_{error_bit} 
            {}
            rvalue(type t) noexcept
                : lsize_{}, lremain_{}, t_{t}
            {}
            rvalue(type t, char* s, char* e)  noexcept
                : start_{s},
                end_{e},
                t_{t}
            {}

            rvalue(const rvalue& r)
            : start_(r.start_),
                end_(r.end_),
                key_(r.key_),
                t_(r.t_),
                option_(r.option_)
            {
                copy_l(r);
            }

            rvalue(rvalue&& r) noexcept
            {
                *this = std::move(r);
=======
      /* minor HTTP version or end of request line */
      case s_res_http_minor:
      {
        if (ch == ' ') {
          parser->state = s_res_first_status_code;
          break;
        }

        if (!CROW_IS_NUM(ch)) {
          CROW_SET_ERRNO(HPE_INVALID_VERSION);
          goto error;
        }

        parser->http_minor *= 10;
        parser->http_minor += ch - '0';

        if (parser->http_minor > 999) {
          CROW_SET_ERRNO(HPE_INVALID_VERSION);
          goto error;
        }

        break;
      }

      case s_res_first_status_code:
      {
        if (!CROW_IS_NUM(ch)) {
          if (ch == ' ') {
            break;
          }

          CROW_SET_ERRNO(HPE_INVALID_STATUS);
          goto error;
        }
        parser->status_code = ch - '0';
        parser->state = s_res_status_code;
        break;
      }

      case s_res_status_code:
      {
        if (!CROW_IS_NUM(ch)) {
          switch (ch) {
            case ' ':
              parser->state = s_res_status_start;
              break;
            case CROW_CR:
              parser->state = s_res_line_almost_done;
              break;
            case CROW_LF:
              parser->state = s_header_field_start;
              break;
            default:
              CROW_SET_ERRNO(HPE_INVALID_STATUS);
              goto error;
          }
          break;
        }

        parser->status_code *= 10;
        parser->status_code += ch - '0';

        if (parser->status_code > 999) {
          CROW_SET_ERRNO(HPE_INVALID_STATUS);
          goto error;
        }

        break;
      }

      case s_res_status_start:
      {
        if (ch == CROW_CR) {
          parser->state = s_res_line_almost_done;
          break;
        }

        if (ch == CROW_LF) {
          parser->state = s_header_field_start;
          break;
        }

        CROW_MARK(status);
        parser->state = s_res_status;
        parser->index = 0;
        break;
      }

      case s_res_status:
        if (ch == CROW_CR) {
          parser->state = s_res_line_almost_done;
          CROW_CALLBACK_DATA(status);
          break;
        }

        if (ch == CROW_LF) {
          parser->state = s_header_field_start;
          CROW_CALLBACK_DATA(status);
          break;
        }

        break;

      case s_res_line_almost_done:
        CROW_STRICT_CHECK(ch != CROW_LF);
        parser->state = s_header_field_start;
        break;

      case s_start_req:
      {
        if (ch == CROW_CR || ch == CROW_LF)
          break;
        parser->flags = 0;
        parser->content_length = CROW_ULLONG_MAX;

        if (!CROW_IS_ALPHA(ch)) {
          CROW_SET_ERRNO(HPE_INVALID_METHOD);
          goto error;
        }

        parser->method = (enum http_method) 0;
        parser->index = 1;
        switch (ch) {
          case 'C': parser->method = HTTP_CONNECT; /* or COPY, CHECKOUT */ break;
          case 'D': parser->method = HTTP_DELETE; break;
          case 'G': parser->method = HTTP_GET; break;
          case 'H': parser->method = HTTP_HEAD; break;
          case 'L': parser->method = HTTP_LOCK; break;
          case 'M': parser->method = HTTP_MKCOL; /* or MOVE, MKACTIVITY, MERGE, M-SEARCH, MKCALENDAR */ break;
          case 'N': parser->method = HTTP_NOTIFY; break;
          case 'O': parser->method = HTTP_OPTIONS; break;
          case 'P': parser->method = HTTP_POST;
            /* or PROPFIND|PROPPATCH|PUT|PATCH|PURGE */
            break;
          case 'R': parser->method = HTTP_REPORT; break;
          case 'S': parser->method = HTTP_SUBSCRIBE; /* or SEARCH */ break;
          case 'T': parser->method = HTTP_TRACE; break;
          case 'U': parser->method = HTTP_UNLOCK; /* or UNSUBSCRIBE */ break;
          default:
            CROW_SET_ERRNO(HPE_INVALID_METHOD);
            goto error;
        }
        parser->state = s_req_method;

        CROW_CALLBACK_NOTIFY(message_begin);

        break;
      }

      case s_req_method:
      {
        const char *matcher;
        if (ch == '\0') {
          CROW_SET_ERRNO(HPE_INVALID_METHOD);
          goto error;
        }

        matcher = method_strings[parser->method];
        if (ch == ' ' && matcher[parser->index] == '\0') {
          parser->state = s_req_spaces_before_url;
        } else if (ch == matcher[parser->index]) {
          ; /* nada */
        } else if (parser->method == HTTP_CONNECT) {
          if (parser->index == 1 && ch == 'H') {
            parser->method = HTTP_CHECKOUT;
          } else if (parser->index == 2  && ch == 'P') {
            parser->method = HTTP_COPY;
          } else {
            CROW_SET_ERRNO(HPE_INVALID_METHOD);
            goto error;
          }
        } else if (parser->method == HTTP_MKCOL) {
          if (parser->index == 1 && ch == 'O') {
            parser->method = HTTP_MOVE;
          } else if (parser->index == 1 && ch == 'E') {
            parser->method = HTTP_MERGE;
          } else if (parser->index == 1 && ch == '-') {
            parser->method = HTTP_MSEARCH;
          } else if (parser->index == 2 && ch == 'A') {
            parser->method = HTTP_MKACTIVITY;
          } else if (parser->index == 3 && ch == 'A') {
            parser->method = HTTP_MKCALENDAR;
          } else {
            CROW_SET_ERRNO(HPE_INVALID_METHOD);
            goto error;
          }
        } else if (parser->method == HTTP_SUBSCRIBE) {
          if (parser->index == 1 && ch == 'E') {
            parser->method = HTTP_SEARCH;
          } else {
            CROW_SET_ERRNO(HPE_INVALID_METHOD);
            goto error;
          }
        } else if (parser->index == 1 && parser->method == HTTP_POST) {
          if (ch == 'R') {
            parser->method = HTTP_PROPFIND; /* or HTTP_PROPPATCH */
          } else if (ch == 'U') {
            parser->method = HTTP_PUT; /* or HTTP_PURGE */
          } else if (ch == 'A') {
            parser->method = HTTP_PATCH;
          } else {
            CROW_SET_ERRNO(HPE_INVALID_METHOD);
            goto error;
          }
        } else if (parser->index == 2) {
          if (parser->method == HTTP_PUT) {
            if (ch == 'R') {
              parser->method = HTTP_PURGE;
            } else {
              CROW_SET_ERRNO(HPE_INVALID_METHOD);
              goto error;
            }
          } else if (parser->method == HTTP_UNLOCK) {
            if (ch == 'S') {
              parser->method = HTTP_UNSUBSCRIBE;
            } else {
              CROW_SET_ERRNO(HPE_INVALID_METHOD);
              goto error;
            }
          } else {
            CROW_SET_ERRNO(HPE_INVALID_METHOD);
            goto error;
          }
        } else if (parser->index == 4 && parser->method == HTTP_PROPFIND && ch == 'P') {
          parser->method = HTTP_PROPPATCH;
        } else {
          CROW_SET_ERRNO(HPE_INVALID_METHOD);
          goto error;
        }

        ++parser->index;
        break;
      }

      case s_req_spaces_before_url:
      {
        if (ch == ' ') break;

        CROW_MARK(url);
        if (parser->method == HTTP_CONNECT) {
          parser->state = s_req_server_start;
        }

        parser->state = parse_url_char((enum state)parser->state, ch);
        if (parser->state == s_dead) {
          CROW_SET_ERRNO(HPE_INVALID_URL);
          goto error;
        }

        break;
      }

      case s_req_schema:
      case s_req_schema_slash:
      case s_req_schema_slash_slash:
      case s_req_server_start:
      {
        switch (ch) {
          /* No whitespace allowed here */
          case ' ':
          case CROW_CR:
          case CROW_LF:
            CROW_SET_ERRNO(HPE_INVALID_URL);
            goto error;
          default:
            parser->state = parse_url_char((enum state)parser->state, ch);
            if (parser->state == s_dead) {
              CROW_SET_ERRNO(HPE_INVALID_URL);
              goto error;
>>>>>>> c43c0521
            }
        }

<<<<<<< HEAD
            rvalue& operator = (const rvalue& r)
            {
                start_ = r.start_;
                end_ = r.end_;
                key_ = r.key_;
                copy_l(r);
                t_ = r.t_;
                option_ = r.option_;
                return *this;
            }
            rvalue& operator = (rvalue&& r) noexcept
            {
                start_ = r.start_;
                end_ = r.end_;
                key_ = std::move(r.key_);
                l_ = std::move(r.l_);
                lsize_ = r.lsize_;
                lremain_ = r.lremain_;
                t_ = r.t_;
                option_ = r.option_;
                return *this;
            }

            explicit operator bool() const noexcept
            {
                return (option_ & error_bit) == 0;
=======
        break;
      }

      case s_req_server:
      case s_req_server_with_at:
      case s_req_path:
      case s_req_query_string_start:
      case s_req_query_string:
      case s_req_fragment_start:
      case s_req_fragment:
      {
        switch (ch) {
          case ' ':
            parser->state = s_req_http_start;
            CROW_CALLBACK_DATA(url);
            break;
          case CROW_CR:
          case CROW_LF:
            parser->http_major = 0;
            parser->http_minor = 9;
            parser->state = (ch == CROW_CR) ?
              s_req_line_almost_done :
              s_header_field_start;
            CROW_CALLBACK_DATA(url);
            break;
          default:
            parser->state = parse_url_char((enum state)parser->state, ch);
            if (parser->state == s_dead) {
              CROW_SET_ERRNO(HPE_INVALID_URL);
              goto error;
>>>>>>> c43c0521
            }
        }
        break;
      }

<<<<<<< HEAD
            explicit operator int64_t() const
            {
                return i();
            }

            explicit operator uint64_t() const
            {
                return u();
            }

            explicit operator int() const
            {
                return (int)i();
            }

            type t() const
            {
#ifndef CROW_JSON_NO_ERROR_CHECK
                if (option_ & error_bit)
                {
                    throw std::runtime_error("invalid json object");
                }
#endif
                return t_;
            }

            int64_t i() const
            {
#ifndef CROW_JSON_NO_ERROR_CHECK
                switch (t()) {
                    case type::Number:
                    case type::String:
                        return boost::lexical_cast<int64_t>(start_, end_-start_);
                    default:
                        const std::string msg = "expected number, got: "
                            + std::string(get_type_str(t()));
                        throw std::runtime_error(msg);
                }
#endif
                return boost::lexical_cast<int64_t>(start_, end_-start_);
            }

            uint64_t u() const
            {
#ifndef CROW_JSON_NO_ERROR_CHECK
                switch (t()) {
                    case type::Number:
                    case type::String:
                        return boost::lexical_cast<uint64_t>(start_, end_-start_);
                    default:
                        throw std::runtime_error(std::string("expected number, got: ") + get_type_str(t()));
                }
#endif
                return boost::lexical_cast<uint64_t>(start_, end_-start_);
            }

            double d() const
            {
#ifndef CROW_JSON_NO_ERROR_CHECK
                if (t() != type::Number)
                    throw std::runtime_error("value is not number");
#endif
                return boost::lexical_cast<double>(start_, end_-start_);
            }

            bool b() const
            {
#ifndef CROW_JSON_NO_ERROR_CHECK
                if (t() != type::True && t() != type::False)
                    throw std::runtime_error("value is not boolean");
#endif
                return t() == type::True;
            }

            void unescape() const
            {
                if (*(start_-1))
                {
                    char* head = start_;
                    char* tail = start_;
                    while(head != end_)
                    {
                        if (*head == '\\')
                        {
                            switch(*++head)
                            {
                                case '"':  *tail++ = '"'; break;
                                case '\\': *tail++ = '\\'; break;
                                case '/':  *tail++ = '/'; break;
                                case 'b':  *tail++ = '\b'; break;
                                case 'f':  *tail++ = '\f'; break;
                                case 'n':  *tail++ = '\n'; break;
                                case 'r':  *tail++ = '\r'; break;
                                case 't':  *tail++ = '\t'; break;
                                case 'u':
                                    {
                                        auto from_hex = [](char c)
                                        {
                                            if (c >= 'a')
                                                return c - 'a' + 10;
                                            if (c >= 'A')
                                                return c - 'A' + 10;
                                            return c - '0';
                                        };
                                        unsigned int code = 
                                            (from_hex(head[1])<<12) + 
                                            (from_hex(head[2])<< 8) + 
                                            (from_hex(head[3])<< 4) + 
                                            from_hex(head[4]);
                                        if (code >= 0x800)
                                        {
                                            *tail++ = 0xE0 | (code >> 12);
                                            *tail++ = 0x80 | ((code >> 6) & 0x3F);
                                            *tail++ = 0x80 | (code & 0x3F);
                                        }
                                        else if (code >= 0x80)
                                        {
                                            *tail++ = 0xC0 | (code >> 6);
                                            *tail++ = 0x80 | (code & 0x3F);
                                        }
                                        else
                                        {
                                            *tail++ = code;
                                        }
                                        head += 4;
                                    }
                                    break;
                            }
                        }
                        else
                            *tail++ = *head;
                        head++;
                    }
                    end_ = tail;
                    *end_ = 0;
                    *(start_-1) = 0;
                }
            }

            detail::r_string s() const
            {
#ifndef CROW_JSON_NO_ERROR_CHECK
                if (t() != type::String)
                    throw std::runtime_error("value is not string");
#endif
                unescape();
                return detail::r_string{start_, end_};
            }

            bool has(const char* str) const
            {
                return has(std::string(str));
            }

            bool has(const std::string& str) const
            {
                struct Pred 
                {
                    bool operator()(const rvalue& l, const rvalue& r) const
                    {
                        return l.key_ < r.key_;
                    };
                    bool operator()(const rvalue& l, const std::string& r) const
                    {
                        return l.key_ < r;
                    };
                    bool operator()(const std::string& l, const rvalue& r) const
                    {
                        return l < r.key_;
                    };
                };
                if (!is_cached())
                {
                    std::sort(begin(), end(), Pred());
                    set_cached();
                }
                auto it = lower_bound(begin(), end(), str, Pred());
                return it != end() && it->key_ == str;
            }

            int count(const std::string& str)
            {
                return has(str) ? 1 : 0;
            }

            rvalue* begin() const 
            { 
#ifndef CROW_JSON_NO_ERROR_CHECK
                if (t() != type::Object && t() != type::List)
                    throw std::runtime_error("value is not a container");
#endif
                return l_.get(); 
            }
            rvalue* end() const 
            { 
#ifndef CROW_JSON_NO_ERROR_CHECK
                if (t() != type::Object && t() != type::List)
                    throw std::runtime_error("value is not a container");
#endif
                return l_.get()+lsize_; 
            }

            const detail::r_string& key() const
            {
                return key_;
            }

            size_t size() const
            {
                if (t() == type::String)
                    return s().size();
#ifndef CROW_JSON_NO_ERROR_CHECK
                if (t() != type::Object && t() != type::List)
                    throw std::runtime_error("value is not a container");
#endif
                return lsize_;
            }

            const rvalue& operator[](int index) const
            {
#ifndef CROW_JSON_NO_ERROR_CHECK
                if (t() != type::List)
                    throw std::runtime_error("value is not a list");
                if (index >= (int)lsize_ || index < 0)
                    throw std::runtime_error("list out of bound");
#endif
                return l_[index];
            }

            const rvalue& operator[](size_t index) const
            {
#ifndef CROW_JSON_NO_ERROR_CHECK
                if (t() != type::List)
                    throw std::runtime_error("value is not a list");
                if (index >= lsize_)
                    throw std::runtime_error("list out of bound");
#endif
                return l_[index];
            }

            const rvalue& operator[](const char* str) const
            {
                return this->operator[](std::string(str));
            }

            const rvalue& operator[](const std::string& str) const
            {
#ifndef CROW_JSON_NO_ERROR_CHECK
                if (t() != type::Object)
                    throw std::runtime_error("value is not an object");
#endif
                struct Pred 
                {
                    bool operator()(const rvalue& l, const rvalue& r) const
                    {
                        return l.key_ < r.key_;
                    };
                    bool operator()(const rvalue& l, const std::string& r) const
                    {
                        return l.key_ < r;
                    };
                    bool operator()(const std::string& l, const rvalue& r) const
                    {
                        return l < r.key_;
                    };
                };
                if (!is_cached())
                {
                    std::sort(begin(), end(), Pred());
                    set_cached();
                }
                auto it = lower_bound(begin(), end(), str, Pred());
                if (it != end() && it->key_ == str)
                    return *it;
#ifndef CROW_JSON_NO_ERROR_CHECK
                throw std::runtime_error("cannot find key");
#else
                static rvalue nullValue;
                return nullValue;
#endif
            }

            void set_error()
            {
                option_|=error_bit;
            }

            bool error() const
            {
                return (option_&error_bit)!=0;
            }
        private:
            bool is_cached() const
            {
                return (option_&cached_bit)!=0;
            }
            void set_cached() const
            {
                option_ |= cached_bit;
            }
            void copy_l(const rvalue& r)
            {
                if (r.t() != type::Object && r.t() != type::List)
                    return;
                lsize_ = r.lsize_;
                lremain_ = 0;
                l_.reset(new rvalue[lsize_]);
                std::copy(r.begin(), r.end(), begin());
            }

            void emplace_back(rvalue&& v)
            {
                if (!lremain_)
                {
                    int new_size = lsize_ + lsize_;
                    if (new_size - lsize_ > 60000)
                        new_size = lsize_ + 60000;
                    if (new_size < 4)
                        new_size = 4;
                    rvalue* p = new rvalue[new_size];
                    rvalue* p2 = p;
                    for(auto& x : *this)
                        *p2++ = std::move(x);
                    l_.reset(p);
                    lremain_ = new_size - lsize_;
                }
                l_[lsize_++] = std::move(v);
                lremain_ --;
            }

            mutable char* start_;
            mutable char* end_;
            detail::r_string key_;
            std::unique_ptr<rvalue[]> l_;
            uint32_t lsize_;
            uint16_t lremain_;
            type t_;
            mutable uint8_t option_{0};

            friend rvalue load_nocopy_internal(char* data, size_t size);
            friend rvalue load(const char* data, size_t size);
            friend std::ostream& operator <<(std::ostream& os, const rvalue& r)
            {
                switch(r.t_)
                {

                case type::Null: os << "null"; break;
                case type::False: os << "false"; break;
                case type::True: os << "true"; break;
                case type::Number: os << r.d(); break;
                case type::String: os << '"' << r.s() << '"'; break;
                case type::List: 
                    {
                        os << '['; 
                        bool first = true;
                        for(auto& x : r)
                        {
                            if (!first)
                                os << ',';
                            first = false;
                            os << x;
                        }
                        os << ']'; 
                    }
                    break;
                case type::Object:
                    {
                        os << '{'; 
                        bool first = true;
                        for(auto& x : r)
                        {
                            if (!first)
                                os << ',';
                            os << '"' << escape(x.key_) << "\":";
                            first = false;
                            os << x;
                        }
                        os << '}'; 
                    }
                    break;
                }
                return os;
            }
        };
        namespace detail {
        }

        inline bool operator == (const rvalue& l, const std::string& r)
        {
            return l.s() == r;
        }

        inline bool operator == (const std::string& l, const rvalue& r)
        {
            return l == r.s();
        }

        inline bool operator != (const rvalue& l, const std::string& r)
        {
            return l.s() != r;
        }

        inline bool operator != (const std::string& l, const rvalue& r)
        {
            return l != r.s();
        }

        inline bool operator == (const rvalue& l, double r)
        {
            return l.d() == r;
        }

        inline bool operator == (double l, const rvalue& r)
        {
            return l == r.d();
        }

        inline bool operator != (const rvalue& l, double r)
        {
            return l.d() != r;
        }

        inline bool operator != (double l, const rvalue& r)
        {
            return l != r.d();
        }


        inline rvalue load_nocopy_internal(char* data, size_t size)
        {
            //static const char* escaped = "\"\\/\b\f\n\r\t";
            struct Parser
            {
                Parser(char* data, size_t /*size*/)
                    : data(data)
                {
                }

                bool consume(char c)
                {
                    if (crow_json_unlikely(*data != c))
                        return false;
                    data++;
                    return true;
                }

                void ws_skip()
                {
                    while(*data == ' ' || *data == '\t' || *data == '\r' || *data == '\n') ++data;
                };

                rvalue decode_string()
                {
                    if (crow_json_unlikely(!consume('"')))
                        return {};
                    char* start = data;
                    uint8_t has_escaping = 0;
                    while(1)
                    {
                        if (crow_json_likely(*data != '"' && *data != '\\' && *data != '\0'))
                        {
                            data ++;
                        }
                        else if (*data == '"')
                        {
                            *data = 0;
                            *(start-1) = has_escaping;
                            data++;
                            return {type::String, start, data-1};
                        }
                        else if (*data == '\\')
                        {
                            has_escaping = 1;
                            data++;
                            switch(*data)
                            {
                                case 'u':
                                    {
                                        auto check = [](char c)
                                        {
                                            return 
                                                ('0' <= c && c <= '9') ||
                                                ('a' <= c && c <= 'f') ||
                                                ('A' <= c && c <= 'F');
                                        };
                                        if (!(check(*(data+1)) && 
                                            check(*(data+2)) && 
                                            check(*(data+3)) && 
                                            check(*(data+4))))
                                            return {};
                                    }
                                    data += 5;
                                    break;
                                case '"':
                                case '\\':
                                case '/':
                                case 'b':
                                case 'f':
                                case 'n':
                                case 'r':
                                case 't':
                                    data ++;
                                    break;
                                default:
                                    return {};
                            }
                        }
                        else
                            return {};
                    }
                    return {};
                }

                rvalue decode_list()
                {
                    rvalue ret(type::List);
                    if (crow_json_unlikely(!consume('[')))
                    {
                        ret.set_error();
                        return ret;
                    }
                    ws_skip();
                    if (crow_json_unlikely(*data == ']'))
                    {
                        data++;
                        return ret;
                    }

                    while(1)
                    {
                        auto v = decode_value();
                        if (crow_json_unlikely(!v))
                        {
                            ret.set_error();
                            break;
                        }
                        ws_skip();
                        ret.emplace_back(std::move(v));
                        if (*data == ']')
                        {
                            data++;
                            break;
                        }
                        if (crow_json_unlikely(!consume(',')))
                        {
                            ret.set_error();
                            break;
                        }
                        ws_skip();
                    }
                    return ret;
                }

                rvalue decode_number()
                {
                    char* start = data;

                    enum NumberParsingState
                    {
                        Minus,
                        AfterMinus,
                        ZeroFirst,
                        Digits,
                        DigitsAfterPoints,
                        E,
                        DigitsAfterE,
                        Invalid,
                    } state{Minus};
                    while(crow_json_likely(state != Invalid))
                    {
                        switch(*data)
                        {
                            case '0':
                                state = (NumberParsingState)"\2\2\7\3\4\6\6"[state];
                                /*if (state == NumberParsingState::Minus || state == NumberParsingState::AfterMinus)
                                {
                                    state = NumberParsingState::ZeroFirst;
                                }
                                else if (state == NumberParsingState::Digits || 
                                    state == NumberParsingState::DigitsAfterE || 
                                    state == NumberParsingState::DigitsAfterPoints)
                                {
                                    // ok; pass
                                }
                                else if (state == NumberParsingState::E)
                                {
                                    state = NumberParsingState::DigitsAfterE;
                                }
                                else
                                    return {};*/
                                break;
                            case '1': case '2': case '3': 
                            case '4': case '5': case '6': 
                            case '7': case '8': case '9':
                                state = (NumberParsingState)"\3\3\7\3\4\6\6"[state];
                                while(*(data+1) >= '0' && *(data+1) <= '9') data++;
                                /*if (state == NumberParsingState::Minus || state == NumberParsingState::AfterMinus)
                                {
                                    state = NumberParsingState::Digits;
                                }
                                else if (state == NumberParsingState::Digits || 
                                    state == NumberParsingState::DigitsAfterE || 
                                    state == NumberParsingState::DigitsAfterPoints)
                                {
                                    // ok; pass
                                }
                                else if (state == NumberParsingState::E)
                                {
                                    state = NumberParsingState::DigitsAfterE;
                                }
                                else
                                    return {};*/
                                break;
                            case '.':
                                state = (NumberParsingState)"\7\7\4\4\7\7\7"[state];
                                /*
                                if (state == NumberParsingState::Digits || state == NumberParsingState::ZeroFirst)
                                {
                                    state = NumberParsingState::DigitsAfterPoints;
                                }
                                else
                                    return {};
                                */
                                break;
                            case '-':
                                state = (NumberParsingState)"\1\7\7\7\7\6\7"[state];
                                /*if (state == NumberParsingState::Minus)
                                {
                                    state = NumberParsingState::AfterMinus;
                                }
                                else if (state == NumberParsingState::E)
                                {
                                    state = NumberParsingState::DigitsAfterE;
                                }
                                else
                                    return {};*/
                                break;
                            case '+':
                                state = (NumberParsingState)"\7\7\7\7\7\6\7"[state];
                                /*if (state == NumberParsingState::E)
                                {
                                    state = NumberParsingState::DigitsAfterE;
                                }
                                else
                                    return {};*/
                                break;
                            case 'e': case 'E':
                                state = (NumberParsingState)"\7\7\7\5\5\7\7"[state];
                                /*if (state == NumberParsingState::Digits || 
                                    state == NumberParsingState::DigitsAfterPoints)
                                {
                                    state = NumberParsingState::E;
                                }
                                else 
                                    return {};*/
                                break;
                            default:
                                if (crow_json_likely(state == NumberParsingState::ZeroFirst || 
                                        state == NumberParsingState::Digits || 
                                        state == NumberParsingState::DigitsAfterPoints || 
                                        state == NumberParsingState::DigitsAfterE))
                                    return {type::Number, start, data};
                                else
                                    return {};
                        }
                        data++;
                    }

                    return {};
                }

                rvalue decode_value()
                {
                    switch(*data)
                    {
                        case '[':
                            return decode_list();
                        case '{':
                            return decode_object();
                        case '"':
                            return decode_string();
                        case 't':
                            if (//e-data >= 4 &&
                                    data[1] == 'r' &&
                                    data[2] == 'u' &&
                                    data[3] == 'e')
                            {
                                data += 4;
                                return {type::True};
                            }
                            else
                                return {};
                        case 'f':
                            if (//e-data >= 5 &&
                                    data[1] == 'a' &&
                                    data[2] == 'l' &&
                                    data[3] == 's' &&
                                    data[4] == 'e')
                            {
                                data += 5;
                                return {type::False};
                            }
                            else
                                return {};
                        case 'n':
                            if (//e-data >= 4 &&
                                    data[1] == 'u' &&
                                    data[2] == 'l' &&
                                    data[3] == 'l')
                            {
                                data += 4;
                                return {type::Null};
                            }
                            else
                                return {};
                        //case '1': case '2': case '3': 
                        //case '4': case '5': case '6': 
                        //case '7': case '8': case '9':
                        //case '0': case '-':
                        default:
                            return decode_number();
                    }
                    return {};
                }

                rvalue decode_object()
                {
                    rvalue ret(type::Object);
                    if (crow_json_unlikely(!consume('{')))
                    {
                        ret.set_error();
                        return ret;
                    }

                    ws_skip();

                    if (crow_json_unlikely(*data == '}'))
                    {
                        data++;
                        return ret;
                    }

                    while(1)
                    {
                        auto t = decode_string();
                        if (crow_json_unlikely(!t))
                        {
                            ret.set_error();
                            break;
                        }

                        ws_skip();
                        if (crow_json_unlikely(!consume(':')))
                        {
                            ret.set_error();
                            break;
                        }

                        // TODO caching key to speed up (flyweight?)
                        auto key = t.s();

                        ws_skip();
                        auto v = decode_value();
                        if (crow_json_unlikely(!v))
                        {
                            ret.set_error();
                            break;
                        }
                        ws_skip();

                        v.key_ = std::move(key);
                        ret.emplace_back(std::move(v));
                        if (crow_json_unlikely(*data == '}'))
                        {
                            data++;
                            break;
                        }
                        if (crow_json_unlikely(!consume(',')))
                        {
                            ret.set_error();
                            break;
                        }
                        ws_skip();
                    }
                    return ret;
                }

                rvalue parse()
                {
                    ws_skip();
                    auto ret = decode_value(); // or decode object?
                    ws_skip();
                    if (ret && *data != '\0')
                        ret.set_error();
                    return ret;
                }

                char* data;
            };
            return Parser(data, size).parse();
        }
        inline rvalue load(const char* data, size_t size)
        {
            char* s = new char[size+1];
            memcpy(s, data, size);
            s[size] = 0;
            auto ret = load_nocopy_internal(s, size);
            if (ret)
                ret.key_.force(s, size);
            else
                delete[] s;
            return ret;
        }

        inline rvalue load(const char* data)
        {
            return load(data, strlen(data));
=======
      case s_req_http_start:
        switch (ch) {
          case 'H':
            parser->state = s_req_http_H;
            break;
          case ' ':
            break;
          default:
            CROW_SET_ERRNO(HPE_INVALID_CONSTANT);
            goto error;
        }
        break;

      case s_req_http_H:
        CROW_STRICT_CHECK(ch != 'T');
        parser->state = s_req_http_HT;
        break;

      case s_req_http_HT:
        CROW_STRICT_CHECK(ch != 'T');
        parser->state = s_req_http_HTT;
        break;

      case s_req_http_HTT:
        CROW_STRICT_CHECK(ch != 'P');
        parser->state = s_req_http_HTTP;
        break;

      case s_req_http_HTTP:
        CROW_STRICT_CHECK(ch != '/');
        parser->state = s_req_first_http_major;
        break;

      /* first digit of major HTTP version */
      case s_req_first_http_major:
        if (ch < '1' || ch > '9') {
          CROW_SET_ERRNO(HPE_INVALID_VERSION);
          goto error;
        }

        parser->http_major = ch - '0';
        parser->state = s_req_http_major;
        break;

      /* major HTTP version or dot */
      case s_req_http_major:
      {
        if (ch == '.') {
          parser->state = s_req_first_http_minor;
          break;
        }

        if (!CROW_IS_NUM(ch)) {
          CROW_SET_ERRNO(HPE_INVALID_VERSION);
          goto error;
        }

        parser->http_major *= 10;
        parser->http_major += ch - '0';

        if (parser->http_major > 999) {
          CROW_SET_ERRNO(HPE_INVALID_VERSION);
          goto error;
        }

        break;
      }

      /* first digit of minor HTTP version */
      case s_req_first_http_minor:
        if (!CROW_IS_NUM(ch)) {
          CROW_SET_ERRNO(HPE_INVALID_VERSION);
          goto error;
        }

        parser->http_minor = ch - '0';
        parser->state = s_req_http_minor;
        break;

      /* minor HTTP version or end of request line */
      case s_req_http_minor:
      {
        if (ch == CROW_CR) {
          parser->state = s_req_line_almost_done;
          break;
        }

        if (ch == CROW_LF) {
          parser->state = s_header_field_start;
          break;
        }

        /* XXX allow spaces after digit? */

        if (!CROW_IS_NUM(ch)) {
          CROW_SET_ERRNO(HPE_INVALID_VERSION);
          goto error;
        }

        parser->http_minor *= 10;
        parser->http_minor += ch - '0';

        if (parser->http_minor > 999) {
          CROW_SET_ERRNO(HPE_INVALID_VERSION);
          goto error;
        }

        break;
      }

      /* end of request line */
      case s_req_line_almost_done:
      {
        if (ch != CROW_LF) {
          CROW_SET_ERRNO(HPE_LF_EXPECTED);
          goto error;
        }

        parser->state = s_header_field_start;
        break;
      }

      case s_header_field_start:
      {
        if (ch == CROW_CR) {
          parser->state = s_headers_almost_done;
          break;
        }

        if (ch == CROW_LF) {
          /* they might be just sending \n instead of \r\n so this would be
           * the second \n to denote the end of headers*/
          parser->state = s_headers_almost_done;
          goto reexecute_byte;
        }

        c = CROW_TOKEN(ch);

        if (!c) {
          CROW_SET_ERRNO(HPE_INVALID_HEADER_TOKEN);
          goto error;
        }

        CROW_MARK(header_field);

        parser->index = 0;
        parser->state = s_header_field;

        switch (c) {
          case 'c':
            parser->header_state = h_C;
            break;

          case 'p':
            parser->header_state = h_matching_proxy_connection;
            break;

          case 't':
            parser->header_state = h_matching_transfer_encoding;
            break;

          case 'u':
            parser->header_state = h_matching_upgrade;
            break;

          default:
            parser->header_state = h_general;
            break;
        }
        break;
      }

      case s_header_field:
      {
        c = CROW_TOKEN(ch);

        if (c) {
          switch (parser->header_state) {
            case h_general:
              break;

            case h_C:
              parser->index++;
              parser->header_state = (c == 'o' ? h_CO : h_general);
              break;

            case h_CO:
              parser->index++;
              parser->header_state = (c == 'n' ? h_CON : h_general);
              break;

            case h_CON:
              parser->index++;
              switch (c) {
                case 'n':
                  parser->header_state = h_matching_connection;
                  break;
                case 't':
                  parser->header_state = h_matching_content_length;
                  break;
                default:
                  parser->header_state = h_general;
                  break;
              }
              break;

            /* connection */

            case h_matching_connection:
              parser->index++;
              if (parser->index > sizeof(CROW_CONNECTION)-1
                  || c != CROW_CONNECTION[parser->index]) {
                parser->header_state = h_general;
              } else if (parser->index == sizeof(CROW_CONNECTION)-2) {
                parser->header_state = h_connection;
              }
              break;

            /* proxy-connection */

            case h_matching_proxy_connection:
              parser->index++;
              if (parser->index > sizeof(CROW_PROXY_CONNECTION)-1
                  || c != CROW_PROXY_CONNECTION[parser->index]) {
                parser->header_state = h_general;
              } else if (parser->index == sizeof(CROW_PROXY_CONNECTION)-2) {
                parser->header_state = h_connection;
              }
              break;

            /* content-length */

            case h_matching_content_length:
              parser->index++;
              if (parser->index > sizeof(CROW_CONTENT_LENGTH)-1
                  || c != CROW_CONTENT_LENGTH[parser->index]) {
                parser->header_state = h_general;
              } else if (parser->index == sizeof(CROW_CONTENT_LENGTH)-2) {
                parser->header_state = h_content_length;
              }
              break;

            /* transfer-encoding */

            case h_matching_transfer_encoding:
              parser->index++;
              if (parser->index > sizeof(CROW_TRANSFER_ENCODING)-1
                  || c != CROW_TRANSFER_ENCODING[parser->index]) {
                parser->header_state = h_general;
              } else if (parser->index == sizeof(CROW_TRANSFER_ENCODING)-2) {
                parser->header_state = h_transfer_encoding;
              }
              break;

            /* upgrade */

            case h_matching_upgrade:
              parser->index++;
              if (parser->index > sizeof(CROW_UPGRADE)-1
                  || c != CROW_UPGRADE[parser->index]) {
                parser->header_state = h_general;
              } else if (parser->index == sizeof(CROW_UPGRADE)-2) {
                parser->header_state = h_upgrade;
              }
              break;

            case h_connection:
            case h_content_length:
            case h_transfer_encoding:
            case h_upgrade:
              if (ch != ' ') parser->header_state = h_general;
              break;

            default:
              assert(0 && "Unknown header_state");
              break;
          }
          break;
        }

        if (ch == ':') {
          parser->state = s_header_value_discard_ws;
          CROW_CALLBACK_DATA(header_field);
          break;
        }

        if (ch == CROW_CR) {
          parser->state = s_header_almost_done;
          CROW_CALLBACK_DATA(header_field);
          break;
        }

        if (ch == CROW_LF) {
          parser->state = s_header_field_start;
          CROW_CALLBACK_DATA(header_field);
          break;
        }

        CROW_SET_ERRNO(HPE_INVALID_HEADER_TOKEN);
        goto error;
      }

      case s_header_value_discard_ws:
        if (ch == ' ' || ch == '\t') break;

        if (ch == CROW_CR) {
          parser->state = s_header_value_discard_ws_almost_done;
          break;
        }

        if (ch == CROW_LF) {
          parser->state = s_header_value_discard_lws;
          break;
        }

        /* FALLTHROUGH */

      case s_header_value_start:
      {
        CROW_MARK(header_value);

        parser->state = s_header_value;
        parser->index = 0;

        c = CROW_LOWER(ch);

        switch (parser->header_state) {
          case h_upgrade:
            parser->flags |= F_UPGRADE;
            parser->header_state = h_general;
            break;

          case h_transfer_encoding:
            /* looking for 'Transfer-Encoding: chunked' */
            if ('c' == c) {
              parser->header_state = h_matching_transfer_encoding_chunked;
            } else {
              parser->header_state = h_general;
            }
            break;

          case h_content_length:
            if (!CROW_IS_NUM(ch)) {
              CROW_SET_ERRNO(HPE_INVALID_CONTENT_LENGTH);
              goto error;
            }

            parser->content_length = ch - '0';
            break;

          case h_connection:
            /* looking for 'Connection: keep-alive' */
            if (c == 'k') {
              parser->header_state = h_matching_connection_keep_alive;
            /* looking for 'Connection: close' */
            } else if (c == 'c') {
              parser->header_state = h_matching_connection_close;
            } else {
              parser->header_state = h_general;
            }
            break;

          default:
            parser->header_state = h_general;
            break;
        }
        break;
      }

      case s_header_value:
      {

        if (ch == CROW_CR) {
          parser->state = s_header_almost_done;
          CROW_CALLBACK_DATA(header_value);
          break;
        }

        if (ch == CROW_LF) {
          parser->state = s_header_almost_done;
          CROW_CALLBACK_DATA_NOADVANCE(header_value);
          goto reexecute_byte;
        }

        c = CROW_LOWER(ch);

        switch (parser->header_state) {
          case h_general:
            break;

          case h_connection:
          case h_transfer_encoding:
            assert(0 && "Shouldn't get here.");
            break;

          case h_content_length:
          {
            uint64_t t;

            if (ch == ' ') break;

            if (!CROW_IS_NUM(ch)) {
              CROW_SET_ERRNO(HPE_INVALID_CONTENT_LENGTH);
              goto error;
            }

            t = parser->content_length;
            t *= 10;
            t += ch - '0';

            /* Overflow? Test against a conservative limit for simplicity. */
            if ((CROW_ULLONG_MAX - 10) / 10 < parser->content_length) {
              CROW_SET_ERRNO(HPE_INVALID_CONTENT_LENGTH);
              goto error;
            }

            parser->content_length = t;
            break;
          }

          /* Transfer-Encoding: chunked */
          case h_matching_transfer_encoding_chunked:
            parser->index++;
            if (parser->index > sizeof(CROW_CHUNKED)-1
                || c != CROW_CHUNKED[parser->index]) {
              parser->header_state = h_general;
            } else if (parser->index == sizeof(CROW_CHUNKED)-2) {
              parser->header_state = h_transfer_encoding_chunked;
            }
            break;

          /* looking for 'Connection: keep-alive' */
          case h_matching_connection_keep_alive:
            parser->index++;
            if (parser->index > sizeof(CROW_KEEP_ALIVE)-1
                || c != CROW_KEEP_ALIVE[parser->index]) {
              parser->header_state = h_general;
            } else if (parser->index == sizeof(CROW_KEEP_ALIVE)-2) {
              parser->header_state = h_connection_keep_alive;
            }
            break;

          /* looking for 'Connection: close' */
          case h_matching_connection_close:
            parser->index++;
            if (parser->index > sizeof(CROW_CLOSE)-1 || c != CROW_CLOSE[parser->index]) {
              parser->header_state = h_general;
            } else if (parser->index == sizeof(CROW_CLOSE)-2) {
              parser->header_state = h_connection_close;
            }
            break;

          case h_transfer_encoding_chunked:
          case h_connection_keep_alive:
          case h_connection_close:
            if (ch != ' ') parser->header_state = h_general;
            break;

          default:
            parser->state = s_header_value;
            parser->header_state = h_general;
            break;
        }
        break;
      }

      case s_header_almost_done:
      {
        CROW_STRICT_CHECK(ch != CROW_LF);

        parser->state = s_header_value_lws;
        break;
      }

      case s_header_value_lws:
      {
        if (ch == ' ' || ch == '\t') {
          parser->state = s_header_value_start;
          goto reexecute_byte;
        }

        /* finished the header */
        switch (parser->header_state) {
          case h_connection_keep_alive:
            parser->flags |= F_CONNECTION_KEEP_ALIVE;
            break;
          case h_connection_close:
            parser->flags |= F_CONNECTION_CLOSE;
            break;
          case h_transfer_encoding_chunked:
            parser->flags |= F_CHUNKED;
            break;
          default:
            break;
        }

        parser->state = s_header_field_start;
        goto reexecute_byte;
      }

      case s_header_value_discard_ws_almost_done:
      {
        CROW_STRICT_CHECK(ch != CROW_LF);
        parser->state = s_header_value_discard_lws;
        break;
      }

      case s_header_value_discard_lws:
      {
        if (ch == ' ' || ch == '\t') {
          parser->state = s_header_value_discard_ws;
          break;
        } else {
          /* header value was empty */
          CROW_MARK(header_value);
          parser->state = s_header_field_start;
          CROW_CALLBACK_DATA_NOADVANCE(header_value);
          goto reexecute_byte;
>>>>>>> c43c0521
        }
      }

<<<<<<< HEAD
        inline rvalue load(const std::string& str)
        {
            return load(str.data(), str.size());
        }

        class wvalue
        {
            friend class crow::mustache::template_t;
        public:
            type t() const { return t_; }
        private:
            type t_{type::Null};
            double d {};
            std::string s;
            std::unique_ptr<std::vector<wvalue>> l;
            std::unique_ptr<std::unordered_map<std::string, wvalue>> o;
        public:

            wvalue() {}

            wvalue(const rvalue& r)
            {
                t_ = r.t();
                switch(r.t())
                {
                    case type::Null:
                    case type::False:
                    case type::True:
                        return;
                    case type::Number:
                        d = r.d();
                        return;
                    case type::String:
                        s = r.s();
                        return;
                    case type::List:
                        l = std::unique_ptr<std::vector<wvalue>>(new std::vector<wvalue>{});
                        l->reserve(r.size());
                        for(auto it = r.begin(); it != r.end(); ++it)
                            l->emplace_back(*it);
                        return;
                    case type::Object:
                        o = std::unique_ptr<
                                    std::unordered_map<std::string, wvalue>
                                >(
                                new std::unordered_map<std::string, wvalue>{});
                        for(auto it = r.begin(); it != r.end(); ++it)
                            o->emplace(it->key(), *it);
                        return;
                }
            }

            wvalue(wvalue&& r)
            {
                *this = std::move(r);
            }

            wvalue& operator = (wvalue&& r)
            {
                t_ = r.t_;
                d = r.d;
                s = std::move(r.s);
                l = std::move(r.l);
                o = std::move(r.o);
                return *this;
            }

            void clear()
            {
                t_ = type::Null;
                l.reset();
                o.reset();
            }

            void reset()
            {
                t_ = type::Null;
                l.reset();
                o.reset();
            }

            wvalue& operator = (std::nullptr_t)
            {
                reset();
                return *this;
            }
            wvalue& operator = (bool value)
            {
                reset();
                if (value)
                    t_ = type::True;
                else
                    t_ = type::False;
                return *this;
            }

            wvalue& operator = (double value)
            {
                reset();
                t_ = type::Number;
                d = value;
                return *this;
            }

            wvalue& operator = (unsigned short value)
            {
                reset();
                t_ = type::Number;
                d = (double)value;
                return *this;
            }

            wvalue& operator = (short value)
            {
                reset();
                t_ = type::Number;
                d = (double)value;
                return *this;
            }

            wvalue& operator = (long long value)
            {
                reset();
                t_ = type::Number;
                d = (double)value;
                return *this;
            }

            wvalue& operator = (long value)
            {
                reset();
                t_ = type::Number;
                d = (double)value;
                return *this;
            }

            wvalue& operator = (int value)
            {
                reset();
                t_ = type::Number;
                d = (double)value;
                return *this;
            }

            wvalue& operator = (unsigned long long value)
            {
                reset();
                t_ = type::Number;
                d = (double)value;
                return *this;
            }

            wvalue& operator = (unsigned long value)
            {
                reset();
                t_ = type::Number;
                d = (double)value;
                return *this;
            }
=======
      case s_headers_almost_done:
      {
        CROW_STRICT_CHECK(ch != CROW_LF);

        if (parser->flags & F_TRAILING) {
          /* End of a chunked request */
          parser->state = CROW_NEW_MESSAGE();
          CROW_CALLBACK_NOTIFY(message_complete);
          break;
        }

        parser->state = s_headers_done;

        /* Set this here so that on_headers_complete() callbacks can see it */
        parser->upgrade =
          (parser->flags & F_UPGRADE || parser->method == HTTP_CONNECT);

        /* Here we call the headers_complete callback. This is somewhat
         * different than other callbacks because if the user returns 1, we
         * will interpret that as saying that this message has no body. This
         * is needed for the annoying case of recieving a response to a HEAD
         * request.
         *
         * We'd like to use CROW_CALLBACK_NOTIFY_NOADVANCE() here but we cannot, so
         * we have to simulate it by handling a change in errno below.
         */
        if (settings->on_headers_complete) {
          switch (settings->on_headers_complete(parser)) {
            case 0:
              break;

            case 1:
              parser->flags |= F_SKIPBODY;
              break;

            default:
              CROW_SET_ERRNO(HPE_CB_headers_complete);
              return p - data; /* Error */
          }
        }

        if (CROW_HTTP_PARSER_ERRNO(parser) != HPE_OK) {
          return p - data;
        }

        goto reexecute_byte;
      }

      case s_headers_done:
      {
        CROW_STRICT_CHECK(ch != CROW_LF);

        parser->nread = 0;

        /* Exit, the rest of the connect is in a different protocol. */
        if (parser->upgrade) {
          parser->state = CROW_NEW_MESSAGE();
          CROW_CALLBACK_NOTIFY(message_complete);
          return (p - data) + 1;
        }

        if (parser->flags & F_SKIPBODY) {
          parser->state = CROW_NEW_MESSAGE();
          CROW_CALLBACK_NOTIFY(message_complete);
        } else if (parser->flags & F_CHUNKED) {
          /* chunked encoding - ignore Content-Length header */
          parser->state = s_chunk_size_start;
        } else {
          if (parser->content_length == 0) {
            /* Content-Length header given but zero: Content-Length: 0\r\n */
            parser->state = CROW_NEW_MESSAGE();
            CROW_CALLBACK_NOTIFY(message_complete);
          } else if (parser->content_length != CROW_ULLONG_MAX) {
            /* Content-Length header given and non-zero */
            parser->state = s_body_identity;
          } else {
            if (parser->type == HTTP_REQUEST ||
                !http_message_needs_eof(parser)) {
              /* Assume content-length 0 - read the next */
              parser->state = CROW_NEW_MESSAGE();
              CROW_CALLBACK_NOTIFY(message_complete);
            } else {
              /* Read body until EOF */
              parser->state = s_body_identity_eof;
            }
          }
        }

        break;
      }

      case s_body_identity:
      {
        uint64_t to_read = CROW_MIN(parser->content_length,
                               (uint64_t) ((data + len) - p));

        assert(parser->content_length != 0
            && parser->content_length != CROW_ULLONG_MAX);

        /* The difference between advancing content_length and p is because
         * the latter will automaticaly advance on the next loop iteration.
         * Further, if content_length ends up at 0, we want to see the last
         * byte again for our message complete callback.
         */
        CROW_MARK(body);
        parser->content_length -= to_read;
        p += to_read - 1;

        if (parser->content_length == 0) {
          parser->state = s_message_done;

          /* Mimic CROW_CALLBACK_DATA_NOADVANCE() but with one extra byte.
           *
           * The alternative to doing this is to wait for the next byte to
           * trigger the data callback, just as in every other case. The
           * problem with this is that this makes it difficult for the test
           * harness to distinguish between complete-on-EOF and
           * complete-on-length. It's not clear that this distinction is
           * important for applications, but let's keep it for now.
           */
          CROW_CALLBACK_DATA_(body, p - body_mark + 1, p - data);
          goto reexecute_byte;
        }

        break;
      }

      /* read until EOF */
      case s_body_identity_eof:
        CROW_MARK(body);
        p = data + len - 1;

        break;

      case s_message_done:
        parser->state = CROW_NEW_MESSAGE();
        CROW_CALLBACK_NOTIFY(message_complete);
        break;

      case s_chunk_size_start:
      {
        assert(parser->nread == 1);
        assert(parser->flags & F_CHUNKED);

        unhex_val = unhex[(unsigned char)ch];
        if (unhex_val == -1) {
          CROW_SET_ERRNO(HPE_INVALID_CHUNK_SIZE);
          goto error;
        }

        parser->content_length = unhex_val;
        parser->state = s_chunk_size;
        break;
      }

      case s_chunk_size:
      {
        uint64_t t;

        assert(parser->flags & F_CHUNKED);

        if (ch == CROW_CR) {
          parser->state = s_chunk_size_almost_done;
          break;
        }

        unhex_val = unhex[(unsigned char)ch];

        if (unhex_val == -1) {
          if (ch == ';' || ch == ' ') {
            parser->state = s_chunk_parameters;
            break;
          }

          CROW_SET_ERRNO(HPE_INVALID_CHUNK_SIZE);
          goto error;
        }

        t = parser->content_length;
        t *= 16;
        t += unhex_val;

        /* Overflow? Test against a conservative limit for simplicity. */
        if ((CROW_ULLONG_MAX - 16) / 16 < parser->content_length) {
          CROW_SET_ERRNO(HPE_INVALID_CONTENT_LENGTH);
          goto error;
        }

        parser->content_length = t;
        break;
      }

      case s_chunk_parameters:
      {
        assert(parser->flags & F_CHUNKED);
        /* just ignore this shit. TODO check for overflow */
        if (ch == CROW_CR) {
          parser->state = s_chunk_size_almost_done;
          break;
        }
        break;
      }

      case s_chunk_size_almost_done:
      {
        assert(parser->flags & F_CHUNKED);
        CROW_STRICT_CHECK(ch != CROW_LF);

        parser->nread = 0;

        if (parser->content_length == 0) {
          parser->flags |= F_TRAILING;
          parser->state = s_header_field_start;
        } else {
          parser->state = s_chunk_data;
        }
        break;
      }

      case s_chunk_data:
      {
        uint64_t to_read = CROW_MIN(parser->content_length,
                               (uint64_t) ((data + len) - p));

        assert(parser->flags & F_CHUNKED);
        assert(parser->content_length != 0
            && parser->content_length != CROW_ULLONG_MAX);

        /* See the explanation in s_body_identity for why the content
         * length and data pointers are managed this way.
         */
        CROW_MARK(body);
        parser->content_length -= to_read;
        p += to_read - 1;

        if (parser->content_length == 0) {
          parser->state = s_chunk_data_almost_done;
        }

        break;
      }

      case s_chunk_data_almost_done:
        assert(parser->flags & F_CHUNKED);
        assert(parser->content_length == 0);
        CROW_STRICT_CHECK(ch != CROW_CR);
        parser->state = s_chunk_data_done;
        CROW_CALLBACK_DATA(body);
        break;

      case s_chunk_data_done:
        assert(parser->flags & F_CHUNKED);
        CROW_STRICT_CHECK(ch != CROW_LF);
        parser->nread = 0;
        parser->state = s_chunk_size_start;
        break;

      default:
        assert(0 && "unhandled state");
        CROW_SET_ERRNO(HPE_INVALID_INTERNAL_STATE);
        goto error;
    }
  }

  /* Run callbacks for any marks that we have leftover after we ran our of
   * bytes. There should be at most one of these set, so it's OK to invoke
   * them in series (unset marks will not result in callbacks).
   *
   * We use the NOADVANCE() variety of callbacks here because 'p' has already
   * overflowed 'data' and this allows us to correct for the off-by-one that
   * we'd otherwise have (since CROW_CALLBACK_DATA() is meant to be run with a 'p'
   * value that's in-bounds).
   */

  assert(((header_field_mark ? 1 : 0) +
          (header_value_mark ? 1 : 0) +
          (url_mark ? 1 : 0)  +
          (body_mark ? 1 : 0) +
          (status_mark ? 1 : 0)) <= 1);

  CROW_CALLBACK_DATA_NOADVANCE(header_field);
  CROW_CALLBACK_DATA_NOADVANCE(header_value);
  CROW_CALLBACK_DATA_NOADVANCE(url);
  CROW_CALLBACK_DATA_NOADVANCE(body);
  CROW_CALLBACK_DATA_NOADVANCE(status);

  return len;

error:
  if (CROW_HTTP_PARSER_ERRNO(parser) == HPE_OK) {
    CROW_SET_ERRNO(HPE_UNKNOWN);
  }

  return (p - data);
}
>>>>>>> c43c0521

            wvalue& operator = (unsigned int value)
            {
                reset();
                t_ = type::Number;
                d = (double)value;
                return *this;
            }

<<<<<<< HEAD
            wvalue& operator=(const char* str)
            {
                reset();
                t_ = type::String;
                s = str;
                return *this;
            }

            wvalue& operator=(const std::string& str)
            {
                reset();
                t_ = type::String;
                s = str;
                return *this;
            }

            template <typename T>
            wvalue& operator=(const std::vector<T>& v)
            {
                if (t_ != type::List)
                    reset();
                t_ = type::List;
                if (!l)
                    l = std::unique_ptr<std::vector<wvalue>>(new std::vector<wvalue>{});
                l->clear();
                l->resize(v.size());
                size_t idx = 0;
                for(auto& x:v)
                {
                    (*l)[idx++] = x;
                }
                return *this;
            }

            wvalue& operator[](unsigned index)
            {
                if (t_ != type::List)
                    reset();
                t_ = type::List;
                if (!l)
                    l = std::unique_ptr<std::vector<wvalue>>(new std::vector<wvalue>{});
                if (l->size() < index+1)
                    l->resize(index+1);
                return (*l)[index];
            }

            int count(const std::string& str)
            {
                if (t_ != type::Object)
                    return 0;
                if (!o)
                    return 0;
                return o->count(str);
            }

            wvalue& operator[](const std::string& str)
            {
                if (t_ != type::Object)
                    reset();
                t_ = type::Object;
                if (!o)
                    o = std::unique_ptr<
                                std::unordered_map<std::string, wvalue>
                            >(
                            new std::unordered_map<std::string, wvalue>{});
                return (*o)[str];
            }

            size_t estimate_length() const
            {
                switch(t_)
                {
                    case type::Null: return 4;
                    case type::False: return 5;
                    case type::True: return 4;
                    case type::Number: return 30;
                    case type::String: return 2+s.size()+s.size()/2;
                    case type::List: 
                        {
                            size_t sum{};
                            if (l)
                            {
                                for(auto& x:*l)
                                {
                                    sum += 1;
                                    sum += x.estimate_length();
                                }
                            }
                            return sum+2;
                        }
                    case type::Object:
                        {
                            size_t sum{};
                            if (o)
                            {
                                for(auto& kv:*o)
                                {
                                    sum += 2;
                                    sum += 2+kv.first.size()+kv.first.size()/2;
                                    sum += kv.second.estimate_length();
                                }
                            }
                            return sum+2;
                        }
                }
                return 1;
            }


            friend void dump_internal(const wvalue& v, std::string& out);
            friend std::string dump(const wvalue& v);
        };

        inline void dump_string(const std::string& str, std::string& out)
        {
            out.push_back('"');
            escape(str, out);
            out.push_back('"');
        }
        inline void dump_internal(const wvalue& v, std::string& out)
        {
            switch(v.t_)
            {
                case type::Null: out += "null"; break;
                case type::False: out += "false"; break;
                case type::True: out += "true"; break;
                case type::Number: 
                    {
                        char outbuf[128];
                        sprintf(outbuf, "%g", v.d);
                        out += outbuf;
                    }
                    break;
                case type::String: dump_string(v.s, out); break;
                case type::List: 
                     {
                         out.push_back('[');
                         if (v.l)
                         {
                             bool first = true;
                             for(auto& x:*v.l)
                             {
                                 if (!first)
                                 {
                                     out.push_back(',');
                                 }
                                 first = false;
                                 dump_internal(x, out);
                             }
                         }
                         out.push_back(']');
                     }
                     break;
                case type::Object:
                     {
                         out.push_back('{');
                         if (v.o)
                         {
                             bool first = true;
                             for(auto& kv:*v.o)
                             {
                                 if (!first)
                                 {
                                     out.push_back(',');
                                 }
                                 first = false;
                                 dump_string(kv.first, out);
                                 out.push_back(':');
                                 dump_internal(kv.second, out);
                             }
                         }
                         out.push_back('}');
                     }
                     break;
            }
        }

        inline std::string dump(const wvalue& v)
        {
            std::string ret;
            ret.reserve(v.estimate_length());
            dump_internal(v, ret);
            return ret;
        }

        //std::vector<boost::asio::const_buffer> dump_ref(wvalue& v)
        //{
        //}
    }
}

#undef crow_json_likely
#undef crow_json_unlikely



#pragma once
#include <string>
#include <vector>
#include <fstream>
#include <iterator>
#include <functional>
=======
/* Does the parser need to see an EOF to find the end of the message? */
inline int
http_message_needs_eof (const http_parser *parser)
{
  if (parser->type == HTTP_REQUEST) {
    return 0;
  }

  /* See RFC 2616 section 4.4 */
  if (parser->status_code / 100 == 1 || /* 1xx e.g. Continue */
      parser->status_code == 204 ||     /* No Content */
      parser->status_code == 304 ||     /* Not Modified */
      parser->flags & F_SKIPBODY) {     /* response to a HEAD request */
    return 0;
  }

  if ((parser->flags & F_CHUNKED) || parser->content_length != CROW_ULLONG_MAX) {
    return 0;
  }

  return 1;
}


inline int
http_should_keep_alive (const http_parser *parser)
{
  if (parser->http_major > 0 && parser->http_minor > 0) {
    /* HTTP/1.1 */
    if (parser->flags & F_CONNECTION_CLOSE) {
      return 0;
    }
  } else {
    /* HTTP/1.0 or earlier */
    if (!(parser->flags & F_CONNECTION_KEEP_ALIVE)) {
      return 0;
    }
  }

  return !http_message_needs_eof(parser);
}


inline const char *
http_method_str (enum http_method m)
{
static const char *method_strings[] =
  {
#define CROW_XX(num, name, string) #string,
  CROW_HTTP_METHOD_MAP(CROW_XX)
#undef CROW_XX
  };
  return CROW_ELEM_AT(method_strings, m, "<unknown>");
}


inline void
http_parser_init (http_parser *parser, enum http_parser_type t)
{
  void *data = parser->data; /* preserve application data */
  memset(parser, 0, sizeof(*parser));
  parser->data = data;
  parser->type = t;
  parser->state = (t == HTTP_REQUEST ? s_start_req : (t == HTTP_RESPONSE ? s_start_res : s_start_req_or_res));
  parser->http_errno = HPE_OK;
}

inline const char *
http_errno_name(enum http_errno err) {
/* Map errno values to strings for human-readable output */
#define CROW_HTTP_STRERROR_GEN(n, s) { "HPE_" #n, s },
static struct {
  const char *name;
  const char *description;
} http_strerror_tab[] = {
  CROW_HTTP_ERRNO_MAP(CROW_HTTP_STRERROR_GEN)
};
#undef CROW_HTTP_STRERROR_GEN
  assert(err < (sizeof(http_strerror_tab)/sizeof(http_strerror_tab[0])));
  return http_strerror_tab[err].name;
}

inline const char *
http_errno_description(enum http_errno err) {
/* Map errno values to strings for human-readable output */
#define CROW_HTTP_STRERROR_GEN(n, s) { "HPE_" #n, s },
static struct {
  const char *name;
  const char *description;
} http_strerror_tab[] = {
  CROW_HTTP_ERRNO_MAP(CROW_HTTP_STRERROR_GEN)
};
#undef CROW_HTTP_STRERROR_GEN
  assert(err < (sizeof(http_strerror_tab)/sizeof(http_strerror_tab[0])));
  return http_strerror_tab[err].description;
}

inline static enum http_host_state
http_parse_host_char(enum http_host_state s, const char ch) {
  switch(s) {
    case s_http_userinfo:
    case s_http_userinfo_start:
      if (ch == '@') {
        return s_http_host_start;
      }

      if (CROW_IS_USERINFO_CHAR(ch)) {
        return s_http_userinfo;
      }
      break;

    case s_http_host_start:
      if (ch == '[') {
        return s_http_host_v6_start;
      }

      if (CROW_IS_HOST_CHAR(ch)) {
        return s_http_host;
      }

      break;

    case s_http_host:
      if (CROW_IS_HOST_CHAR(ch)) {
        return s_http_host;
      }
>>>>>>> c43c0521

    /* FALLTHROUGH */
    case s_http_host_v6_end:
      if (ch == ':') {
        return s_http_host_port_start;
      }

<<<<<<< HEAD
namespace crow
{
    namespace mustache
    {
        using context = json::wvalue;

        template_t load(const std::string& filename);

        class invalid_template_exception : public std::exception
        {
            public:
            invalid_template_exception(const std::string& msg)
                : msg("crow::mustache error: " + msg)
            {
            }
            virtual const char* what() const throw()
            {
                return msg.c_str();
            }
            std::string msg;
        };

        enum class ActionType
        {
            Ignore,
            Tag,
            UnescapeTag,
            OpenBlock,
            CloseBlock,
            ElseBlock,
            Partial,
        };

        struct Action
        {
            int start;
            int end;
            int pos;
            ActionType t;
            Action(ActionType t, int start, int end, int pos = 0) 
                : start(start), end(end), pos(pos), t(t)
            {}
        };

        class template_t 
        {
        public:
            template_t(std::string body)
                : body_(std::move(body))
            {
                // {{ {{# {{/ {{^ {{! {{> {{=
                parse();
            }

        private:
            std::string tag_name(const Action& action)
            {
                return body_.substr(action.start, action.end - action.start);
            }
            auto find_context(const std::string& name, const std::vector<context*>& stack)->std::pair<bool, context&>
            {
                if (name == ".")
                {
                    return {true, *stack.back()};
                }
                int dotPosition = name.find(".");
                if (dotPosition == (int)name.npos)
                {
                    for(auto it = stack.rbegin(); it != stack.rend(); ++it)
                    {
                        if ((*it)->t() == json::type::Object)
                        {
                            if ((*it)->count(name))
                                return {true, (**it)[name]};
                        }
                    }
                }
                else
                {
                    std::vector<int> dotPositions;
                    dotPositions.push_back(-1);
                    while(dotPosition != (int)name.npos)
                    {
                        dotPositions.push_back(dotPosition);
                        dotPosition = name.find(".", dotPosition+1);
                    }
                    dotPositions.push_back(name.size());
                    std::vector<std::string> names;
                    names.reserve(dotPositions.size()-1);
                    for(int i = 1; i < (int)dotPositions.size(); i ++)
                        names.emplace_back(name.substr(dotPositions[i-1]+1, dotPositions[i]-dotPositions[i-1]-1));

                    for(auto it = stack.rbegin(); it != stack.rend(); ++it)
                    {
                        context* view = *it;
                        bool found = true;
                        for(auto jt = names.begin(); jt != names.end(); ++jt)
                        {
                            if (view->t() == json::type::Object &&
                                view->count(*jt))
                            {
                                view = &(*view)[*jt];
                            }
                            else
                            {
                                found = false;
                                break;
                            }
                        }
                        if (found)
                            return {true, *view};
                    }

                }

                static json::wvalue empty_str;
                empty_str = "";
                return {false, empty_str};
            }

            void escape(const std::string& in, std::string& out)
            {
                out.reserve(out.size() + in.size());
                for(auto it = in.begin(); it != in.end(); ++it)
                {
                    switch(*it)
                    {
                        case '&': out += "&amp;"; break;
                        case '<': out += "&lt;"; break;
                        case '>': out += "&gt;"; break;
                        case '"': out += "&quot;"; break;
                        case '\'': out += "&#39;"; break;
                        case '/': out += "&#x2F;"; break;
                        default: out += *it; break;
                    }
                }
            }

            void render_internal(int actionBegin, int actionEnd, std::vector<context*>& stack, std::string& out, int indent)
            {
                int current = actionBegin;

                if (indent)
                    out.insert(out.size(), indent, ' ');

                while(current < actionEnd)
                {
                    auto& fragment = fragments_[current];
                    auto& action = actions_[current];
                    render_fragment(fragment, indent, out);
                    switch(action.t)
                    {
                        case ActionType::Ignore:
                            // do nothing
                            break;
                        case ActionType::Partial:
                            {
                                std::string partial_name = tag_name(action);
                                auto partial_templ = load(partial_name);
                                int partial_indent = action.pos;
                                partial_templ.render_internal(0, partial_templ.fragments_.size()-1, stack, out, partial_indent?indent+partial_indent:0);
                            }
                            break;
                        case ActionType::UnescapeTag:
                        case ActionType::Tag:
                            {
                                auto optional_ctx = find_context(tag_name(action), stack);
                                auto& ctx = optional_ctx.second;
                                switch(ctx.t())
                                {
                                    case json::type::Number:
                                        out += json::dump(ctx);
                                        break;
                                    case json::type::String:
                                        if (action.t == ActionType::Tag)
                                            escape(ctx.s, out);
                                        else
                                            out += ctx.s;
                                        break;
                                    default:
                                        throw std::runtime_error("not implemented tag type" + boost::lexical_cast<std::string>((int)ctx.t()));
                                }
                            }
                            break;
                        case ActionType::ElseBlock:
                            {
                                static context nullContext;
                                auto optional_ctx = find_context(tag_name(action), stack);
                                if (!optional_ctx.first)
                                {
                                    stack.emplace_back(&nullContext);
                                    break;
                                }

                                auto& ctx = optional_ctx.second;
                                switch(ctx.t())
                                {
                                    case json::type::List:
                                        if (ctx.l && !ctx.l->empty())
                                            current = action.pos;
                                        else
                                            stack.emplace_back(&nullContext);
                                        break;
                                    case json::type::False:
                                    case json::type::Null:
                                        stack.emplace_back(&nullContext);
                                        break;
                                    default:
                                        current = action.pos;
                                        break;
                                }
                                break;
                            }
                        case ActionType::OpenBlock:
                            {
                                auto optional_ctx = find_context(tag_name(action), stack);
                                if (!optional_ctx.first)
                                {
                                    current = action.pos;
                                    break;
                                }

                                auto& ctx = optional_ctx.second;
                                switch(ctx.t())
                                {
                                    case json::type::List:
                                        if (ctx.l)
                                            for(auto it = ctx.l->begin(); it != ctx.l->end(); ++it)
                                            {
                                                stack.push_back(&*it);
                                                render_internal(current+1, action.pos, stack, out, indent);
                                                stack.pop_back();
                                            }
                                        current = action.pos;
                                        break;
                                    case json::type::Number:
                                    case json::type::String:
                                    case json::type::Object:
                                    case json::type::True:
                                        stack.push_back(&ctx);
                                        break;
                                    case json::type::False:
                                    case json::type::Null:
                                        current = action.pos;
                                        break;
                                    default:
                                        throw std::runtime_error("{{#: not implemented context type: " + boost::lexical_cast<std::string>((int)ctx.t()));
                                        break;
                                }
                                break;
                            }
                        case ActionType::CloseBlock:
                            stack.pop_back();
                            break;
                        default:
                            throw std::runtime_error("not implemented " + boost::lexical_cast<std::string>((int)action.t));
                    }
                    current++;
                }
                auto& fragment = fragments_[actionEnd];
                render_fragment(fragment, indent, out);
            }
            void render_fragment(const std::pair<int, int> fragment, int indent, std::string& out)
            {
                if (indent)
                {
                    for(int i = fragment.first; i < fragment.second; i ++)
                    {
                        out += body_[i];
                        if (body_[i] == '\n' && i+1 != (int)body_.size())
                            out.insert(out.size(), indent, ' ');
                    }
                }
                else
                    out.insert(out.size(), body_, fragment.first, fragment.second-fragment.first);
            }
        public:
            std::string render()
            {
                context empty_ctx;
                std::vector<context*> stack;
                stack.emplace_back(&empty_ctx);

                std::string ret;
                render_internal(0, fragments_.size()-1, stack, ret, 0);
                return ret;
            }
            std::string render(context& ctx)
            {
                std::vector<context*> stack;
                stack.emplace_back(&ctx);

                std::string ret;
                render_internal(0, fragments_.size()-1, stack, ret, 0);
                return ret;
            }

        private:

            void parse()
            {
                std::string tag_open = "{{";
                std::string tag_close = "}}";

                std::vector<int> blockPositions;
                
                size_t current = 0;
                while(1)
                {
                    size_t idx = body_.find(tag_open, current);
                    if (idx == body_.npos)
                    {
                        fragments_.emplace_back(current, body_.size());
                        actions_.emplace_back(ActionType::Ignore, 0, 0);
                        break;
                    }
                    fragments_.emplace_back(current, idx);

                    idx += tag_open.size();
                    size_t endIdx = body_.find(tag_close, idx);
                    if (endIdx == idx)
                    {
                        throw invalid_template_exception("empty tag is not allowed");
                    }
                    if (endIdx == body_.npos)
                    {
                        // error, no matching tag
                        throw invalid_template_exception("not matched opening tag");
                    }
                    current = endIdx + tag_close.size();
                    switch(body_[idx])
                    {
                        case '#':
                            idx++;
                            while(body_[idx] == ' ') idx++;
                            while(body_[endIdx-1] == ' ') endIdx--;
                            blockPositions.emplace_back(actions_.size());
                            actions_.emplace_back(ActionType::OpenBlock, idx, endIdx);
                            break;
                        case '/':
                            idx++;
                            while(body_[idx] == ' ') idx++;
                            while(body_[endIdx-1] == ' ') endIdx--;
                            {
                                auto& matched = actions_[blockPositions.back()];
                                if (body_.compare(idx, endIdx-idx, 
                                        body_, matched.start, matched.end - matched.start) != 0)
                                {
                                    throw invalid_template_exception("not matched {{# {{/ pair: " + 
                                        body_.substr(matched.start, matched.end - matched.start) + ", " + 
                                        body_.substr(idx, endIdx-idx));
                                }
                                matched.pos = actions_.size();
                            }
                            actions_.emplace_back(ActionType::CloseBlock, idx, endIdx, blockPositions.back());
                            blockPositions.pop_back();
                            break;
                        case '^':
                            idx++;
                            while(body_[idx] == ' ') idx++;
                            while(body_[endIdx-1] == ' ') endIdx--;
                            blockPositions.emplace_back(actions_.size());
                            actions_.emplace_back(ActionType::ElseBlock, idx, endIdx);
                            break;
                        case '!':
                            // do nothing action
                            actions_.emplace_back(ActionType::Ignore, idx+1, endIdx);
                            break;
                        case '>': // partial
                            idx++;
                            while(body_[idx] == ' ') idx++;
                            while(body_[endIdx-1] == ' ') endIdx--;
                            actions_.emplace_back(ActionType::Partial, idx, endIdx);
                            break;
                        case '{':
                            if (tag_open != "{{" || tag_close != "}}")
                                throw invalid_template_exception("cannot use triple mustache when delimiter changed");

                            idx ++;
                            if (body_[endIdx+2] != '}')
                            {
                                throw invalid_template_exception("{{{: }}} not matched");
                            }
                            while(body_[idx] == ' ') idx++;
                            while(body_[endIdx-1] == ' ') endIdx--;
                            actions_.emplace_back(ActionType::UnescapeTag, idx, endIdx);
                            current++;
                            break;
                        case '&':
                            idx ++;
                            while(body_[idx] == ' ') idx++;
                            while(body_[endIdx-1] == ' ') endIdx--;
                            actions_.emplace_back(ActionType::UnescapeTag, idx, endIdx);
                            break;
                        case '=':
                            // tag itself is no-op
                            idx ++;
                            actions_.emplace_back(ActionType::Ignore, idx, endIdx);
                            endIdx --;
                            if (body_[endIdx] != '=')
                                throw invalid_template_exception("{{=: not matching = tag: "+body_.substr(idx, endIdx-idx));
                            endIdx --;
                            while(body_[idx] == ' ') idx++;
                            while(body_[endIdx] == ' ') endIdx--;
                            endIdx++;
                            {
                                bool succeeded = false;
                                for(size_t i = idx; i < endIdx; i++)
                                {
                                    if (body_[i] == ' ')
                                    {
                                        tag_open = body_.substr(idx, i-idx);
                                        while(body_[i] == ' ') i++;
                                        tag_close = body_.substr(i, endIdx-i);
                                        if (tag_open.empty())
                                            throw invalid_template_exception("{{=: empty open tag");
                                        if (tag_close.empty())
                                            throw invalid_template_exception("{{=: empty close tag");

                                        if (tag_close.find(" ") != tag_close.npos)
                                            throw invalid_template_exception("{{=: invalid open/close tag: "+tag_open+" " + tag_close);
                                        succeeded = true;
                                        break;
                                    }
                                }
                                if (!succeeded)
                                    throw invalid_template_exception("{{=: cannot find space between new open/close tags");
                            }
                            break;
                        default:
                            // normal tag case;
                            while(body_[idx] == ' ') idx++;
                            while(body_[endIdx-1] == ' ') endIdx--;
                            actions_.emplace_back(ActionType::Tag, idx, endIdx);
                            break;
                    }
                }

                // removing standalones
                for(int i = actions_.size()-2; i >= 0; i --)
                {
                    if (actions_[i].t == ActionType::Tag || actions_[i].t == ActionType::UnescapeTag)
                        continue;
                    auto& fragment_before = fragments_[i];
                    auto& fragment_after = fragments_[i+1];
                    bool is_last_action = i == (int)actions_.size()-2;
                    bool all_space_before = true;
                    int j, k;
                    for(j = fragment_before.second-1;j >= fragment_before.first;j--)
                    {
                        if (body_[j] != ' ')
                        {
                            all_space_before = false;
                            break;
                        }
                    }
                    if (all_space_before && i > 0)
                        continue;
                    if (!all_space_before && body_[j] != '\n')
                        continue;
                    bool all_space_after = true;
                    for(k = fragment_after.first; k < (int)body_.size() && k < fragment_after.second; k ++)
                    {
                        if (body_[k] != ' ')
                        {
                            all_space_after = false;
                            break;
                        }
                    }
                    if (all_space_after && !is_last_action)
                        continue;
                    if (!all_space_after && 
                            !(
                                body_[k] == '\n' 
                            || 
                                (body_[k] == '\r' && 
                                k + 1 < (int)body_.size() && 
                                body_[k+1] == '\n')))
                        continue;
                    if (actions_[i].t == ActionType::Partial)
                    {
                        actions_[i].pos = fragment_before.second - j - 1;
                    }
                    fragment_before.second = j+1;
                    if (!all_space_after)
                    {
                        if (body_[k] == '\n')
                            k++;
                        else 
                            k += 2;
                        fragment_after.first = k;
                    }
                }
            }
            
            std::vector<std::pair<int,int>> fragments_;
            std::vector<Action> actions_;
            std::string body_;
        };

        inline template_t compile(const std::string& body)
        {
            return template_t(body);
        }
        namespace detail
        {
            inline std::string& get_template_base_directory_ref()
            {
                static std::string template_base_directory = "templates";
                return template_base_directory;
            }
        }

        inline std::string default_loader(const std::string& filename)
        {
            std::string path = detail::get_template_base_directory_ref();
            if (!(path.back() == '/' || path.back() == '\\'))
                path += '/';
            path += filename;
            std::ifstream inf(path);
            if (!inf)
                return {};
            return {std::istreambuf_iterator<char>(inf), std::istreambuf_iterator<char>()};
        }

        namespace detail
        {
            inline std::function<std::string (std::string)>& get_loader_ref()
            {
                static std::function<std::string (std::string)> loader = default_loader;
                return loader;
            }
        }

        inline void set_base(const std::string& path)
        {
            auto& base = detail::get_template_base_directory_ref();
            base = path;
            if (base.back() != '\\' && 
                base.back() != '/')
            {
                base += '/';
            }
        }

        inline void set_loader(std::function<std::string(std::string)> loader)
        {
            detail::get_loader_ref() = std::move(loader);
        }

        inline std::string load_text(const std::string& filename)
        {
            return detail::get_loader_ref()(filename);
        }

        inline template_t load(const std::string& filename)
        {
            return compile(detail::get_loader_ref()(filename));
        }
    }
}



#pragma once

#include <boost/asio.hpp>
#include <deque>
#include <functional>
#include <chrono>
#include <thread>




=======
      break;

    case s_http_host_v6:
      if (ch == ']') {
        return s_http_host_v6_end;
      }

    /* FALLTHROUGH */
    case s_http_host_v6_start:
      if (CROW_IS_HEX(ch) || ch == ':' || ch == '.') {
        return s_http_host_v6;
      }

      break;

    case s_http_host_port:
    case s_http_host_port_start:
      if (CROW_IS_NUM(ch)) {
        return s_http_host_port;
      }

      break;

    default:
      break;
  }
  return s_http_host_dead;
}

inline int
http_parse_host(const char * buf, struct http_parser_url *u, int found_at) {
  enum http_host_state s;

  const char *p;
  size_t buflen = u->field_data[UF_HOST].off + u->field_data[UF_HOST].len;

  u->field_data[UF_HOST].len = 0;

  s = found_at ? s_http_userinfo_start : s_http_host_start;

  for (p = buf + u->field_data[UF_HOST].off; p < buf + buflen; p++) {
    enum http_host_state new_s = http_parse_host_char(s, *p);

    if (new_s == s_http_host_dead) {
      return 1;
    }

    switch(new_s) {
      case s_http_host:
        if (s != s_http_host) {
          u->field_data[UF_HOST].off = p - buf;
        }
        u->field_data[UF_HOST].len++;
        break;

      case s_http_host_v6:
        if (s != s_http_host_v6) {
          u->field_data[UF_HOST].off = p - buf;
        }
        u->field_data[UF_HOST].len++;
        break;

      case s_http_host_port:
        if (s != s_http_host_port) {
          u->field_data[UF_PORT].off = p - buf;
          u->field_data[UF_PORT].len = 0;
          u->field_set |= (1 << UF_PORT);
        }
        u->field_data[UF_PORT].len++;
        break;

      case s_http_userinfo:
        if (s != s_http_userinfo) {
          u->field_data[UF_USERINFO].off = p - buf ;
          u->field_data[UF_USERINFO].len = 0;
          u->field_set |= (1 << UF_USERINFO);
        }
        u->field_data[UF_USERINFO].len++;
        break;

      default:
        break;
    }
    s = new_s;
  }

  /* Make sure we don't end somewhere unexpected */
  switch (s) {
    case s_http_host_start:
    case s_http_host_v6_start:
    case s_http_host_v6:
    case s_http_host_port_start:
    case s_http_userinfo:
    case s_http_userinfo_start:
      return 1;
    default:
      break;
  }

  return 0;
}

inline int
http_parser_parse_url(const char *buf, size_t buflen, int is_connect,
                      struct http_parser_url *u)
{
  enum state s;
  const char *p;
  enum http_parser_url_fields uf, old_uf;
  int found_at = 0;

  u->port = u->field_set = 0;
  s = is_connect ? s_req_server_start : s_req_spaces_before_url;
  old_uf = UF_MAX;

  for (p = buf; p < buf + buflen; p++) {
    s = parse_url_char(s, *p);

    /* Figure out the next field that we're operating on */
    switch (s) {
      case s_dead:
        return 1;

      /* Skip delimeters */
      case s_req_schema_slash:
      case s_req_schema_slash_slash:
      case s_req_server_start:
      case s_req_query_string_start:
      case s_req_fragment_start:
        continue;

      case s_req_schema:
        uf = UF_SCHEMA;
        break;

      case s_req_server_with_at:
        found_at = 1;

      /* FALLTROUGH */
      case s_req_server:
        uf = UF_HOST;
        break;

      case s_req_path:
        uf = UF_PATH;
        break;

      case s_req_query_string:
        uf = UF_QUERY;
        break;

      case s_req_fragment:
        uf = UF_FRAGMENT;
        break;

      default:
        assert(!"Unexpected state");
        return 1;
    }

    /* Nothing's changed; soldier on */
    if (uf == old_uf) {
      u->field_data[uf].len++;
      continue;
    }

    u->field_data[uf].off = p - buf;
    u->field_data[uf].len = 1;

    u->field_set |= (1 << uf);
    old_uf = uf;
  }

  /* host must be present if there is a schema */
  /* parsing http:///toto will fail */
  if ((u->field_set & ((1 << UF_SCHEMA) | (1 << UF_HOST))) != 0) {
    if (http_parse_host(buf, u, found_at) != 0) {
      return 1;
    }
  }

  /* CONNECT requests can only contain "hostname:port" */
  if (is_connect && u->field_set != ((1 << UF_HOST)|(1 << UF_PORT))) {
    return 1;
  }

  if (u->field_set & (1 << UF_PORT)) {
    /* Don't bother with endp; we've already validated the string */
    unsigned long v = strtoul(buf + u->field_data[UF_PORT].off, NULL, 10);

    /* Ports have a max value of 2^16 */
    if (v > 0xffff) {
      return 1;
    }

    u->port = (uint16_t) v;
  }

  return 0;
}

inline void
http_parser_pause(http_parser *parser, int paused) {
  /* Users should only be pausing/unpausing a parser that is not in an error
   * state. In non-debug builds, there's not much that we can do about this
   * other than ignore it.
   */
  if (CROW_HTTP_PARSER_ERRNO(parser) == HPE_OK ||
      CROW_HTTP_PARSER_ERRNO(parser) == HPE_PAUSED) {
    CROW_SET_ERRNO((paused) ? HPE_PAUSED : HPE_OK);
  } else {
    assert(0 && "Attempting to pause parser in error state");
  }
}

inline int
http_body_is_final(const struct http_parser *parser) {
    return parser->state == s_message_done;
}

inline unsigned long
http_parser_version(void) {
  return CROW_HTTP_PARSER_VERSION_MAJOR * 0x10000 |
         CROW_HTTP_PARSER_VERSION_MINOR * 0x00100 |
         CROW_HTTP_PARSER_VERSION_PATCH * 0x00001;
}

#undef CROW_HTTP_METHOD_MAP
#undef CROW_HTTP_ERRNO_MAP
#undef CROW_SET_ERRNO
#undef CROW_CALLBACK_NOTIFY_
#undef CROW_CALLBACK_NOTIFY
#undef CROW_CALLBACK_NOTIFY_NOADVANCE
#undef CROW_CALLBACK_DATA_
#undef CROW_CALLBACK_DATA
#undef CROW_CALLBACK_DATA_NOADVANCE
#undef CROW_MARK
#undef CROW_PROXY_CONNECTION
#undef CROW_CONNECTION
#undef CROW_CONTENT_LENGTH
#undef CROW_TRANSFER_ENCODING
#undef CROW_UPGRADE
#undef CROW_CHUNKED
#undef CROW_KEEP_ALIVE
#undef CROW_CLOSE
#undef CROW_PARSING_HEADER
#undef CROW_CR
#undef CROW_LF
#undef CROW_LOWER
#undef CROW_IS_ALPHA
#undef CROW_IS_NUM
#undef CROW_IS_ALPHANUM
#undef CROW_IS_HEX
#undef CROW_IS_MARK
#undef CROW_IS_USERINFO_CHAR
#undef CROW_TOKEN
#undef CROW_IS_URL_CHAR
#undef CROW_IS_HOST_CHAR
#undef CROW_start_state
#undef CROW_STRICT_CHECK
#undef CROW_NEW_MESSAGE

#ifdef __cplusplus
}
#endif
#endif



#pragma once

#include <boost/asio.hpp>
#include <deque>
#include <functional>
#include <chrono>
#include <thread>




>>>>>>> c43c0521
namespace crow
{
    namespace detail 
    {
        // fast timer queue for fixed tick value.
        class dumb_timer_queue
        {
        public:
            using key = std::pair<dumb_timer_queue*, int>;

            void cancel(key& k)
            {
                auto self = k.first;
                k.first = nullptr;
                if (!self)
                    return;

                unsigned int index = (unsigned int)(k.second - self->step_);
                if (index < self->dq_.size())
                    self->dq_[index].second = nullptr;
            }

            key add(std::function<void()> f)
            {
                dq_.emplace_back(std::chrono::steady_clock::now(), std::move(f));
                int ret = step_+dq_.size()-1;

                CROW_LOG_DEBUG << "timer add inside: " << this << ' ' << ret ;
                return {this, ret};
            }

            void process()
            {
                if (!io_service_)
                    return;

                auto now = std::chrono::steady_clock::now();
                while(!dq_.empty())
                {
                    auto& x = dq_.front();
                    if (now - x.first < std::chrono::seconds(tick))
                        break;
                    if (x.second)
                    {
                        CROW_LOG_DEBUG << "timer call: " << this << ' ' << step_;
                        // we know that timer handlers are very simple currenty; call here
                        x.second();
                    }
                    dq_.pop_front();
                    step_++;
                }
            }

            void set_io_service(boost::asio::io_service& io_service)
            {
                io_service_ = &io_service;
            }

            dumb_timer_queue() noexcept
            {
            }

        private:

            int tick{5};
            boost::asio::io_service* io_service_{};
            std::deque<std::pair<decltype(std::chrono::steady_clock::now()), std::function<void()>>> dq_;
            int step_{};
        };
    }
}



#pragma once

#include <vector>
#include <string>
#include <stdexcept>
#include <iostream>



namespace crow
{
    enum class HTTPMethod
    {
#ifndef DELETE
        DELETE = 0,
        GET,
        HEAD,
        POST,
        PUT,
        CONNECT,
        OPTIONS,
        TRACE,
#endif

        Delete = 0,
        Get,
        Head,
        Post,
        Put,
        Connect,
        Options,
        Trace,
    };

    inline std::string method_name(HTTPMethod method)
    {
        switch(method)
        {
            case HTTPMethod::Delete:
                return "DELETE";
            case HTTPMethod::Get:
                return "GET";
            case HTTPMethod::Head:
                return "HEAD";
            case HTTPMethod::Post:
                return "POST";
            case HTTPMethod::Put:
                return "PUT";
            case HTTPMethod::Connect:
                return "CONNECT";
            case HTTPMethod::Options:
                return "OPTIONS";
            case HTTPMethod::Trace:
                return "TRACE";
        }
        return "invalid";
    }
<<<<<<< HEAD
=======

    enum class ParamType
    {
        INT,
        UINT,
        DOUBLE,
        STRING,
        PATH,

        MAX
    };

    struct routing_params
    {
        std::vector<int64_t> int_params;
        std::vector<uint64_t> uint_params;
        std::vector<double> double_params;
        std::vector<std::string> string_params;

        void debug_print() const
        {
            std::cerr << "routing_params" << std::endl;
            for(auto i:int_params)
                std::cerr<<i <<", " ;
            std::cerr<<std::endl;
            for(auto i:uint_params)
                std::cerr<<i <<", " ;
            std::cerr<<std::endl;
            for(auto i:double_params)
                std::cerr<<i <<", " ;
            std::cerr<<std::endl;
            for(auto& i:string_params)
                std::cerr<<i <<", " ;
            std::cerr<<std::endl;
        }

        template <typename T>
        T get(unsigned) const;

    };

    template<>
    inline int64_t routing_params::get<int64_t>(unsigned index) const
    {
        return int_params[index];
    }

    template<>
    inline uint64_t routing_params::get<uint64_t>(unsigned index) const
    {
        return uint_params[index];
    }

    template<>
    inline double routing_params::get<double>(unsigned index) const
    {
        return double_params[index];
    }

    template<>
    inline std::string routing_params::get<std::string>(unsigned index) const
    {
        return string_params[index];
    }
}

#ifndef CROW_MSVC_WORKAROUND
constexpr crow::HTTPMethod operator "" _method(const char* str, size_t /*len*/)
{
    return
        crow::black_magic::is_equ_p(str, "GET", 3) ? crow::HTTPMethod::Get :
        crow::black_magic::is_equ_p(str, "DELETE", 6) ? crow::HTTPMethod::Delete :
        crow::black_magic::is_equ_p(str, "HEAD", 4) ? crow::HTTPMethod::Head :
        crow::black_magic::is_equ_p(str, "POST", 4) ? crow::HTTPMethod::Post :
        crow::black_magic::is_equ_p(str, "PUT", 3) ? crow::HTTPMethod::Put :
        crow::black_magic::is_equ_p(str, "OPTIONS", 7) ? crow::HTTPMethod::Options :
        crow::black_magic::is_equ_p(str, "CONNECT", 7) ? crow::HTTPMethod::Connect :
        crow::black_magic::is_equ_p(str, "TRACE", 5) ? crow::HTTPMethod::Trace :
        throw std::runtime_error("invalid http method");
}
#endif



#pragma once

#include <boost/algorithm/string/predicate.hpp>
#include <boost/functional/hash.hpp>
#include <unordered_map>

namespace crow
{
    struct ci_hash
    {
        size_t operator()(const std::string& key) const
        {
            std::size_t seed = 0;
            std::locale locale;

            for(auto c : key)
            {
                boost::hash_combine(seed, std::toupper(c, locale));
            }

            return seed;
        }
    };

    struct ci_key_eq
    {
        bool operator()(const std::string& l, const std::string& r) const
        {
            return boost::iequals(l, r);
        }
    };

    using ci_map = std::unordered_multimap<std::string, std::string, ci_hash, ci_key_eq>;
}



#pragma once

#include <boost/asio.hpp>








namespace crow
{
    template <typename T>
    inline const std::string& get_header_value(const T& headers, const std::string& key)
    {
        if (headers.count(key))
        {
            return headers.find(key)->second;
        }
        static std::string empty;
        return empty;
    }

	struct DetachHelper;

    struct request
    {
        HTTPMethod method;
        std::string raw_url;
        std::string url;
        query_string url_params;
        ci_map headers;
        std::string body;

        void* middleware_context{};
        boost::asio::io_service* io_service{};

        request()
            : method(HTTPMethod::Get)
        {
        }

        request(HTTPMethod method, std::string raw_url, std::string url, query_string url_params, ci_map headers, std::string body)
            : method(method), raw_url(std::move(raw_url)), url(std::move(url)), url_params(std::move(url_params)), headers(std::move(headers)), body(std::move(body))
        {
        }

        void add_header(std::string key, std::string value)
        {
            headers.emplace(std::move(key), std::move(value));
        }

        const std::string& get_header_value(const std::string& key) const
        {
            return crow::get_header_value(headers, key);
        }

        template<typename CompletionHandler>
        void post(CompletionHandler handler)
        {
            io_service->post(handler);
        }

        template<typename CompletionHandler>
        void dispatch(CompletionHandler handler)
        {
            io_service->dispatch(handler);
        }

    };
}



#pragma once
#include <boost/algorithm/string/predicate.hpp>







namespace crow
{
    namespace websocket
    {
        enum class WebSocketReadState
        {
            MiniHeader,
            Len16,
            Len64,
            Mask,
            Payload,
        };

		struct connection
		{
            virtual void send_binary(const std::string& msg) = 0;
            virtual void send_text(const std::string& msg) = 0;
            virtual void close(const std::string& msg = "quit") = 0;
            virtual ~connection(){}

            void userdata(void* u) { userdata_ = u; }
            void* userdata() { return userdata_; }

        private:
            void* userdata_;
		};

		template <typename Adaptor>
        class Connection : public connection
        {
			public:
				Connection(const crow::request& req, Adaptor&& adaptor, 
						std::function<void(crow::websocket::connection&)> open_handler,
						std::function<void(crow::websocket::connection&, const std::string&, bool)> message_handler,
						std::function<void(crow::websocket::connection&, const std::string&)> close_handler,
						std::function<void(crow::websocket::connection&)> error_handler)
					: adaptor_(std::move(adaptor)), open_handler_(std::move(open_handler)), message_handler_(std::move(message_handler)), close_handler_(std::move(close_handler)), error_handler_(std::move(error_handler))
				{
					if (!boost::iequals(req.get_header_value("upgrade"), "websocket"))
					{
						adaptor.close();
						delete this;
						return;
					}
					// Sec-WebSocket-Key: dGhlIHNhbXBsZSBub25jZQ==
					// Sec-WebSocket-Version: 13
                    std::string magic = req.get_header_value("Sec-WebSocket-Key") +  "258EAFA5-E914-47DA-95CA-C5AB0DC85B11";
                    sha1::SHA1 s;
                    s.processBytes(magic.data(), magic.size());
                    uint8_t digest[20];
                    s.getDigestBytes(digest);   
                    start(crow::utility::base64encode((char*)digest, 20));
				}

                template<typename CompletionHandler>
                void dispatch(CompletionHandler handler)
                {
                    adaptor_.get_io_service().dispatch(handler);
                }

                template<typename CompletionHandler>
                void post(CompletionHandler handler)
                {
                    adaptor_.get_io_service().post(handler);
                }

                void send_pong(const std::string& msg)
                {
                    dispatch([this, msg]{
                        char buf[3] = "\x8A\x00";
                        buf[1] += msg.size();
                        write_buffers_.emplace_back(buf, buf+2);
                        write_buffers_.emplace_back(msg);
                        do_write();
                    });
                }
>>>>>>> c43c0521

    enum class ParamType
    {
        INT,
        UINT,
        DOUBLE,
        STRING,
        PATH,

        MAX
    };

    struct routing_params
    {
        std::vector<int64_t> int_params;
        std::vector<uint64_t> uint_params;
        std::vector<double> double_params;
        std::vector<std::string> string_params;

        void debug_print() const
        {
            std::cerr << "routing_params" << std::endl;
            for(auto i:int_params)
                std::cerr<<i <<", " ;
            std::cerr<<std::endl;
            for(auto i:uint_params)
                std::cerr<<i <<", " ;
            std::cerr<<std::endl;
            for(auto i:double_params)
                std::cerr<<i <<", " ;
            std::cerr<<std::endl;
            for(auto& i:string_params)
                std::cerr<<i <<", " ;
            std::cerr<<std::endl;
        }

        template <typename T>
        T get(unsigned) const;

    };

    template<>
    inline int64_t routing_params::get<int64_t>(unsigned index) const
    {
        return int_params[index];
    }

    template<>
    inline uint64_t routing_params::get<uint64_t>(unsigned index) const
    {
        return uint_params[index];
    }

    template<>
    inline double routing_params::get<double>(unsigned index) const
    {
        return double_params[index];
    }

    template<>
    inline std::string routing_params::get<std::string>(unsigned index) const
    {
        return string_params[index];
    }
}

#ifndef CROW_MSVC_WORKAROUND
constexpr crow::HTTPMethod operator "" _method(const char* str, size_t /*len*/)
{
    return
        crow::black_magic::is_equ_p(str, "GET", 3) ? crow::HTTPMethod::Get :
        crow::black_magic::is_equ_p(str, "DELETE", 6) ? crow::HTTPMethod::Delete :
        crow::black_magic::is_equ_p(str, "HEAD", 4) ? crow::HTTPMethod::Head :
        crow::black_magic::is_equ_p(str, "POST", 4) ? crow::HTTPMethod::Post :
        crow::black_magic::is_equ_p(str, "PUT", 3) ? crow::HTTPMethod::Put :
        crow::black_magic::is_equ_p(str, "OPTIONS", 7) ? crow::HTTPMethod::Options :
        crow::black_magic::is_equ_p(str, "CONNECT", 7) ? crow::HTTPMethod::Connect :
        crow::black_magic::is_equ_p(str, "TRACE", 5) ? crow::HTTPMethod::Trace :
        throw std::runtime_error("invalid http method");
}
#endif



#pragma once

#include <boost/asio.hpp>








namespace crow
{
    template <typename T>
    inline const std::string& get_header_value(const T& headers, const std::string& key)
    {
        if (headers.count(key))
        {
            return headers.find(key)->second;
        }
        static std::string empty;
        return empty;
    }

	struct DetachHelper;

    struct request
    {
        HTTPMethod method;
        std::string raw_url;
        std::string url;
        query_string url_params;
        ci_map headers;
        std::string body;

        void* middleware_context{};
        boost::asio::io_service* io_service{};

        request()
            : method(HTTPMethod::Get)
        {
        }

        request(HTTPMethod method, std::string raw_url, std::string url, query_string url_params, ci_map headers, std::string body)
            : method(method), raw_url(std::move(raw_url)), url(std::move(url)), url_params(std::move(url_params)), headers(std::move(headers)), body(std::move(body))
        {
        }

        void add_header(std::string key, std::string value)
        {
            headers.emplace(std::move(key), std::move(value));
        }

        const std::string& get_header_value(const std::string& key) const
        {
            return crow::get_header_value(headers, key);
        }

        template<typename CompletionHandler>
        void post(CompletionHandler handler)
        {
            io_service->post(handler);
        }

        template<typename CompletionHandler>
        void dispatch(CompletionHandler handler)
        {
            io_service->dispatch(handler);
        }

    };
}



#pragma once

#include <string>
#include <unordered_map>
#include <boost/algorithm/string.hpp>
#include <boost/tokenizer.hpp>
#include <algorithm>






namespace crow
{
    template <typename Handler>
    struct HTTPParser : public http_parser
    {
        static int on_message_begin(http_parser* self_)
        {
            HTTPParser* self = static_cast<HTTPParser*>(self_);
            self->clear();
            return 0;
        }
        static int on_url(http_parser* self_, const char* at, size_t length)
        {
            HTTPParser* self = static_cast<HTTPParser*>(self_);
            self->raw_url.insert(self->raw_url.end(), at, at+length);
            return 0;
        }
        static int on_header_field(http_parser* self_, const char* at, size_t length)
        {
            HTTPParser* self = static_cast<HTTPParser*>(self_);
            switch (self->header_building_state)
            {
                case 0:
                    if (!self->header_value.empty())
                    {
                        self->headers.emplace(std::move(self->header_field), std::move(self->header_value));
                    }
                    self->header_field.assign(at, at+length);
                    self->header_building_state = 1;
                    break;
                case 1:
                    self->header_field.insert(self->header_field.end(), at, at+length);
                    break;
            }
            return 0;
        }
        static int on_header_value(http_parser* self_, const char* at, size_t length)
        {
            HTTPParser* self = static_cast<HTTPParser*>(self_);
            switch (self->header_building_state)
            {
                case 0:
                    self->header_value.insert(self->header_value.end(), at, at+length);
                    break;
                case 1:
                    self->header_building_state = 0;
                    self->header_value.assign(at, at+length);
                    break;
            }
            return 0;
        }
        static int on_headers_complete(http_parser* self_)
        {
            HTTPParser* self = static_cast<HTTPParser*>(self_);
            if (!self->header_field.empty())
            {
                self->headers.emplace(std::move(self->header_field), std::move(self->header_value));
            }
            self->process_header();
            return 0;
        }
        static int on_body(http_parser* self_, const char* at, size_t length)
        {
            HTTPParser* self = static_cast<HTTPParser*>(self_);
            self->body.insert(self->body.end(), at, at+length);
            return 0;
        }
        static int on_message_complete(http_parser* self_)
        {
            HTTPParser* self = static_cast<HTTPParser*>(self_);

            // url params
            self->url = self->raw_url.substr(0, self->raw_url.find("?"));
            self->url_params = query_string(self->raw_url);

            self->process_message();
            return 0;
        }
        HTTPParser(Handler* handler) :
            handler_(handler)
        {
            http_parser_init(this, HTTP_REQUEST);
        }

        // return false on error
        bool feed(const char* buffer, int length)
        {
            const static http_parser_settings settings_{
                on_message_begin,
                on_url,
                nullptr,
                on_header_field,
                on_header_value,
                on_headers_complete,
                on_body,
                on_message_complete,
            };

            int nparsed = http_parser_execute(this, &settings_, buffer, length);
            return nparsed == length;
        }

        bool done()
        {
            return feed(nullptr, 0);
        }

        void clear()
        {
            url.clear();
            raw_url.clear();
            header_building_state = 0;
            header_field.clear();
            header_value.clear();
            headers.clear();
            url_params.clear();
            body.clear();
        }

        void process_header()
        {
            handler_->handle_header();
        }

        void process_message()
        {
            handler_->handle();
        }

        request to_request() const
        {
            return request{(HTTPMethod)method, std::move(raw_url), std::move(url), std::move(url_params), std::move(headers), std::move(body)};
        }

		bool is_upgrade() const
		{
			return upgrade;
		}

        bool check_version(int major, int minor) const
        {
            return http_major == major && http_minor == minor;
        }

        std::string raw_url;
        std::string url;

        int header_building_state = 0;
        std::string header_field;
        std::string header_value;
        ci_map headers;
        query_string url_params;
        std::string body;

        Handler* handler_;
    };
}



#pragma once
#include <string>
#include <unordered_map>








namespace crow
{
    template <typename Adaptor, typename Handler, typename ... Middlewares>
    class Connection;
    struct response
    {
        template <typename Adaptor, typename Handler, typename ... Middlewares>
        friend class crow::Connection;

        int code{200};
        std::string body;
        json::wvalue json_value;

        // `headers' stores HTTP headers.
        ci_map headers;

        void set_header(std::string key, std::string value)
        {
            headers.erase(key);
            headers.emplace(std::move(key), std::move(value));
        }
        void add_header(std::string key, std::string value)
        {
            headers.emplace(std::move(key), std::move(value));
        }

        const std::string& get_header_value(const std::string& key)
        {
            return crow::get_header_value(headers, key);
        }


        response() {}
        explicit response(int code) : code(code) {}
        response(std::string body) : body(std::move(body)) {}
        response(json::wvalue&& json_value) : json_value(std::move(json_value))
        {
            json_mode();
        }
        response(int code, std::string body) : code(code), body(std::move(body)) {}
        response(const json::wvalue& json_value) : body(json::dump(json_value))
        {
            json_mode();
        }
        response(int code, const json::wvalue& json_value) : code(code), body(json::dump(json_value))
        {
            json_mode();
        }

        response(response&& r)
        {
            *this = std::move(r);
        }

        response& operator = (const response& r) = delete;

        response& operator = (response&& r) noexcept
        {
            body = std::move(r.body);
            json_value = std::move(r.json_value);
            code = r.code;
            headers = std::move(r.headers);
            completed_ = r.completed_;
            return *this;
        }

        bool is_completed() const noexcept
        {
            return completed_;
        }

        void clear()
        {
            body.clear();
            json_value.clear();
            code = 200;
            headers.clear();
            completed_ = false;
        }

        void write(const std::string& body_part)
        {
            body += body_part;
        }

        void end()
        {
            if (!completed_)
            {
                completed_ = true;

                if (complete_request_handler_)
                {
                    complete_request_handler_();
                }
            }
        }

        void end(const std::string& body_part)
        {
            body += body_part;
            end();
        }

        bool is_alive()
        {
            return is_alive_helper_ && is_alive_helper_();
        }

        private:
            bool completed_{};
            std::function<void()> complete_request_handler_;
            std::function<bool()> is_alive_helper_;

            //In case of a JSON object, set the Content-Type header
            void json_mode()
            {
                set_header("Content-Type", "application/json");
            }
    };
}



#pragma once








namespace crow
{
    namespace detail
    {
        template <typename ... Middlewares>
        struct partial_context
            : public black_magic::pop_back<Middlewares...>::template rebind<partial_context>
            , public black_magic::last_element_type<Middlewares...>::type::context
        {
            using parent_context = typename black_magic::pop_back<Middlewares...>::template rebind<::crow::detail::partial_context>;
            template <int N>
            using partial = typename std::conditional<N == sizeof...(Middlewares)-1, partial_context, typename parent_context::template partial<N>>::type;

            template <typename T> 
            typename T::context& get()
            {
                return static_cast<typename T::context&>(*this);
            }
        };

        template <>
        struct partial_context<>
        {
            template <int>
            using partial = partial_context;
        };

        template <int N, typename Context, typename Container, typename CurrentMW, typename ... Middlewares>
        bool middleware_call_helper(Container& middlewares, request& req, response& res, Context& ctx);

        template <typename ... Middlewares>
        struct context : private partial_context<Middlewares...>
        //struct context : private Middlewares::context... // simple but less type-safe
        {
            template <int N, typename Context, typename Container>
            friend typename std::enable_if<(N==0)>::type after_handlers_call_helper(Container& middlewares, Context& ctx, request& req, response& res);
            template <int N, typename Context, typename Container>
            friend typename std::enable_if<(N>0)>::type after_handlers_call_helper(Container& middlewares, Context& ctx, request& req, response& res);

            template <int N, typename Context, typename Container, typename CurrentMW, typename ... Middlewares2>
            friend bool middleware_call_helper(Container& middlewares, request& req, response& res, Context& ctx);

            template <typename T> 
            typename T::context& get()
            {
                return static_cast<typename T::context&>(*this);
            }

            template <int N>
            using partial = typename partial_context<Middlewares...>::template partial<N>;
        };
    }
}



#pragma once
#include <boost/asio.hpp>
#include <boost/algorithm/string/predicate.hpp>
#include <boost/lexical_cast.hpp>
#include <boost/array.hpp>
#include <atomic>
#include <chrono>
#include <vector>



















namespace crow
{
    using namespace boost;
    using tcp = asio::ip::tcp;

    namespace detail
    {
        template <typename MW>
        struct check_before_handle_arity_3_const
        {
            template <typename T,
                void (T::*)(request&, response&, typename MW::context&) const = &T::before_handle
            >
            struct get
            { };
        };

        template <typename MW>
        struct check_before_handle_arity_3
        {
            template <typename T,
                void (T::*)(request&, response&, typename MW::context&) = &T::before_handle
            >
            struct get
            { };
        };

        template <typename MW>
        struct check_after_handle_arity_3_const
        {
            template <typename T,
                void (T::*)(request&, response&, typename MW::context&) const = &T::after_handle
            >
            struct get
            { };
        };

        template <typename MW>
        struct check_after_handle_arity_3
        {
            template <typename T,
                void (T::*)(request&, response&, typename MW::context&) = &T::after_handle
            >
            struct get
            { };
        };

        template <typename T>
        struct is_before_handle_arity_3_impl
        {
            template <typename C>
            static std::true_type f(typename check_before_handle_arity_3_const<T>::template get<C>*);

            template <typename C>
            static std::true_type f(typename check_before_handle_arity_3<T>::template get<C>*);

            template <typename C>
            static std::false_type f(...);

        public:
            static const bool value = decltype(f<T>(nullptr))::value;
        };

        template <typename T>
        struct is_after_handle_arity_3_impl
        {
            template <typename C>
            static std::true_type f(typename check_after_handle_arity_3_const<T>::template get<C>*);

            template <typename C>
            static std::true_type f(typename check_after_handle_arity_3<T>::template get<C>*);

            template <typename C>
            static std::false_type f(...);

        public:
            static const bool value = decltype(f<T>(nullptr))::value;
        };

        template <typename MW, typename Context, typename ParentContext>
        typename std::enable_if<!is_before_handle_arity_3_impl<MW>::value>::type
        before_handler_call(MW& mw, request& req, response& res, Context& ctx, ParentContext& /*parent_ctx*/)
        {
            mw.before_handle(req, res, ctx.template get<MW>(), ctx);
        }

        template <typename MW, typename Context, typename ParentContext>
        typename std::enable_if<is_before_handle_arity_3_impl<MW>::value>::type
        before_handler_call(MW& mw, request& req, response& res, Context& ctx, ParentContext& /*parent_ctx*/)
        {
            mw.before_handle(req, res, ctx.template get<MW>());
        }

        template <typename MW, typename Context, typename ParentContext>
        typename std::enable_if<!is_after_handle_arity_3_impl<MW>::value>::type
        after_handler_call(MW& mw, request& req, response& res, Context& ctx, ParentContext& /*parent_ctx*/)
        {
            mw.after_handle(req, res, ctx.template get<MW>(), ctx);
        }

        template <typename MW, typename Context, typename ParentContext>
        typename std::enable_if<is_after_handle_arity_3_impl<MW>::value>::type
        after_handler_call(MW& mw, request& req, response& res, Context& ctx, ParentContext& /*parent_ctx*/)
        {
            mw.after_handle(req, res, ctx.template get<MW>());
        }

        template <int N, typename Context, typename Container, typename CurrentMW, typename ... Middlewares>
        bool middleware_call_helper(Container& middlewares, request& req, response& res, Context& ctx)
        {
            using parent_context_t = typename Context::template partial<N-1>;
            before_handler_call<CurrentMW, Context, parent_context_t>(std::get<N>(middlewares), req, res, ctx, static_cast<parent_context_t&>(ctx));

<<<<<<< HEAD
            if (res.is_completed())
            {
                after_handler_call<CurrentMW, Context, parent_context_t>(std::get<N>(middlewares), req, res, ctx, static_cast<parent_context_t&>(ctx));
                return true;
            }

            if (middleware_call_helper<N+1, Context, Container, Middlewares...>(middlewares, req, res, ctx))
            {
                after_handler_call<CurrentMW, Context, parent_context_t>(std::get<N>(middlewares), req, res, ctx, static_cast<parent_context_t&>(ctx));
                return true;
            }

            return false;
        }

        template <int N, typename Context, typename Container>
        bool middleware_call_helper(Container& /*middlewares*/, request& /*req*/, response& /*res*/, Context& /*ctx*/)
        {
            return false;
        }

        template <int N, typename Context, typename Container>
        typename std::enable_if<(N<0)>::type 
        after_handlers_call_helper(Container& /*middlewares*/, Context& /*context*/, request& /*req*/, response& /*res*/)
        {
        }

        template <int N, typename Context, typename Container>
        typename std::enable_if<(N==0)>::type after_handlers_call_helper(Container& middlewares, Context& ctx, request& req, response& res)
        {
            using parent_context_t = typename Context::template partial<N-1>;
            using CurrentMW = typename std::tuple_element<N, typename std::remove_reference<Container>::type>::type;
            after_handler_call<CurrentMW, Context, parent_context_t>(std::get<N>(middlewares), req, res, ctx, static_cast<parent_context_t&>(ctx));
        }

        template <int N, typename Context, typename Container>
        typename std::enable_if<(N>0)>::type after_handlers_call_helper(Container& middlewares, Context& ctx, request& req, response& res)
        {
            using parent_context_t = typename Context::template partial<N-1>;
            using CurrentMW = typename std::tuple_element<N, typename std::remove_reference<Container>::type>::type;
            after_handler_call<CurrentMW, Context, parent_context_t>(std::get<N>(middlewares), req, res, ctx, static_cast<parent_context_t&>(ctx));
            after_handlers_call_helper<N-1, Context, Container>(middlewares, ctx, req, res);
        }
    }

#ifdef CROW_ENABLE_DEBUG
    static int connectionCount;
#endif
    template <typename Adaptor, typename Handler, typename ... Middlewares>
    class Connection
    {
    public:
        Connection(
            boost::asio::io_service& io_service, 
            Handler* handler, 
            const std::string& server_name,
            std::tuple<Middlewares...>* middlewares,
            std::function<std::string()>& get_cached_date_str_f,
            detail::dumb_timer_queue& timer_queue,
            typename Adaptor::context* adaptor_ctx_
            ) 
            : adaptor_(io_service, adaptor_ctx_), 
            handler_(handler), 
            parser_(this), 
            server_name_(server_name),
            middlewares_(middlewares),
            get_cached_date_str(get_cached_date_str_f),
            timer_queue(timer_queue)
        {
#ifdef CROW_ENABLE_DEBUG
            connectionCount ++;
            CROW_LOG_DEBUG << "Connection open, total " << connectionCount << ", " << this;
#endif
        }
        
        ~Connection()
        {
            res.complete_request_handler_ = nullptr;
            cancel_deadline_timer();
#ifdef CROW_ENABLE_DEBUG
            connectionCount --;
            CROW_LOG_DEBUG << "Connection closed, total " << connectionCount << ", " << this;
#endif
        }

        decltype(std::declval<Adaptor>().raw_socket())& socket()
        {
            return adaptor_.raw_socket();
        }

        void start()
        {
            adaptor_.start([this](const boost::system::error_code& ec) {
                if (!ec)
                {
                    start_deadline();

                    do_read();
                }
                else
                {
                    check_destroy();
                }
            });
        }

        void handle_header()
        {
            // HTTP 1.1 Expect: 100-continue
            if (parser_.check_version(1, 1) && parser_.headers.count("expect") && get_header_value(parser_.headers, "expect") == "100-continue")
            {
                buffers_.clear();
                static std::string expect_100_continue = "HTTP/1.1 100 Continue\r\n\r\n";
                buffers_.emplace_back(expect_100_continue.data(), expect_100_continue.size());
                do_write();
            }
        }

        void handle()
        {
            cancel_deadline_timer();
            bool is_invalid_request = false;
            add_keep_alive_ = false;

            req_ = std::move(parser_.to_request());
            request& req = req_;

            if (parser_.check_version(1, 0))
            {
                // HTTP/1.0
                if (req.headers.count("connection"))
                {
                    if (boost::iequals(req.get_header_value("connection"),"Keep-Alive"))
                        add_keep_alive_ = true;
                }
                else
                    close_connection_ = true;
            }
            else if (parser_.check_version(1, 1))
            {
                // HTTP/1.1
                if (req.headers.count("connection"))
                {
                    if (req.get_header_value("connection") == "close")
                        close_connection_ = true;
                    else if (boost::iequals(req.get_header_value("connection"),"Keep-Alive"))
                        add_keep_alive_ = true;
                }
                if (!req.headers.count("host"))
                {
                    is_invalid_request = true;
                    res = response(400);
                }
				if (parser_.is_upgrade())
				{
					if (req.get_header_value("upgrade") == "h2c")
					{
						// TODO HTTP/2
                        // currently, ignore upgrade header
					}
                    else
                    {
                        close_connection_ = true;
                        handler_->handle_upgrade(req, res, std::move(adaptor_));
                        return;
                    }
				}
            }

            CROW_LOG_INFO << "Request: " << boost::lexical_cast<std::string>(adaptor_.remote_endpoint()) << " " << this << " HTTP/" << parser_.http_major << "." << parser_.http_minor << ' '
             << method_name(req.method) << " " << req.url;


            need_to_call_after_handlers_ = false;
            if (!is_invalid_request)
            {
                res.complete_request_handler_ = []{};
                res.is_alive_helper_ = [this]()->bool{ return adaptor_.is_open(); };

                ctx_ = detail::context<Middlewares...>();
                req.middleware_context = (void*)&ctx_;
                req.io_service = &adaptor_.get_io_service();
                detail::middleware_call_helper<0, decltype(ctx_), decltype(*middlewares_), Middlewares...>(*middlewares_, req, res, ctx_);

                if (!res.completed_)
                {
                    res.complete_request_handler_ = [this]{ this->complete_request(); };
                    need_to_call_after_handlers_ = true;
                    handler_->handle(req, res);
                    if (add_keep_alive_)
                        res.set_header("connection", "Keep-Alive");
                }
                else
                {
                    complete_request();
                }
            }
            else
            {
                complete_request();
            }
        }

        void complete_request()
        {
            CROW_LOG_INFO << "Response: " << this << ' ' << req_.raw_url << ' ' << res.code << ' ' << close_connection_;

            if (need_to_call_after_handlers_)
            {
                need_to_call_after_handlers_ = false;

                // call all after_handler of middlewares
                detail::after_handlers_call_helper<
                    ((int)sizeof...(Middlewares)-1),
                    decltype(ctx_),
                    decltype(*middlewares_)> 
                (*middlewares_, ctx_, req_, res);
            }

            //auto self = this->shared_from_this();
            res.complete_request_handler_ = nullptr;
            
            if (!adaptor_.is_open())
            {
                //CROW_LOG_DEBUG << this << " delete (socket is closed) " << is_reading << ' ' << is_writing;
                //delete this;
                return;
            }
=======
        response& operator = (const response& r) = delete;

        response& operator = (response&& r) noexcept
        {
            body = std::move(r.body);
            json_value = std::move(r.json_value);
            code = r.code;
            headers = std::move(r.headers);
            completed_ = r.completed_;
            return *this;
        }

        bool is_completed() const noexcept
        {
            return completed_;
        }

        void clear()
        {
            body.clear();
            json_value.clear();
            code = 200;
            headers.clear();
            completed_ = false;
        }

        void write(const std::string& body_part)
        {
            body += body_part;
        }

        void end()
        {
            if (!completed_)
            {
                completed_ = true;

                if (complete_request_handler_)
                {
                    complete_request_handler_();
                }
            }
        }

        void end(const std::string& body_part)
        {
            body += body_part;
            end();
        }

        bool is_alive()
        {
            return is_alive_helper_ && is_alive_helper_();
        }

        private:
            bool completed_{};
            std::function<void()> complete_request_handler_;
            std::function<bool()> is_alive_helper_;

            //In case of a JSON object, set the Content-Type header
            void json_mode()
            {
                set_header("Content-Type", "application/json");
            }
    };
}
>>>>>>> c43c0521

            static std::unordered_map<int, std::string> statusCodes = {
                {200, "HTTP/1.1 200 OK\r\n"},
                {201, "HTTP/1.1 201 Created\r\n"},
                {202, "HTTP/1.1 202 Accepted\r\n"},
                {204, "HTTP/1.1 204 No Content\r\n"},

                {300, "HTTP/1.1 300 Multiple Choices\r\n"},
                {301, "HTTP/1.1 301 Moved Permanently\r\n"},
                {302, "HTTP/1.1 302 Moved Temporarily\r\n"},
                {304, "HTTP/1.1 304 Not Modified\r\n"},

                {400, "HTTP/1.1 400 Bad Request\r\n"},
                {401, "HTTP/1.1 401 Unauthorized\r\n"},
                {403, "HTTP/1.1 403 Forbidden\r\n"},
                {404, "HTTP/1.1 404 Not Found\r\n"},

                {500, "HTTP/1.1 500 Internal Server Error\r\n"},
                {501, "HTTP/1.1 501 Not Implemented\r\n"},
                {502, "HTTP/1.1 502 Bad Gateway\r\n"},
                {503, "HTTP/1.1 503 Service Unavailable\r\n"},
            };

            static std::string seperator = ": ";
            static std::string crlf = "\r\n";

            buffers_.clear();
            buffers_.reserve(4*(res.headers.size()+5)+3);

            if (res.body.empty() && res.json_value.t() == json::type::Object)
            {
                res.body = json::dump(res.json_value);
            }

            if (!statusCodes.count(res.code))
                res.code = 500;
            {
                auto& status = statusCodes.find(res.code)->second;
                buffers_.emplace_back(status.data(), status.size());
            }

            if (res.code >= 400 && res.body.empty())
                res.body = statusCodes[res.code].substr(9);

            for(auto& kv : res.headers)
            {
                buffers_.emplace_back(kv.first.data(), kv.first.size());
                buffers_.emplace_back(seperator.data(), seperator.size());
                buffers_.emplace_back(kv.second.data(), kv.second.size());
                buffers_.emplace_back(crlf.data(), crlf.size());

            }

            if (!res.headers.count("content-length"))
            {
                content_length_ = std::to_string(res.body.size());
                static std::string content_length_tag = "Content-Length: ";
                buffers_.emplace_back(content_length_tag.data(), content_length_tag.size());
                buffers_.emplace_back(content_length_.data(), content_length_.size());
                buffers_.emplace_back(crlf.data(), crlf.size());
            }
            if (!res.headers.count("server"))
            {
                static std::string server_tag = "Server: ";
                buffers_.emplace_back(server_tag.data(), server_tag.size());
                buffers_.emplace_back(server_name_.data(), server_name_.size());
                buffers_.emplace_back(crlf.data(), crlf.size());
            }
            if (!res.headers.count("date"))
            {
                static std::string date_tag = "Date: ";
                date_str_ = get_cached_date_str();
                buffers_.emplace_back(date_tag.data(), date_tag.size());
                buffers_.emplace_back(date_str_.data(), date_str_.size());
                buffers_.emplace_back(crlf.data(), crlf.size());
            }
            if (add_keep_alive_)
            {
                static std::string keep_alive_tag = "Connection: Keep-Alive";
                buffers_.emplace_back(keep_alive_tag.data(), keep_alive_tag.size());
                buffers_.emplace_back(crlf.data(), crlf.size());
            }

            buffers_.emplace_back(crlf.data(), crlf.size());
            res_body_copy_.swap(res.body);
            buffers_.emplace_back(res_body_copy_.data(), res_body_copy_.size());

            do_write();

            if (need_to_start_read_after_complete_)
            {
                need_to_start_read_after_complete_ = false;
                start_deadline();
                do_read();
            }
        }

    private:
        void do_read()
        {
            //auto self = this->shared_from_this();
            is_reading = true;
            adaptor_.socket().async_read_some(boost::asio::buffer(buffer_), 
                [this](const boost::system::error_code& ec, std::size_t bytes_transferred)
                {
                    bool error_while_reading = true;
                    if (!ec)
                    {
                        bool ret = parser_.feed(buffer_.data(), bytes_transferred);
                        if (ret && adaptor_.is_open())
                        {
                            error_while_reading = false;
                        }
                    }

                    if (error_while_reading)
                    {
                        cancel_deadline_timer();
                        parser_.done();
                        adaptor_.close();
                        is_reading = false;
                        CROW_LOG_DEBUG << this << " from read(1)";
                        check_destroy();
                    }
                    else if (close_connection_)
                    {
                        cancel_deadline_timer();
                        parser_.done();
                        is_reading = false;
                        check_destroy();
                        // adaptor will close after write
                    }
                    else if (!need_to_call_after_handlers_)
                    {
                        start_deadline();
                        do_read();
                    }
                    else
                    {
                        // res will be completed later by user
                        need_to_start_read_after_complete_ = true;
                    }
                });
        }

        void do_write()
        {
            //auto self = this->shared_from_this();
            is_writing = true;
            boost::asio::async_write(adaptor_.socket(), buffers_, 
                [&](const boost::system::error_code& ec, std::size_t /*bytes_transferred*/)
                {
                    is_writing = false;
                    res.clear();
                    res_body_copy_.clear();
                    if (!ec)
                    {
                        if (close_connection_)
                        {
                            adaptor_.close();
                            CROW_LOG_DEBUG << this << " from write(1)";
                            check_destroy();
                        }
                    }
                    else
                    {
                        CROW_LOG_DEBUG << this << " from write(2)";
                        check_destroy();
                    }
                });
        }

        void check_destroy()
        {
            CROW_LOG_DEBUG << this << " is_reading " << is_reading << " is_writing " << is_writing;
            if (!is_reading && !is_writing)
            {
                CROW_LOG_DEBUG << this << " delete (idle) ";
                delete this;
            }
        }

        void cancel_deadline_timer()
        {
            CROW_LOG_DEBUG << this << " timer cancelled: " << timer_cancel_key_.first << ' ' << timer_cancel_key_.second;
            timer_queue.cancel(timer_cancel_key_);
        }

        void start_deadline(/*int timeout = 5*/)
        {
            cancel_deadline_timer();
            
            timer_cancel_key_ = timer_queue.add([this]
            {
                if (!adaptor_.is_open())
                {
                    return;
                }
                adaptor_.close();
            });
            CROW_LOG_DEBUG << this << " timer added: " << timer_cancel_key_.first << ' ' << timer_cancel_key_.second;
        }

    private:
        Adaptor adaptor_;
        Handler* handler_;

        boost::array<char, 4096> buffer_;

        HTTPParser<Connection> parser_;
        request req_;
        response res;

        bool close_connection_ = false;

        const std::string& server_name_;
        std::vector<boost::asio::const_buffer> buffers_;

        std::string content_length_;
        std::string date_str_;
        std::string res_body_copy_;

        //boost::asio::deadline_timer deadline_;
        detail::dumb_timer_queue::key timer_cancel_key_;

        bool is_reading{};
        bool is_writing{};
        bool need_to_call_after_handlers_{};
        bool need_to_start_read_after_complete_{};
        bool add_keep_alive_{};

        std::tuple<Middlewares...>* middlewares_;
        detail::context<Middlewares...> ctx_;

        std::function<std::string()>& get_cached_date_str;
        detail::dumb_timer_queue& timer_queue;
    };

}



<<<<<<< HEAD
#pragma once
=======
            template <typename Func, typename ... ArgsWrapped>
            struct Wrapped
            {
                template <typename ... Args>
                void set_(Func f, typename std::enable_if<
                    !std::is_same<typename std::tuple_element<0, std::tuple<Args..., void>>::type, const request&>::value
                , int>::type = 0)
                {
                    handler_ = (
#ifdef CROW_CAN_USE_CPP14
                        [f = std::move(f)]
#else
                        [f]
#endif
                        (const request&, response& res, Args... args){
                            res = response(f(args...));
                            res.end();
                        });
                }
>>>>>>> c43c0521

#include <chrono>
#include <boost/date_time/posix_time/posix_time.hpp>
#include <boost/asio.hpp>
#ifdef CROW_ENABLE_SSL
#include <boost/asio/ssl.hpp>
#endif
#include <cstdint>
#include <atomic>
#include <future>
#include <vector>

#include <memory>


<<<<<<< HEAD

=======
                template <typename ... Args>
                void set_(Func f, typename std::enable_if<
                        std::is_same<typename std::tuple_element<0, std::tuple<Args..., void>>::type, const request&>::value &&
                        !std::is_same<typename std::tuple_element<1, std::tuple<Args..., void, void>>::type, response&>::value
                        , int>::type = 0)
                {
                    handler_ = req_handler_wrapper<Args...>(std::move(f));
                    /*handler_ = (
                        [f = std::move(f)]
                        (const request& req, response& res, Args... args){
                             res = response(f(req, args...));
                             res.end();
                        });*/
                }

                template <typename ... Args>
                void set_(Func f, typename std::enable_if<
                        std::is_same<typename std::tuple_element<0, std::tuple<Args..., void>>::type, const request&>::value &&
                        std::is_same<typename std::tuple_element<1, std::tuple<Args..., void, void>>::type, response&>::value
                        , int>::type = 0)
                {
                    handler_ = std::move(f);
                }
>>>>>>> c43c0521





namespace crow
{
    using namespace boost;
    using tcp = asio::ip::tcp;

    template <typename Handler, typename Adaptor = SocketAdaptor, typename ... Middlewares>
    class Server
    {
    public:
    Server(Handler* handler, std::string bindaddr, uint16_t port, std::tuple<Middlewares...>* middlewares = nullptr, uint16_t concurrency = 1, typename Adaptor::context* adaptor_ctx = nullptr)
            : acceptor_(io_service_, tcp::endpoint(boost::asio::ip::address::from_string(bindaddr), port)),
            signals_(io_service_, SIGINT, SIGTERM),
            tick_timer_(io_service_),
            handler_(handler),
            concurrency_(concurrency),
            port_(port),
            bindaddr_(bindaddr),
            middlewares_(middlewares),
            adaptor_ctx_(adaptor_ctx)
        {
        }

        void set_tick_function(std::chrono::milliseconds d, std::function<void()> f)
        {
            tick_interval_ = d;
            tick_function_ = f;
        }

        void on_tick()
        {
            tick_function_();
            tick_timer_.expires_from_now(boost::posix_time::milliseconds(tick_interval_.count()));
            tick_timer_.async_wait([this](const boost::system::error_code& ec)
                    {
                        if (ec)
                            return;
                        on_tick();
                    });
        }

        void run()
        {
            if (concurrency_ < 0)
                concurrency_ = 1;

            for(int i = 0; i < concurrency_;  i++)
                io_service_pool_.emplace_back(new boost::asio::io_service());
            get_cached_date_str_pool_.resize(concurrency_);
            timer_queue_pool_.resize(concurrency_);

            std::vector<std::future<void>> v;
            std::atomic<int> init_count(0);
            for(uint16_t i = 0; i < concurrency_; i ++)
                v.push_back(
                        std::async(std::launch::async, [this, i, &init_count]{

                            // thread local date string get function
                            auto last = std::chrono::steady_clock::now();

                            std::string date_str;
                            auto update_date_str = [&]
                            {
                                auto last_time_t = time(0);
                                tm my_tm;

#ifdef _MSC_VER
                                gmtime_s(&my_tm, &last_time_t);
#else
                                gmtime_r(&last_time_t, &my_tm);
#endif
                                date_str.resize(100);
                                size_t date_str_sz = strftime(&date_str[0], 99, "%a, %d %b %Y %H:%M:%S GMT", &my_tm);
                                date_str.resize(date_str_sz);
                            };
                            update_date_str();
                            get_cached_date_str_pool_[i] = [&]()->std::string
                            {
                                if (std::chrono::steady_clock::now() - last >= std::chrono::seconds(1))
                                {
                                    last = std::chrono::steady_clock::now();
                                    update_date_str();
                                }
                                return date_str;
                            };

                            // initializing timer queue
                            detail::dumb_timer_queue timer_queue;
                            timer_queue_pool_[i] = &timer_queue;

                            timer_queue.set_io_service(*io_service_pool_[i]);
                            boost::asio::deadline_timer timer(*io_service_pool_[i]);
                            timer.expires_from_now(boost::posix_time::seconds(1));

                            std::function<void(const boost::system::error_code& ec)> handler;
                            handler = [&](const boost::system::error_code& ec){
                                if (ec)
                                    return;
                                timer_queue.process();
                                timer.expires_from_now(boost::posix_time::seconds(1));
                                timer.async_wait(handler);
                            };
                            timer.async_wait(handler);

                            init_count ++;
                            try 
                            {
                                io_service_pool_[i]->run();
                            } catch(std::exception& e)
                            {
                                CROW_LOG_ERROR << "Worker Crash: An uncaught exception occurred: " << e.what();
                            }
                        }));

            if (tick_function_ && tick_interval_.count() > 0) 
            {
                tick_timer_.expires_from_now(boost::posix_time::milliseconds(tick_interval_.count()));
                tick_timer_.async_wait([this](const boost::system::error_code& ec)
                        {
                            if (ec)
                                return;
                            on_tick();
                        });
            }

            CROW_LOG_INFO << server_name_ << " server is running, local port " << port_;

            signals_.async_wait(
                [&](const boost::system::error_code& /*error*/, int /*signal_number*/){
                    stop();
                });

            while(concurrency_ != init_count)
                std::this_thread::yield();

            do_accept();

            std::thread([this]{
                io_service_.run();
                CROW_LOG_INFO << "Exiting.";
            }).join();
        }

        void stop()
        {
            io_service_.stop();
            for(auto& io_service:io_service_pool_)
                io_service->stop();
        }

    private:
        asio::io_service& pick_io_service()
        {
<<<<<<< HEAD
            // TODO load balancing
            roundrobin_index_++;
            if (roundrobin_index_ >= io_service_pool_.size())
                roundrobin_index_ = 0;
            return *io_service_pool_[roundrobin_index_];
=======
#ifdef CROW_MSVC_WORKAROUND
            using function_t = utility::function_traits<decltype(&Func::operator())>;
#else
            using function_t = utility::function_traits<Func>;
#endif
            if (!black_magic::is_parameter_tag_compatible(
                black_magic::get_parameter_tag_runtime(rule_.c_str()), 
                black_magic::compute_parameter_tag_from_args_list<
                    typename function_t::template arg<Indices>...>::value))
            {
                throw std::runtime_error("route_dynamic: Handler type is mismatched with URL parameters: " + rule_);
            }
            auto ret = detail::routing_handler_call_helper::Wrapped<Func, typename function_t::template arg<Indices>...>();
            ret.template set_<
                typename function_t::template arg<Indices>...
            >(std::move(f));
            return ret;
>>>>>>> c43c0521
        }

        void do_accept()
        {
            asio::io_service& is = pick_io_service();
            auto p = new Connection<Adaptor, Handler, Middlewares...>(
                is, handler_, server_name_, middlewares_,
                get_cached_date_str_pool_[roundrobin_index_], *timer_queue_pool_[roundrobin_index_],
                adaptor_ctx_);
            acceptor_.async_accept(p->socket(),
                [this, p, &is](boost::system::error_code ec)
                {
                    if (!ec)
                    {
                        is.post([p]
                        {
                            p->start();
                        });
                    }
                    do_accept();
                });
        }

    private:
        asio::io_service io_service_;
        std::vector<std::unique_ptr<asio::io_service>> io_service_pool_;
        std::vector<detail::dumb_timer_queue*> timer_queue_pool_;
        std::vector<std::function<std::string()>> get_cached_date_str_pool_;
        tcp::acceptor acceptor_;
        boost::asio::signal_set signals_;
        boost::asio::deadline_timer tick_timer_;

        Handler* handler_;
        uint16_t concurrency_{1};
        std::string server_name_ = "Crow/0.1";
        uint16_t port_;
        std::string bindaddr_;
        unsigned int roundrobin_index_{};

        std::chrono::milliseconds tick_interval_;
        std::function<void()> tick_function_;

        std::tuple<Middlewares...>* middlewares_;

#ifdef CROW_ENABLE_SSL
        bool use_ssl_{false};
        boost::asio::ssl::context ssl_context_{boost::asio::ssl::context::sslv23};
#endif
        typename Adaptor::context* adaptor_ctx_;
    };
}



#pragma once
#include <boost/algorithm/string/predicate.hpp>







namespace crow
{
    namespace websocket
    {
        enum class WebSocketReadState
        {
            MiniHeader,
            Len16,
            Len64,
            Mask,
            Payload,
        };

		struct connection
		{
            virtual void send_binary(const std::string& msg) = 0;
            virtual void send_text(const std::string& msg) = 0;
            virtual void close(const std::string& msg = "quit") = 0;
            virtual ~connection(){}

            void userdata(void* u) { userdata_ = u; }
            void* userdata() { return userdata_; }

        private:
            void* userdata_;
		};

		template <typename Adaptor>
        class Connection : public connection
        {
			public:
				Connection(const crow::request& req, Adaptor&& adaptor, 
						std::function<void(crow::websocket::connection&)> open_handler,
						std::function<void(crow::websocket::connection&, const std::string&, bool)> message_handler,
						std::function<void(crow::websocket::connection&, const std::string&)> close_handler,
						std::function<void(crow::websocket::connection&)> error_handler)
					: adaptor_(std::move(adaptor)), open_handler_(std::move(open_handler)), message_handler_(std::move(message_handler)), close_handler_(std::move(close_handler)), error_handler_(std::move(error_handler))
				{
					if (!boost::iequals(req.get_header_value("upgrade"), "websocket"))
					{
						adaptor.close();
						delete this;
						return;
					}
					// Sec-WebSocket-Key: dGhlIHNhbXBsZSBub25jZQ==
					// Sec-WebSocket-Version: 13
                    std::string magic = req.get_header_value("Sec-WebSocket-Key") +  "258EAFA5-E914-47DA-95CA-C5AB0DC85B11";
                    sha1::SHA1 s;
                    s.processBytes(magic.data(), magic.size());
                    uint8_t digest[20];
                    s.getDigestBytes(digest);   
                    start(crow::utility::base64encode((char*)digest, 20));
				}

                template<typename CompletionHandler>
                void dispatch(CompletionHandler handler)
                {
                    adaptor_.get_io_service().dispatch(handler);
                }

                template<typename CompletionHandler>
                void post(CompletionHandler handler)
                {
                    adaptor_.get_io_service().post(handler);
                }

                void send_pong(const std::string& msg)
                {
                    dispatch([this, msg]{
                        char buf[3] = "\x8A\x00";
                        buf[1] += msg.size();
                        write_buffers_.emplace_back(buf, buf+2);
                        write_buffers_.emplace_back(msg);
                        do_write();
                    });
                }

                void send_binary(const std::string& msg) override
                {
                    dispatch([this, msg]{
                        auto header = build_header(2, msg.size());
                        write_buffers_.emplace_back(std::move(header));
                        write_buffers_.emplace_back(msg);
                        do_write();
                    });
                }

                void send_text(const std::string& msg) override
                {
                    dispatch([this, msg]{
                        auto header = build_header(1, msg.size());
                        write_buffers_.emplace_back(std::move(header));
                        write_buffers_.emplace_back(msg);
                        do_write();
                    });
                }

                void close(const std::string& msg) override
                {
                    dispatch([this, msg]{
                        has_sent_close_ = true;
                        if (has_recv_close_ && !is_close_handler_called_)
                        {
                            is_close_handler_called_ = true;
                            if (close_handler_)
                                close_handler_(*this, msg);
                        }
                        auto header = build_header(0x8, msg.size());
                        write_buffers_.emplace_back(std::move(header));
                        write_buffers_.emplace_back(msg);
                        do_write();
                    });
                }

            protected:

                std::string build_header(int opcode, size_t size)
                {
                    char buf[2+8] = "\x80\x00";
                    buf[0] += opcode;
                    if (size < 126)
                    {
                        buf[1] += size;
                        return {buf, buf+2};
                    }
                    else if (size < 0x10000)
                    {
                        buf[1] += 126;
                        *(uint16_t*)(buf+2) = htons((uint16_t)size);
                        return {buf, buf+4};
                    }
                    else
                    {
                        buf[1] += 127;
                        *(uint64_t*)(buf+2) = ((1==htonl(1)) ? (uint64_t)size : ((uint64_t)htonl((size) & 0xFFFFFFFF) << 32) | htonl((size) >> 32));
                        return {buf, buf+10};
                    }
                }

                void start(std::string&& hello)
                {
                    static std::string header = "HTTP/1.1 101 Switching Protocols\r\n"
                        "Upgrade: websocket\r\n"
                        "Connection: Upgrade\r\n"
                        "Sec-WebSocket-Accept: ";
                    static std::string crlf = "\r\n";
                    write_buffers_.emplace_back(header);
                    write_buffers_.emplace_back(std::move(hello));
                    write_buffers_.emplace_back(crlf);
                    write_buffers_.emplace_back(crlf);
                    do_write();
                    if (open_handler_)
                        open_handler_(*this);
                    do_read();
                }

                void do_read()
                {
                    is_reading = true;
                    switch(state_)
                    {
                        case WebSocketReadState::MiniHeader:
                            {
                                //boost::asio::async_read(adaptor_.socket(), boost::asio::buffer(&mini_header_, 1), 
                                adaptor_.socket().async_read_some(boost::asio::buffer(&mini_header_, 2), 
                                    [this](const boost::system::error_code& ec, std::size_t bytes_transferred) 
                                    {
                                        is_reading = false;
                                        mini_header_ = htons(mini_header_);
#ifdef CROW_ENABLE_DEBUG
                                        
                                        if (!ec && bytes_transferred != 2)
                                        {
                                            throw std::runtime_error("WebSocket:MiniHeader:async_read fail:asio bug?");
                                        }
#endif

                                        if (!ec && ((mini_header_ & 0x80) == 0x80))
                                        {
                                            if ((mini_header_ & 0x7f) == 127)
                                            {
                                                state_ = WebSocketReadState::Len64;
                                            }
                                            else if ((mini_header_ & 0x7f) == 126)
                                            {
                                                state_ = WebSocketReadState::Len16;
                                            }
                                            else
                                            {
                                                remaining_length_ = mini_header_ & 0x7f;
                                                state_ = WebSocketReadState::Mask;
                                            }
                                            do_read();
                                        }
                                        else
                                        {
                                            close_connection_ = true;
                                            adaptor_.close();
                                            if (error_handler_)
                                                error_handler_(*this);
                                            check_destroy();
                                        }
                                    });
                            }
                            break;
                        case WebSocketReadState::Len16:
                            {
                                remaining_length_ = 0;
				uint16_t remaining_length16_ = 0;
                                boost::asio::async_read(adaptor_.socket(), boost::asio::buffer(&remaining_length16_, 2), 
                                    [this,&remaining_length16_](const boost::system::error_code& ec, std::size_t bytes_transferred) 
                                    {
                                        is_reading = false;
                                        remaining_length16_ = ntohs(remaining_length16_);
                                        remaining_length_ = remaining_length16_;

                                        remaining_length_ = ntohs(*(uint16_t*)&remaining_length_);
#ifdef CROW_ENABLE_DEBUG
                                        if (!ec && bytes_transferred != 2)
                                        {
                                            throw std::runtime_error("WebSocket:Len16:async_read fail:asio bug?");
                                        }
#endif

                                        if (!ec)
                                        {
                                            state_ = WebSocketReadState::Mask;
                                            do_read();
                                        }
                                        else
                                        {
                                            close_connection_ = true;
                                            adaptor_.close();
                                            if (error_handler_)
                                                error_handler_(*this);
                                            check_destroy();
                                        }
                                    });
                            }
                            break;
                        case WebSocketReadState::Len64:
                            {
                                boost::asio::async_read(adaptor_.socket(), boost::asio::buffer(&remaining_length_, 8), 
                                    [this](const boost::system::error_code& ec, std::size_t bytes_transferred) 
                                    {
                                        is_reading = false;
                                        remaining_length_ = ((1==ntohl(1)) ? (remaining_length_) : ((uint64_t)ntohl((remaining_length_) & 0xFFFFFFFF) << 32) | ntohl((remaining_length_) >> 32));
#ifdef CROW_ENABLE_DEBUG
                                        if (!ec && bytes_transferred != 8)
                                        {
                                            throw std::runtime_error("WebSocket:Len16:async_read fail:asio bug?");
                                        }
#endif

                                        if (!ec)
                                        {
                                            state_ = WebSocketReadState::Mask;
                                            do_read();
                                        }
                                        else
                                        {
                                            close_connection_ = true;
                                            adaptor_.close();
                                            if (error_handler_)
                                                error_handler_(*this);
                                            check_destroy();
                                        }
                                    });
                            }
                            break;
                        case WebSocketReadState::Mask:
                                boost::asio::async_read(adaptor_.socket(), boost::asio::buffer((char*)&mask_, 4), 
                                    [this](const boost::system::error_code& ec, std::size_t bytes_transferred)
                                    {
                                        is_reading = false;
#ifdef CROW_ENABLE_DEBUG
                                        if (!ec && bytes_transferred != 4)
                                        {
                                            throw std::runtime_error("WebSocket:Mask:async_read fail:asio bug?");
                                        }
#endif

                                        if (!ec)
                                        {
                                            state_ = WebSocketReadState::Payload;
                                            do_read();
                                        }
                                        else
                                        {
                                            close_connection_ = true;
                                            if (error_handler_)
                                                error_handler_(*this);
                                            adaptor_.close();
                                        }
                                    });
                            break;
                        case WebSocketReadState::Payload:
                            {
                                size_t to_read = buffer_.size();
                                if (remaining_length_ < to_read)
                                    to_read = remaining_length_;
                                adaptor_.socket().async_read_some( boost::asio::buffer(buffer_, to_read), 
                                    [this](const boost::system::error_code& ec, std::size_t bytes_transferred)
                                    {
                                        is_reading = false;

                                        if (!ec)
                                        {
                                            fragment_.insert(fragment_.end(), buffer_.begin(), buffer_.begin() + bytes_transferred);
                                            remaining_length_ -= bytes_transferred;
                                            if (remaining_length_ == 0)
                                            {
                                                handle_fragment();
                                                state_ = WebSocketReadState::MiniHeader;
                                                do_read();
                                            }
                                        }
                                        else
                                        {
                                            close_connection_ = true;
                                            if (error_handler_)
                                                error_handler_(*this);
                                            adaptor_.close();
                                        }
                                    });
                            }
                            break;
                    }
                }

                bool is_FIN()
                {
                    return mini_header_ & 0x8000;
                }

                int opcode()
                {
                    return (mini_header_ & 0x0f00) >> 8;
                }

                void handle_fragment()
                {
                    for(decltype(fragment_.length()) i = 0; i < fragment_.length(); i ++)
                    {
                        fragment_[i] ^= ((char*)&mask_)[i%4];
                    }
                    switch(opcode())
                    {
                        case 0: // Continuation
                            {
                                message_ += fragment_;
                                if (is_FIN())
                                {
                                    if (message_handler_)
                                        message_handler_(*this, message_, is_binary_);
                                    message_.clear();
                                }
                            }
                        case 1: // Text
                            {
                                is_binary_ = false;
                                message_ += fragment_;
                                if (is_FIN())
                                {
                                    if (message_handler_)
                                        message_handler_(*this, message_, is_binary_);
                                    message_.clear();
                                }
                            }
                            break;
                        case 2: // Binary
                            {
                                is_binary_ = true;
                                message_ += fragment_;
                                if (is_FIN())
                                {
                                    if (message_handler_)
                                        message_handler_(*this, message_, is_binary_);
                                    message_.clear();
                                }
                            }
                            break;
                        case 0x8: // Close
                            {
                                has_recv_close_ = true;
                                if (!has_sent_close_)
                                {
                                    close(fragment_);
                                }
                                else
                                {
                                    adaptor_.close();
                                    close_connection_ = true;
                                    if (!is_close_handler_called_)
                                    {
                                        if (close_handler_)
                                            close_handler_(*this, fragment_);
                                        is_close_handler_called_ = true;
                                    }
                                    check_destroy();
                                }
                            }
                            break;
                        case 0x9: // Ping
                            {
                                send_pong(fragment_);
                            }
                            break;
                        case 0xA: // Pong
                            {
                                pong_received_ = true;
                            }
                            break;
                    }

                    fragment_.clear();
                }

                void do_write()
                {
                    if (sending_buffers_.empty())
                    {
                        sending_buffers_.swap(write_buffers_);
                        std::vector<boost::asio::const_buffer> buffers;
                        buffers.reserve(sending_buffers_.size());
                        for(auto& s:sending_buffers_)
                        {
                            buffers.emplace_back(boost::asio::buffer(s));
                        }
                        boost::asio::async_write(adaptor_.socket(), buffers, 
                            [&](const boost::system::error_code& ec, std::size_t /*bytes_transferred*/)
                            {
                                sending_buffers_.clear();
                                if (!ec && !close_connection_)
                                {
                                    if (!write_buffers_.empty())
                                        do_write();
                                    if (has_sent_close_)
                                        close_connection_ = true;
                                }
                                else
                                {
                                    close_connection_ = true;
                                    check_destroy();
                                }
                            });
                    }
                }

                void check_destroy()
                {
                    //if (has_sent_close_ && has_recv_close_)
                    if (!is_close_handler_called_)
                        if (close_handler_)
                            close_handler_(*this, "uncleanly");
                    if (sending_buffers_.empty() && !is_reading)
                        delete this;
                }
			private:
				Adaptor adaptor_;

                std::vector<std::string> sending_buffers_;
                std::vector<std::string> write_buffers_;

                boost::array<char, 4096> buffer_;
                bool is_binary_;
                std::string message_;
                std::string fragment_;
                WebSocketReadState state_{WebSocketReadState::MiniHeader};
                uint64_t remaining_length_{0};
                bool close_connection_{false};
                bool is_reading{false};
                uint32_t mask_;
                uint16_t mini_header_;
                bool has_sent_close_{false};
                bool has_recv_close_{false};
                bool error_occured_{false};
                bool pong_received_{false};
                bool is_close_handler_called_{false};

				std::function<void(crow::websocket::connection&)> open_handler_;
				std::function<void(crow::websocket::connection&, const std::string&, bool)> message_handler_;
				std::function<void(crow::websocket::connection&, const std::string&)> close_handler_;
				std::function<void(crow::websocket::connection&)> error_handler_;
        };
    }
}



#pragma once
#include <boost/algorithm/string/trim.hpp>





namespace crow
{
    // Any middleware requires following 3 members:

    // struct context;
    //      storing data for the middleware; can be read from another middleware or handlers

    // before_handle
    //      called before handling the request.
    //      if res.end() is called, the operation is halted. 
    //      (still call after_handle of this middleware)
    //      2 signatures:
    //      void before_handle(request& req, response& res, context& ctx)
    //          if you only need to access this middlewares context.
    //      template <typename AllContext>
    //      void before_handle(request& req, response& res, context& ctx, AllContext& all_ctx)
    //          you can access another middlewares' context by calling `all_ctx.template get<MW>()'
    //          ctx == all_ctx.template get<CurrentMiddleware>()

    // after_handle
    //      called after handling the request.
    //      void after_handle(request& req, response& res, context& ctx)
    //      template <typename AllContext>
    //      void after_handle(request& req, response& res, context& ctx, AllContext& all_ctx)

    struct CookieParser
    {
        struct context
        {
            std::unordered_map<std::string, std::string> jar;
            std::unordered_map<std::string, std::string> cookies_to_add;

            std::string get_cookie(const std::string& key)
            {
                if (jar.count(key))
                    return jar[key];
                return {};
            }

            void set_cookie(const std::string& key, const std::string& value)
            {
                cookies_to_add.emplace(key, value);
            }
        };

        void before_handle(request& req, response& res, context& ctx)
        {
            int count = req.headers.count("Cookie");
            if (!count)
                return;
            if (count > 1)
            {
                res.code = 400;
                res.end();
                return;
            }
            std::string cookies = req.get_header_value("Cookie");
            size_t pos = 0;
            while(pos < cookies.size())
            {
                size_t pos_equal = cookies.find('=', pos);
                if (pos_equal == cookies.npos)
                    break;
                std::string name = cookies.substr(pos, pos_equal-pos);
                boost::trim(name);
                pos = pos_equal+1;
                while(pos < cookies.size() && cookies[pos] == ' ') pos++;
                if (pos == cookies.size())
                    break;

                std::string value;

                if (cookies[pos] == '"')
                {
                    int dquote_meet_count = 0;
                    pos ++;
                    size_t pos_dquote = pos-1;
                    do
                    {
                        pos_dquote = cookies.find('"', pos_dquote+1);
                        dquote_meet_count ++;
                    } while(pos_dquote < cookies.size() && cookies[pos_dquote-1] == '\\');
                    if (pos_dquote == cookies.npos)
                        break;

                    if (dquote_meet_count == 1)
                        value = cookies.substr(pos, pos_dquote - pos);
                    else
                    {
                        value.clear();
                        value.reserve(pos_dquote-pos);
                        for(size_t p = pos; p < pos_dquote; p++)
                        {
                            // FIXME minimal escaping
                            if (cookies[p] == '\\' && p + 1 < pos_dquote)
                            {
                                p++;
                                if (cookies[p] == '\\' || cookies[p] == '"')
                                    value += cookies[p];
                                else
                                {
                                    value += '\\';
                                    value += cookies[p];
                                }
                            }
                            else
                                value += cookies[p];
                        }
                    }

                    ctx.jar.emplace(std::move(name), std::move(value));
                    pos = cookies.find(";", pos_dquote+1);
                    if (pos == cookies.npos)
                        break;
                    pos++;
                    while(pos < cookies.size() && cookies[pos] == ' ') pos++;
                    if (pos == cookies.size())
                        break;
                }
                else
                {
                    size_t pos_semicolon = cookies.find(';', pos);
                    value = cookies.substr(pos, pos_semicolon - pos);
                    boost::trim(value);
                    ctx.jar.emplace(std::move(name), std::move(value));
                    pos = pos_semicolon;
                    if (pos == cookies.npos)
                        break;
                    pos ++;
                    while(pos < cookies.size() && cookies[pos] == ' ') pos++;
                    if (pos == cookies.size())
                        break;
                }
            }
        }

        void after_handle(request& /*req*/, response& res, context& ctx)
        {
            for(auto& cookie:ctx.cookies_to_add)
            {
                res.add_header("Set-Cookie", cookie.first + "=" + cookie.second);
            }
        }
    };

    /*
    App<CookieParser, AnotherJarMW> app;
    A B C
    A::context
        int aa;

    ctx1 : public A::context
    ctx2 : public ctx1, public B::context
    ctx3 : public ctx2, public C::context

    C depends on A

    C::handle
        context.aaa

    App::context : private CookieParser::contetx, ... 
    {
        jar

    }

    SimpleApp
    */
}



#pragma once

#include <cstdint>
#include <utility>
#include <tuple>
#include <unordered_map>
#include <memory>
#include <boost/lexical_cast.hpp>
#include <vector>














namespace crow
{
    class BaseRule
    {
    public:
        BaseRule(std::string rule)
            : rule_(std::move(rule))
        {
        }

        virtual ~BaseRule()
        {
        }
        
        virtual void validate() = 0;
        std::unique_ptr<BaseRule> upgrade()
		{
			if (rule_to_upgrade_)
				return std::move(rule_to_upgrade_);
			return {};
		}

        virtual void handle(const request&, response&, const routing_params&) = 0;
        virtual void handle_upgrade(const request&, response& res, SocketAdaptor&&) 
		{
			res = response(404);
			res.end();
		}
#ifdef CROW_ENABLE_SSL
        virtual void handle_upgrade(const request&, response& res, SSLAdaptor&&) 
		{
			res = response(404);
			res.end();
		}
#endif

        uint32_t get_methods()
        {
            return methods_;
        }

    protected:
        uint32_t methods_{1<<(int)HTTPMethod::Get};

        std::string rule_;
        std::string name_;

		std::unique_ptr<BaseRule> rule_to_upgrade_;

        friend class Router;
        template <typename T>
        friend struct RuleParameterTraits;
    };


    namespace detail
    {
        namespace routing_handler_call_helper
        {
            template <typename T, int Pos>
            struct call_pair
            {
                using type = T;
                static const int pos = Pos;
            };

            template <typename H1>
            struct call_params
            {
                H1& handler;
                const routing_params& params;
                const request& req;
                response& res;
            };

            template <typename F, int NInt, int NUint, int NDouble, int NString, typename S1, typename S2> 
            struct call
            {
            };

            template <typename F, int NInt, int NUint, int NDouble, int NString, typename ... Args1, typename ... Args2> 
            struct call<F, NInt, NUint, NDouble, NString, black_magic::S<int64_t, Args1...>, black_magic::S<Args2...>>
            {
                void operator()(F cparams)
                {
                    using pushed = typename black_magic::S<Args2...>::template push_back<call_pair<int64_t, NInt>>;
                    call<F, NInt+1, NUint, NDouble, NString,
                        black_magic::S<Args1...>, pushed>()(cparams);
                }
            };

            template <typename F, int NInt, int NUint, int NDouble, int NString, typename ... Args1, typename ... Args2> 
            struct call<F, NInt, NUint, NDouble, NString, black_magic::S<uint64_t, Args1...>, black_magic::S<Args2...>>
            {
                void operator()(F cparams)
                {
                    using pushed = typename black_magic::S<Args2...>::template push_back<call_pair<uint64_t, NUint>>;
                    call<F, NInt, NUint+1, NDouble, NString,
                        black_magic::S<Args1...>, pushed>()(cparams);
                }
            };

            template <typename F, int NInt, int NUint, int NDouble, int NString, typename ... Args1, typename ... Args2> 
            struct call<F, NInt, NUint, NDouble, NString, black_magic::S<double, Args1...>, black_magic::S<Args2...>>
            {
                void operator()(F cparams)
                {
                    using pushed = typename black_magic::S<Args2...>::template push_back<call_pair<double, NDouble>>;
                    call<F, NInt, NUint, NDouble+1, NString,
                        black_magic::S<Args1...>, pushed>()(cparams);
                }
            };

            template <typename F, int NInt, int NUint, int NDouble, int NString, typename ... Args1, typename ... Args2> 
            struct call<F, NInt, NUint, NDouble, NString, black_magic::S<std::string, Args1...>, black_magic::S<Args2...>>
            {
                void operator()(F cparams)
                {
                    using pushed = typename black_magic::S<Args2...>::template push_back<call_pair<std::string, NString>>;
                    call<F, NInt, NUint, NDouble, NString+1,
                        black_magic::S<Args1...>, pushed>()(cparams);
                }
            };

<<<<<<< HEAD
            template <typename F, int NInt, int NUint, int NDouble, int NString, typename ... Args1> 
            struct call<F, NInt, NUint, NDouble, NString, black_magic::S<>, black_magic::S<Args1...>>
            {
                void operator()(F cparams)
                {
                    cparams.handler(
                        cparams.req,
                        cparams.res,
                        cparams.params.template get<typename Args1::type>(Args1::pos)... 
                    );
                }
            };

            template <typename Func, typename ... ArgsWrapped>
            struct Wrapped
            {
                template <typename ... Args>
                void set(Func f, typename std::enable_if<
                    !std::is_same<typename std::tuple_element<0, std::tuple<Args..., void>>::type, const request&>::value
                , int>::type = 0)
                {
                    handler_ = (
#ifdef CROW_CAN_USE_CPP14
                        [f = std::move(f)]
#else
                        [f]
#endif
                        (const request&, response& res, Args... args){
                            res = response(f(args...));
                            res.end();
                        });
                }

                template <typename Req, typename ... Args>
                struct req_handler_wrapper
                {
                    req_handler_wrapper(Func f)
                        : f(std::move(f))
                    {
                    }
=======
#pragma once
#include <boost/algorithm/string/trim.hpp>





namespace crow
{
    // Any middleware requires following 3 members:

    // struct context;
    //      storing data for the middleware; can be read from another middleware or handlers

    // before_handle
    //      called before handling the request.
    //      if res.end() is called, the operation is halted. 
    //      (still call after_handle of this middleware)
    //      2 signatures:
    //      void before_handle(request& req, response& res, context& ctx)
    //          if you only need to access this middlewares context.
    //      template <typename AllContext>
    //      void before_handle(request& req, response& res, context& ctx, AllContext& all_ctx)
    //          you can access another middlewares' context by calling `all_ctx.template get<MW>()'
    //          ctx == all_ctx.template get<CurrentMiddleware>()

    // after_handle
    //      called after handling the request.
    //      void after_handle(request& req, response& res, context& ctx)
    //      template <typename AllContext>
    //      void after_handle(request& req, response& res, context& ctx, AllContext& all_ctx)

    struct CookieParser
    {
        struct context
        {
            std::unordered_map<std::string, std::string> jar;
            std::unordered_map<std::string, std::string> cookies_to_add;

            std::string get_cookie(const std::string& key)
            {
                if (jar.count(key))
                    return jar[key];
                return {};
            }

            void set_cookie(const std::string& key, const std::string& value)
            {
                cookies_to_add.emplace(key, value);
            }
        };

        void before_handle(request& req, response& res, context& ctx)
        {
            int count = req.headers.count("Cookie");
            if (!count)
                return;
            if (count > 1)
            {
                res.code = 400;
                res.end();
                return;
            }
            std::string cookies = req.get_header_value("Cookie");
            size_t pos = 0;
            while(pos < cookies.size())
            {
                size_t pos_equal = cookies.find('=', pos);
                if (pos_equal == cookies.npos)
                    break;
                std::string name = cookies.substr(pos, pos_equal-pos);
                boost::trim(name);
                pos = pos_equal+1;
                while(pos < cookies.size() && cookies[pos] == ' ') pos++;
                if (pos == cookies.size())
                    break;

                std::string value;

                if (cookies[pos] == '"')
                {
                    int dquote_meet_count = 0;
                    pos ++;
                    size_t pos_dquote = pos-1;
                    do
                    {
                        pos_dquote = cookies.find('"', pos_dquote+1);
                        dquote_meet_count ++;
                    } while(pos_dquote < cookies.size() && cookies[pos_dquote-1] == '\\');
                    if (pos_dquote == cookies.npos)
                        break;

                    if (dquote_meet_count == 1)
                        value = cookies.substr(pos, pos_dquote - pos);
                    else
                    {
                        value.clear();
                        value.reserve(pos_dquote-pos);
                        for(size_t p = pos; p < pos_dquote; p++)
                        {
                            // FIXME minimal escaping
                            if (cookies[p] == '\\' && p + 1 < pos_dquote)
                            {
                                p++;
                                if (cookies[p] == '\\' || cookies[p] == '"')
                                    value += cookies[p];
                                else
                                {
                                    value += '\\';
                                    value += cookies[p];
                                }
                            }
                            else
                                value += cookies[p];
                        }
                    }

                    ctx.jar.emplace(std::move(name), std::move(value));
                    pos = cookies.find(";", pos_dquote+1);
                    if (pos == cookies.npos)
                        break;
                    pos++;
                    while(pos < cookies.size() && cookies[pos] == ' ') pos++;
                    if (pos == cookies.size())
                        break;
                }
                else
                {
                    size_t pos_semicolon = cookies.find(';', pos);
                    value = cookies.substr(pos, pos_semicolon - pos);
                    boost::trim(value);
                    ctx.jar.emplace(std::move(name), std::move(value));
                    pos = pos_semicolon;
                    if (pos == cookies.npos)
                        break;
                    pos ++;
                    while(pos < cookies.size() && cookies[pos] == ' ') pos++;
                    if (pos == cookies.size())
                        break;
                }
            }
        }

        void after_handle(request& /*req*/, response& res, context& ctx)
        {
            for(auto& cookie:ctx.cookies_to_add)
            {
                res.add_header("Set-Cookie", cookie.first + "=" + cookie.second);
            }
        }
    };

    /*
    App<CookieParser, AnotherJarMW> app;
    A B C
    A::context
        int aa;

    ctx1 : public A::context
    ctx2 : public ctx1, public B::context
    ctx3 : public ctx2, public C::context

    C depends on A

    C::handle
        context.aaa

    App::context : private CookieParser::contetx, ... 
    {
        jar

    }

    SimpleApp
    */
}



#pragma once
#include <boost/asio.hpp>
#include <boost/algorithm/string/predicate.hpp>
#include <boost/lexical_cast.hpp>
#include <boost/array.hpp>
#include <atomic>
#include <chrono>
#include <vector>
>>>>>>> c43c0521

                    void operator()(const request& req, response& res, Args... args)
                    {
                        res = response(f(req, args...));
                        res.end();
                    }

                    Func f;
                };

                template <typename ... Args>
                void set(Func f, typename std::enable_if<
                        std::is_same<typename std::tuple_element<0, std::tuple<Args..., void>>::type, const request&>::value &&
                        !std::is_same<typename std::tuple_element<1, std::tuple<Args..., void, void>>::type, response&>::value
                        , int>::type = 0)
                {
                    handler_ = req_handler_wrapper<Args...>(std::move(f));
                    /*handler_ = (
                        [f = std::move(f)]
                        (const request& req, response& res, Args... args){
                             res = response(f(req, args...));
                             res.end();
                        });*/
                }

                template <typename ... Args>
                void set(Func f, typename std::enable_if<
                        std::is_same<typename std::tuple_element<0, std::tuple<Args..., void>>::type, const request&>::value &&
                        std::is_same<typename std::tuple_element<1, std::tuple<Args..., void, void>>::type, response&>::value
                        , int>::type = 0)
                {
                    handler_ = std::move(f);
                }

                template <typename ... Args>
                struct handler_type_helper
                {
                    using type = std::function<void(const crow::request&, crow::response&, Args...)>;
                    using args_type = black_magic::S<typename black_magic::promote_t<Args>...>; 
                };

                template <typename ... Args>
                struct handler_type_helper<const request&, Args...>
                {
                    using type = std::function<void(const crow::request&, crow::response&, Args...)>;
                    using args_type = black_magic::S<typename black_magic::promote_t<Args>...>; 
                };

                template <typename ... Args>
                struct handler_type_helper<const request&, response&, Args...>
                {
                    using type = std::function<void(const crow::request&, crow::response&, Args...)>;
                    using args_type = black_magic::S<typename black_magic::promote_t<Args>...>; 
                };

                typename handler_type_helper<ArgsWrapped...>::type handler_;

                void operator()(const request& req, response& res, const routing_params& params)
                {
                    detail::routing_handler_call_helper::call<
                        detail::routing_handler_call_helper::call_params<
                            decltype(handler_)>,
                        0, 0, 0, 0, 
                        typename handler_type_helper<ArgsWrapped...>::args_type,
                        black_magic::S<>
                    >()(
                        detail::routing_handler_call_helper::call_params<
                            decltype(handler_)>
                        {handler_, params, req, res}
                   );
                }
            };

        }
    }

	class WebSocketRule : public BaseRule
	{
        using self_t = WebSocketRule;
	public:
        WebSocketRule(std::string rule)
            : BaseRule(std::move(rule))
        {
        }

		void validate() override
		{
		}

		void handle(const request&, response& res, const routing_params&) override
		{
			res = response(404);
			res.end();
		}

        void handle_upgrade(const request& req, response&, SocketAdaptor&& adaptor) override 
		{
			new crow::websocket::Connection<SocketAdaptor>(req, std::move(adaptor), open_handler_, message_handler_, close_handler_, error_handler_);
		}
#ifdef CROW_ENABLE_SSL
        void handle_upgrade(const request& req, response&, SSLAdaptor&& adaptor) override
		{
			new crow::websocket::Connection<SSLAdaptor>(req, std::move(adaptor), open_handler_, message_handler_, close_handler_, error_handler_);
		}
#endif

		template <typename Func>
		self_t& onopen(Func f)
		{
			open_handler_ = f;
			return *this;
		}

		template <typename Func>
		self_t& onmessage(Func f)
		{
			message_handler_ = f;
			return *this;
		}

		template <typename Func>
		self_t& onclose(Func f)
		{
			close_handler_ = f;
			return *this;
		}

		template <typename Func>
		self_t& onerror(Func f)
		{
			error_handler_ = f;
			return *this;
		}

	protected:
		std::function<void(crow::websocket::connection&)> open_handler_;
		std::function<void(crow::websocket::connection&, const std::string&, bool)> message_handler_;
		std::function<void(crow::websocket::connection&, const std::string&)> close_handler_;
		std::function<void(crow::websocket::connection&)> error_handler_;
	};

    template <typename T>
    struct RuleParameterTraits
    {
        using self_t = T;
		WebSocketRule& websocket() 
		{
			auto p =new WebSocketRule(((self_t*)this)->rule_);
            ((self_t*)this)->rule_to_upgrade_.reset(p);
			return *p;
		}

        self_t& name(std::string name) noexcept
        {
            ((self_t*)this)->name_ = std::move(name);
            return (self_t&)*this;
        }

        self_t& methods(HTTPMethod method)
        {
            ((self_t*)this)->methods_ = 1 << (int)method;
            return (self_t&)*this;
        }

        template <typename ... MethodArgs>
        self_t& methods(HTTPMethod method, MethodArgs ... args_method)
        {
            methods(args_method...);
            ((self_t*)this)->methods_ |= 1 << (int)method;
            return (self_t&)*this;
        }

    };

    class DynamicRule : public BaseRule, public RuleParameterTraits<DynamicRule>
    {
    public:

        DynamicRule(std::string rule)
            : BaseRule(std::move(rule))
        {
        }

        void validate() override
        {
            if (!erased_handler_)
            {
                throw std::runtime_error(name_ + (!name_.empty() ? ": " : "") + "no handler for url " + rule_);
            }
        }

        void handle(const request& req, response& res, const routing_params& params) override
        {
            erased_handler_(req, res, params);
        }

        template <typename Func>
        void operator()(Func f)
        {
#ifdef CROW_MSVC_WORKAROUND
            using function_t = utility::function_traits<decltype(&Func::operator())>;
#else
            using function_t = utility::function_traits<Func>;
#endif
            erased_handler_ = wrap(std::move(f), black_magic::gen_seq<function_t::arity>());
        }

        // enable_if Arg1 == request && Arg2 == response
        // enable_if Arg1 == request && Arg2 != resposne
        // enable_if Arg1 != request
#ifdef CROW_MSVC_WORKAROUND
        template <typename Func, size_t ... Indices>
#else
        template <typename Func, unsigned ... Indices>
#endif
        std::function<void(const request&, response&, const routing_params&)> 
        wrap(Func f, black_magic::seq<Indices...>)
        {
#ifdef CROW_MSVC_WORKAROUND
            using function_t = utility::function_traits<decltype(&Func::operator())>;
#else
            using function_t = utility::function_traits<Func>;
#endif
            if (!black_magic::is_parameter_tag_compatible(
                black_magic::get_parameter_tag_runtime(rule_.c_str()), 
                black_magic::compute_parameter_tag_from_args_list<
                    typename function_t::template arg<Indices>...>::value))
            {
                throw std::runtime_error("route_dynamic: Handler type is mismatched with URL parameters: " + rule_);
            }
            auto ret = detail::routing_handler_call_helper::Wrapped<Func, typename function_t::template arg<Indices>...>();
            ret.template set<
                typename function_t::template arg<Indices>...
            >(std::move(f));
            return ret;
        }

        template <typename Func>
        void operator()(std::string name, Func&& f)
        {
            name_ = std::move(name);
            (*this).template operator()<Func>(std::forward(f));
        }
    private:
        std::function<void(const request&, response&, const routing_params&)> erased_handler_;

    };

    template <typename ... Args>
    class TaggedRule : public BaseRule, public RuleParameterTraits<TaggedRule<Args...>>
    {
    public:
        using self_t = TaggedRule<Args...>;

        TaggedRule(std::string rule)
            : BaseRule(std::move(rule))
        {
        }

        void validate() override
        {
            if (!handler_)
            {
                throw std::runtime_error(name_ + (!name_.empty() ? ": " : "") + "no handler for url " + rule_);
            }
        }

        template <typename Func>
        typename std::enable_if<black_magic::CallHelper<Func, black_magic::S<Args...>>::value, void>::type
        operator()(Func&& f)
        {
            static_assert(black_magic::CallHelper<Func, black_magic::S<Args...>>::value ||
                black_magic::CallHelper<Func, black_magic::S<crow::request, Args...>>::value , 
                "Handler type is mismatched with URL parameters");
            static_assert(!std::is_same<void, decltype(f(std::declval<Args>()...))>::value, 
                "Handler function cannot have void return type; valid return types: string, int, crow::resposne, crow::json::wvalue");

                handler_ = [f = std::move(f)](const request&, response& res, Args ... args){
                    res = response(f(args...));
                    res.end();
                };
        }

        template <typename Func>
        typename std::enable_if<
            !black_magic::CallHelper<Func, black_magic::S<Args...>>::value &&
            black_magic::CallHelper<Func, black_magic::S<crow::request, Args...>>::value, 
            void>::type
        operator()(Func&& f)
        {
            static_assert(black_magic::CallHelper<Func, black_magic::S<Args...>>::value ||
                black_magic::CallHelper<Func, black_magic::S<crow::request, Args...>>::value, 
                "Handler type is mismatched with URL parameters");
            static_assert(!std::is_same<void, decltype(f(std::declval<crow::request>(), std::declval<Args>()...))>::value, 
                "Handler function cannot have void return type; valid return types: string, int, crow::resposne, crow::json::wvalue");

                handler_ = [f = std::move(f)](const crow::request& req, crow::response& res, Args ... args){
                    res = response(f(req, args...));
                    res.end();
                };
        }

        template <typename Func>
        typename std::enable_if<
            !black_magic::CallHelper<Func, black_magic::S<Args...>>::value &&
            !black_magic::CallHelper<Func, black_magic::S<crow::request, Args...>>::value, 
            void>::type
        operator()(Func&& f)
        {
            static_assert(black_magic::CallHelper<Func, black_magic::S<Args...>>::value ||
                black_magic::CallHelper<Func, black_magic::S<crow::request, Args...>>::value ||
                black_magic::CallHelper<Func, black_magic::S<crow::request, crow::response&, Args...>>::value
                , 
                "Handler type is mismatched with URL parameters");
            static_assert(std::is_same<void, decltype(f(std::declval<crow::request>(), std::declval<crow::response&>(), std::declval<Args>()...))>::value, 
                "Handler function with response argument should have void return type");

                handler_ = std::move(f);
        }

        template <typename Func>
        void operator()(std::string name, Func&& f)
        {
            name_ = std::move(name);
            (*this).template operator()<Func>(std::forward(f));
        }

        void handle(const request& req, response& res, const routing_params& params) override
        {
            detail::routing_handler_call_helper::call<
                detail::routing_handler_call_helper::call_params<
                    decltype(handler_)>, 
                0, 0, 0, 0, 
                black_magic::S<Args...>, 
                black_magic::S<>
            >()(
                detail::routing_handler_call_helper::call_params<
                    decltype(handler_)>
                {handler_, params, req, res}
            );
        }

    private:
        std::function<void(const crow::request&, crow::response&, Args...)> handler_;

    };

    const int RULE_SPECIAL_REDIRECT_SLASH = 1;

    class Trie
    {
    public:
        struct Node
        {
            unsigned rule_index{};
            std::array<unsigned, (int)ParamType::MAX> param_childrens{};
            std::unordered_map<std::string, unsigned> children;

            bool IsSimpleNode() const
            {
                return 
                    !rule_index &&
                    std::all_of(
                        std::begin(param_childrens), 
                        std::end(param_childrens), 
                        [](unsigned x){ return !x; });
            }
        };

        Trie() : nodes_(1)
        {
        }

private:
        void optimizeNode(Node* node)
        {
            for(auto x : node->param_childrens)
            {
                if (!x)
                    continue;
                Node* child = &nodes_[x];
                optimizeNode(child);
            }
            if (node->children.empty())
                return;
            bool mergeWithChild = true;
            for(auto& kv : node->children)
            {
                Node* child = &nodes_[kv.second];
                if (!child->IsSimpleNode())
                {
                    mergeWithChild = false;
                    break;
                }
            }
            if (mergeWithChild)
            {
                decltype(node->children) merged;
                for(auto& kv : node->children)
                {
                    Node* child = &nodes_[kv.second];
                    for(auto& child_kv : child->children)
                    {
                        merged[kv.first + child_kv.first] = child_kv.second;
                    }
                }
                node->children = std::move(merged);
                optimizeNode(node);
            }
            else
            {
                for(auto& kv : node->children)
                {
                    Node* child = &nodes_[kv.second];
                    optimizeNode(child);
                }
            }
        }

        void optimize()
        {
            optimizeNode(head());
        }

public:
        void validate()
        {
            if (!head()->IsSimpleNode())
                throw std::runtime_error("Internal error: Trie header should be simple!");
            optimize();
        }

        std::pair<unsigned, routing_params> find(const std::string& req_url, const Node* node = nullptr, unsigned pos = 0, routing_params* params = nullptr) const
        {
            routing_params empty;
            if (params == nullptr)
                params = &empty;

            unsigned found{};
            routing_params match_params;

<<<<<<< HEAD
            if (node == nullptr)
                node = head();
            if (pos == req_url.size())
                return {node->rule_index, *params};
=======
                {400, "HTTP/1.1 400 Bad Request\r\n"},
                {401, "HTTP/1.1 401 Unauthorized\r\n"},
                {403, "HTTP/1.1 403 Forbidden\r\n"},
                {404, "HTTP/1.1 404 Not Found\r\n"},
                {422, "HTTP/1.1 422 Unprocessable Entity\r\n"},
>>>>>>> c43c0521

            auto update_found = [&found, &match_params](std::pair<unsigned, routing_params>& ret)
            {
                if (ret.first && (!found || found > ret.first))
                {
                    found = ret.first;
                    match_params = std::move(ret.second);
                }
            };

            if (node->param_childrens[(int)ParamType::INT])
            {
                char c = req_url[pos];
                if ((c >= '0' && c <= '9') || c == '+' || c == '-')
                {
                    char* eptr;
                    errno = 0;
                    long long int value = strtoll(req_url.data()+pos, &eptr, 10);
                    if (errno != ERANGE && eptr != req_url.data()+pos)
                    {
                        params->int_params.push_back(value);
                        auto ret = find(req_url, &nodes_[node->param_childrens[(int)ParamType::INT]], eptr - req_url.data(), params);
                        update_found(ret);
                        params->int_params.pop_back();
                    }
                }
            }

            if (node->param_childrens[(int)ParamType::UINT])
            {
                char c = req_url[pos];
                if ((c >= '0' && c <= '9') || c == '+')
                {
                    char* eptr;
                    errno = 0;
                    unsigned long long int value = strtoull(req_url.data()+pos, &eptr, 10);
                    if (errno != ERANGE && eptr != req_url.data()+pos)
                    {
                        params->uint_params.push_back(value);
                        auto ret = find(req_url, &nodes_[node->param_childrens[(int)ParamType::UINT]], eptr - req_url.data(), params);
                        update_found(ret);
                        params->uint_params.pop_back();
                    }
                }
            }

            if (node->param_childrens[(int)ParamType::DOUBLE])
            {
                char c = req_url[pos];
                if ((c >= '0' && c <= '9') || c == '+' || c == '-' || c == '.')
                {
                    char* eptr;
                    errno = 0;
                    double value = strtod(req_url.data()+pos, &eptr);
                    if (errno != ERANGE && eptr != req_url.data()+pos)
                    {
                        params->double_params.push_back(value);
                        auto ret = find(req_url, &nodes_[node->param_childrens[(int)ParamType::DOUBLE]], eptr - req_url.data(), params);
                        update_found(ret);
                        params->double_params.pop_back();
                    }
                }
            }

            if (node->param_childrens[(int)ParamType::STRING])
            {
                size_t epos = pos;
                for(; epos < req_url.size(); epos ++)
                {
                    if (req_url[epos] == '/')
                        break;
                }

                if (epos != pos)
                {
                    params->string_params.push_back(req_url.substr(pos, epos-pos));
                    auto ret = find(req_url, &nodes_[node->param_childrens[(int)ParamType::STRING]], epos, params);
                    update_found(ret);
                    params->string_params.pop_back();
                }
            }

            if (node->param_childrens[(int)ParamType::PATH])
            {
                size_t epos = req_url.size();

                if (epos != pos)
                {
                    params->string_params.push_back(req_url.substr(pos, epos-pos));
                    auto ret = find(req_url, &nodes_[node->param_childrens[(int)ParamType::PATH]], epos, params);
                    update_found(ret);
                    params->string_params.pop_back();
                }
            }

            for(auto& kv : node->children)
            {
                const std::string& fragment = kv.first;
                const Node* child = &nodes_[kv.second];

                if (req_url.compare(pos, fragment.size(), fragment) == 0)
                {
                    auto ret = find(req_url, child, pos + fragment.size(), params);
                    update_found(ret);
                }
            }

            return {found, match_params};
        }

        void add(const std::string& url, unsigned rule_index)
        {
            unsigned idx{0};

            for(unsigned i = 0; i < url.size(); i ++)
            {
                char c = url[i];
                if (c == '<')
                {
                    static struct ParamTraits
                    {
                        ParamType type;
                        std::string name;
                    } paramTraits[] =
                    {
                        { ParamType::INT, "<int>" },
                        { ParamType::UINT, "<uint>" },
                        { ParamType::DOUBLE, "<float>" },
                        { ParamType::DOUBLE, "<double>" },
                        { ParamType::STRING, "<str>" },
                        { ParamType::STRING, "<string>" },
                        { ParamType::PATH, "<path>" },
                    };

                    for(auto& x:paramTraits)
                    {
                        if (url.compare(i, x.name.size(), x.name) == 0)
                        {
                            if (!nodes_[idx].param_childrens[(int)x.type])
                            {
                                auto new_node_idx = new_node();
                                nodes_[idx].param_childrens[(int)x.type] = new_node_idx;
                            }
                            idx = nodes_[idx].param_childrens[(int)x.type];
                            i += x.name.size();
                            break;
                        }
                    }

                    i --;
                }
                else
                {
                    std::string piece(&c, 1);
                    if (!nodes_[idx].children.count(piece))
                    {
                        auto new_node_idx = new_node();
                        nodes_[idx].children.emplace(piece, new_node_idx);
                    }
                    idx = nodes_[idx].children[piece];
                }
            }
            if (nodes_[idx].rule_index)
                throw std::runtime_error("handler already exists for " + url);
            nodes_[idx].rule_index = rule_index;
        }
    private:
        void debug_node_print(Node* n, int level)
        {
            for(int i = 0; i < (int)ParamType::MAX; i ++)
            {
                if (n->param_childrens[i])
                {
                    CROW_LOG_DEBUG << std::string(2*level, ' ') /*<< "("<<n->param_childrens[i]<<") "*/;
                    switch((ParamType)i)
                    {
                        case ParamType::INT:
                            CROW_LOG_DEBUG << "<int>";
                            break;
                        case ParamType::UINT:
                            CROW_LOG_DEBUG << "<uint>";
                            break;
                        case ParamType::DOUBLE:
                            CROW_LOG_DEBUG << "<float>";
                            break;
                        case ParamType::STRING:
                            CROW_LOG_DEBUG << "<str>";
                            break;
                        case ParamType::PATH:
                            CROW_LOG_DEBUG << "<path>";
                            break;
                        default:
                            CROW_LOG_DEBUG << "<ERROR>";
                            break;
                    }

                    debug_node_print(&nodes_[n->param_childrens[i]], level+1);
                }
            }
            for(auto& kv : n->children)
            {
                CROW_LOG_DEBUG << std::string(2*level, ' ') /*<< "(" << kv.second << ") "*/ << kv.first;
                debug_node_print(&nodes_[kv.second], level+1);
            }
        }

    public:
        void debug_print()
        {
            debug_node_print(head(), 0);
        }

    private:
        const Node* head() const
        {
            return &nodes_.front();
        }

        Node* head()
        {
            return &nodes_.front();
        }

        unsigned new_node()
        {
            nodes_.resize(nodes_.size()+1);
            return nodes_.size() - 1;
        }

        std::vector<Node> nodes_;
    };

    class Router
    {
    public:
        Router() : rules_(2) 
        {
        }

        DynamicRule& new_rule_dynamic(const std::string& rule)
        {
            auto ruleObject = new DynamicRule(rule);

            internal_add_rule_object(rule, ruleObject);

            return *ruleObject;
        }

        template <uint64_t N>
        typename black_magic::arguments<N>::type::template rebind<TaggedRule>& new_rule_tagged(const std::string& rule)
        {
            using RuleT = typename black_magic::arguments<N>::type::template rebind<TaggedRule>;
            auto ruleObject = new RuleT(rule);

            internal_add_rule_object(rule, ruleObject);

            return *ruleObject;
        }

        void internal_add_rule_object(const std::string& rule, BaseRule* ruleObject)
        {
            rules_.emplace_back(ruleObject);
            trie_.add(rule, rules_.size() - 1);

            // directory case: 
            //   request to `/about' url matches `/about/' rule 
            if (rule.size() > 1 && rule.back() == '/')
            {
                std::string rule_without_trailing_slash = rule;
                rule_without_trailing_slash.pop_back();
                trie_.add(rule_without_trailing_slash, RULE_SPECIAL_REDIRECT_SLASH);
            }
        }

        void validate()
        {
            trie_.validate();
            for(auto& rule:rules_)
            {
                if (rule)
				{
					auto upgraded = rule->upgrade();
					if (upgraded)
						rule = std::move(upgraded);
                    rule->validate();
				}
            }
        }

		template <typename Adaptor> 
		void handle_upgrade(const request& req, response& res, Adaptor&& adaptor)
		{
            auto found = trie_.find(req.url);
            unsigned rule_index = found.first;
            if (!rule_index)
            {
                CROW_LOG_DEBUG << "Cannot match rules " << req.url;
                res = response(404);
                res.end();
                return;
            }

            if (rule_index >= rules_.size())
                throw std::runtime_error("Trie internal structure corrupted!");

            if (rule_index == RULE_SPECIAL_REDIRECT_SLASH)
            {
                CROW_LOG_INFO << "Redirecting to a url with trailing slash: " << req.url;
                res = response(301);

                // TODO absolute url building
                if (req.get_header_value("Host").empty())
                {
                    res.add_header("Location", req.url + "/");
                }
                else
                {
                    res.add_header("Location", "http://" + req.get_header_value("Host") + req.url + "/");
                }
                res.end();
                return;
            }

            if ((rules_[rule_index]->get_methods() & (1<<(uint32_t)req.method)) == 0)
            {
                CROW_LOG_DEBUG << "Rule found but method mismatch: " << req.url << " with " << method_name(req.method) << "(" << (uint32_t)req.method << ") / " << rules_[rule_index]->get_methods();
                res = response(404);
                res.end();
                return;
            }

            CROW_LOG_DEBUG << "Matched rule (upgrade) '" << rules_[rule_index]->rule_ << "' " << (uint32_t)req.method << " / " << rules_[rule_index]->get_methods();

            // any uncaught exceptions become 500s
            try
            {
                rules_[rule_index]->handle_upgrade(req, res, std::move(adaptor));
            }
            catch(std::exception& e)
            {
                CROW_LOG_ERROR << "An uncaught exception occurred: " << e.what();
                res = response(500);
                res.end();
                return;   
            }
            catch(...)
            {
                CROW_LOG_ERROR << "An uncaught exception occurred. The type was unknown so no information was available.";
                res = response(500);
                res.end();
                return;   
            }
		}

        void handle(const request& req, response& res)
        {
            auto found = trie_.find(req.url);

            unsigned rule_index = found.first;

            if (!rule_index)
            {
                CROW_LOG_DEBUG << "Cannot match rules " << req.url;
                res = response(404);
                res.end();
                return;
            }

            if (rule_index >= rules_.size())
                throw std::runtime_error("Trie internal structure corrupted!");

            if (rule_index == RULE_SPECIAL_REDIRECT_SLASH)
            {
                CROW_LOG_INFO << "Redirecting to a url with trailing slash: " << req.url;
                res = response(301);

                // TODO absolute url building
                if (req.get_header_value("Host").empty())
                {
                    res.add_header("Location", req.url + "/");
                }
                else
                {
                    res.add_header("Location", "http://" + req.get_header_value("Host") + req.url + "/");
                }
                res.end();
                return;
            }

            if ((rules_[rule_index]->get_methods() & (1<<(uint32_t)req.method)) == 0)
            {
                CROW_LOG_DEBUG << "Rule found but method mismatch: " << req.url << " with " << method_name(req.method) << "(" << (uint32_t)req.method << ") / " << rules_[rule_index]->get_methods();
                res = response(404);
                res.end();
                return;
            }

            CROW_LOG_DEBUG << "Matched rule '" << rules_[rule_index]->rule_ << "' " << (uint32_t)req.method << " / " << rules_[rule_index]->get_methods();

            // any uncaught exceptions become 500s
            try
            {
                rules_[rule_index]->handle(req, res, found.second);
            }
            catch(std::exception& e)
            {
                CROW_LOG_ERROR << "An uncaught exception occurred: " << e.what();
                res = response(500);
                res.end();
                return;   
            }
            catch(...)
            {
                CROW_LOG_ERROR << "An uncaught exception occurred. The type was unknown so no information was available.";
                res = response(500);
                res.end();
                return;   
            }
        }

        void debug_print()
        {
            trie_.debug_print();
        }

    private:
        std::vector<std::unique_ptr<BaseRule>> rules_;
        Trie trie_;
    };
}



#pragma once

#include <chrono>
#include <string>
#include <functional>
#include <memory>
#include <future>
#include <cstdint>
#include <type_traits>
#include <thread>

















#ifdef CROW_MSVC_WORKAROUND
#define CROW_ROUTE(app, url) app.route_dynamic(url)
#else
#define CROW_ROUTE(app, url) app.route<crow::black_magic::get_parameter_tag(url)>(url)
#endif

namespace crow
{
#ifdef CROW_ENABLE_SSL
    using ssl_context_t = boost::asio::ssl::context;
#endif
    template <typename ... Middlewares>
    class Crow
    {
    public:
        using self_t = Crow;
        using server_t = Server<Crow, SocketAdaptor, Middlewares...>;
#ifdef CROW_ENABLE_SSL
        using ssl_server_t = Server<Crow, SSLAdaptor, Middlewares...>;
#endif
        Crow()
        {
        }

		template <typename Adaptor> 
        void handle_upgrade(const request& req, response& res, Adaptor&& adaptor)
        {
            router_.handle_upgrade(req, res, adaptor);
        }

        void handle(const request& req, response& res)
        {
            router_.handle(req, res);
        }

        DynamicRule& route_dynamic(std::string&& rule)
        {
            return router_.new_rule_dynamic(std::move(rule));
        }

        template <uint64_t Tag>
        auto route(std::string&& rule)
            -> typename std::result_of<decltype(&Router::new_rule_tagged<Tag>)(Router, std::string&&)>::type
        {
            return router_.new_rule_tagged<Tag>(std::move(rule));
        }

        self_t& port(std::uint16_t port)
        {
            port_ = port;
            return *this;
        }

        self_t& bindaddr(std::string bindaddr)
        {
            bindaddr_ = bindaddr;
            return *this;
        }

        self_t& multithreaded()
        {
            return concurrency(std::thread::hardware_concurrency());
        }

        self_t& concurrency(std::uint16_t concurrency)
        {
            if (concurrency < 1)
                concurrency = 1;
            concurrency_ = concurrency;
            return *this;
        }

        void validate()
        {
            router_.validate();
        }

        void run()
        {
            validate();
#ifdef CROW_ENABLE_SSL
            if (use_ssl_)
            {
                ssl_server_ = std::move(std::unique_ptr<ssl_server_t>(new ssl_server_t(this, bindaddr_, port_, &middlewares_, concurrency_, &ssl_context_)));
                ssl_server_->set_tick_function(tick_interval_, tick_function_);
                ssl_server_->run();
            }
            else
#endif
            {
                server_ = std::move(std::unique_ptr<server_t>(new server_t(this, bindaddr_, port_, &middlewares_, concurrency_, nullptr)));
                server_->set_tick_function(tick_interval_, tick_function_);
                server_->run();
            }
        }

        void stop()
        {
#ifdef CROW_ENABLE_SSL
            if (use_ssl_)
            {
                ssl_server_->stop();
            }
            else
#endif
            {
                server_->stop();
            }
        }

        void debug_print()
        {
            CROW_LOG_DEBUG << "Routing:";
            router_.debug_print();
        }

#ifdef CROW_ENABLE_SSL
        self_t& ssl_file(const std::string& crt_filename, const std::string& key_filename)
        {
            use_ssl_ = true;
            ssl_context_.set_verify_mode(boost::asio::ssl::verify_peer);
            ssl_context_.use_certificate_file(crt_filename, ssl_context_t::pem);
            ssl_context_.use_private_key_file(key_filename, ssl_context_t::pem);
            ssl_context_.set_options(
                    boost::asio::ssl::context::default_workarounds
                          | boost::asio::ssl::context::no_sslv2
                          | boost::asio::ssl::context::no_sslv3
                    );
            return *this;
        }

        self_t& ssl_file(const std::string& pem_filename)
        {
            use_ssl_ = true;
            ssl_context_.set_verify_mode(boost::asio::ssl::verify_peer);
            ssl_context_.load_verify_file(pem_filename);
            ssl_context_.set_options(
                    boost::asio::ssl::context::default_workarounds
                          | boost::asio::ssl::context::no_sslv2
                          | boost::asio::ssl::context::no_sslv3
                    );
            return *this;
        }

        self_t& ssl(boost::asio::ssl::context&& ctx)
        {
            use_ssl_ = true;
            ssl_context_ = std::move(ctx);
            return *this;
        }


        bool use_ssl_{false};
        ssl_context_t ssl_context_{boost::asio::ssl::context::sslv23};

#else
        template <typename T, typename ... Remain>
        self_t& ssl_file(T&&, Remain&&...)
        {
            // We can't call .ssl() member function unless CROW_ENABLE_SSL is defined.
            static_assert(
                    // make static_assert dependent to T; always false
                    std::is_base_of<T, void>::value,
                    "Define CROW_ENABLE_SSL to enable ssl support.");
            return *this;
        }

        template <typename T>
        self_t& ssl(T&&)
        {
            // We can't call .ssl() member function unless CROW_ENABLE_SSL is defined.
            static_assert(
                    // make static_assert dependent to T; always false
                    std::is_base_of<T, void>::value,
                    "Define CROW_ENABLE_SSL to enable ssl support.");
            return *this;
        }
#endif

        // middleware
        using context_t = detail::context<Middlewares...>;
        template <typename T>
        typename T::context& get_context(const request& req)
        {
            static_assert(black_magic::contains<T, Middlewares...>::value, "App doesn't have the specified middleware type.");
            auto& ctx = *reinterpret_cast<context_t*>(req.middleware_context);
            return ctx.template get<T>();
        }

        template <typename T>
        T& get_middleware()
        {
            return utility::get_element_by_type<T, Middlewares...>(middlewares_);
        }

        template <typename Duration, typename Func>
        self_t& tick(Duration d, Func f) {
            tick_interval_ = std::chrono::duration_cast<std::chrono::milliseconds>(d);
            tick_function_ = f;
            return *this;
        }

    private:
        uint16_t port_ = 80;
        uint16_t concurrency_ = 1;
        std::string bindaddr_ = "0.0.0.0";
        Router router_;

        std::chrono::milliseconds tick_interval_;
        std::function<void()> tick_function_;

        std::tuple<Middlewares...> middlewares_;

#ifdef CROW_ENABLE_SSL
        std::unique_ptr<ssl_server_t> ssl_server_;
#endif
        std::unique_ptr<server_t> server_;
    };
    template <typename ... Middlewares>
    using App = Crow<Middlewares...>;
    using SimpleApp = Crow<>;
}



#pragma once













































<|MERGE_RESOLUTION|>--- conflicted
+++ resolved
@@ -1,91 +1,3 @@
-<<<<<<< HEAD
-/* merged revision: 5b951d74bd66ec9d38448e0a85b1cf8b85d97db3 */
-/* Copyright Joyent, Inc. and other Node contributors. All rights reserved.
- *
- * Permission is hereby granted, free of charge, to any person obtaining a copy
- * of this software and associated documentation files (the "Software"), to
- * deal in the Software without restriction, including without limitation the
- * rights to use, copy, modify, merge, publish, distribute, sublicense, and/or
- * sell copies of the Software, and to permit persons to whom the Software is
- * furnished to do so, subject to the following conditions:
- *
- * The above copyright notice and this permission notice shall be included in
- * all copies or substantial portions of the Software.
- *
- * THE SOFTWARE IS PROVIDED "AS IS", WITHOUT WARRANTY OF ANY KIND, EXPRESS OR
- * IMPLIED, INCLUDING BUT NOT LIMITED TO THE WARRANTIES OF MERCHANTABILITY,
- * FITNESS FOR A PARTICULAR PURPOSE AND NONINFRINGEMENT. IN NO EVENT SHALL THE
- * AUTHORS OR COPYRIGHT HOLDERS BE LIABLE FOR ANY CLAIM, DAMAGES OR OTHER
- * LIABILITY, WHETHER IN AN ACTION OF CONTRACT, TORT OR OTHERWISE, ARISING
- * FROM, OUT OF OR IN CONNECTION WITH THE SOFTWARE OR THE USE OR OTHER DEALINGS
- * IN THE SOFTWARE.
- */
-#ifndef CROW_http_parser_h
-#define CROW_http_parser_h
-#ifdef __cplusplus
-extern "C" {
-#endif
-
-/* Also update SONAME in the Makefile whenever you change these. */
-#define CROW_HTTP_PARSER_VERSION_MAJOR 2
-#define CROW_HTTP_PARSER_VERSION_MINOR 3
-#define CROW_HTTP_PARSER_VERSION_PATCH 0
-
-#include <sys/types.h>
-#if defined(_WIN32) && !defined(__MINGW32__) && (!defined(_MSC_VER) || _MSC_VER<1600)
-#include <BaseTsd.h>
-#include <stddef.h>
-typedef __int8 int8_t;
-typedef unsigned __int8 uint8_t;
-typedef __int16 int16_t;
-typedef unsigned __int16 uint16_t;
-typedef __int32 int32_t;
-typedef unsigned __int32 uint32_t;
-typedef __int64 int64_t;
-typedef unsigned __int64 uint64_t;
-#else
-#include <stdint.h>
-#endif
-
-/* Compile with -DHTTP_PARSER_STRICT=0 to make less checks, but run
- * faster
- */
-#ifndef CROW_HTTP_PARSER_STRICT
-# define CROW_HTTP_PARSER_STRICT 1
-#endif
-
-/* Maximium header size allowed. If the macro is not defined
- * before including this header then the default is used. To
- * change the maximum header size, define the macro in the build
- * environment (e.g. -DHTTP_MAX_HEADER_SIZE=<value>). To remove
- * the effective limit on the size of the header, define the macro
- * to a very large number (e.g. -DHTTP_MAX_HEADER_SIZE=0x7fffffff)
- */
-#ifndef CROW_HTTP_MAX_HEADER_SIZE
-# define CROW_HTTP_MAX_HEADER_SIZE (80*1024)
-#endif
-
-typedef struct http_parser http_parser;
-typedef struct http_parser_settings http_parser_settings;
-
-
-/* Callbacks should return non-zero to indicate an error. The parser will
- * then halt execution.
- *
- * The one exception is on_headers_complete. In a HTTP_RESPONSE parser
- * returning '1' from on_headers_complete will tell the parser that it
- * should not expect a body. This is used when receiving a response to a
- * HEAD request which may contain 'Content-Length' or 'Transfer-Encoding:
- * chunked' headers that indicate the presence of a body.
- *
- * http_data_cb does not return data chunks. It will be call arbitrarally
- * many times for each string. E.G. you might get 10 callbacks for "on_url"
- * each providing just a few characters more data.
- */
-typedef int (*http_data_cb) (http_parser*, const char *at, size_t length);
-typedef int (*http_cb) (http_parser*);
-
-=======
 /* 
  *
  * TinySHA1 - a header only implementation of the SHA1 algorithm in C++. Based
@@ -309,154 +221,8 @@
     default to INFO
 */
 #define CROW_LOG_LEVEL 1
->>>>>>> c43c0521
-
-/* Request Methods */
-#define CROW_HTTP_METHOD_MAP(CROW_XX)         \
-  CROW_XX(0,  DELETE,      DELETE)       \
-  CROW_XX(1,  GET,         GET)          \
-  CROW_XX(2,  HEAD,        HEAD)         \
-  CROW_XX(3,  POST,        POST)         \
-  CROW_XX(4,  PUT,         PUT)          \
-  /* pathological */                \
-  CROW_XX(5,  CONNECT,     CONNECT)      \
-  CROW_XX(6,  OPTIONS,     OPTIONS)      \
-  CROW_XX(7,  TRACE,       TRACE)        \
-  /* webdav */                      \
-  CROW_XX(8,  COPY,        COPY)         \
-  CROW_XX(9,  LOCK,        LOCK)         \
-  CROW_XX(10, MKCOL,       MKCOL)        \
-  CROW_XX(11, MOVE,        MOVE)         \
-  CROW_XX(12, PROPFIND,    PROPFIND)     \
-  CROW_XX(13, PROPPATCH,   PROPPATCH)    \
-  CROW_XX(14, SEARCH,      SEARCH)       \
-  CROW_XX(15, UNLOCK,      UNLOCK)       \
-  /* subversion */                  \
-  CROW_XX(16, REPORT,      REPORT)       \
-  CROW_XX(17, MKACTIVITY,  MKACTIVITY)   \
-  CROW_XX(18, CHECKOUT,    CHECKOUT)     \
-  CROW_XX(19, MERGE,       MERGE)        \
-  /* upnp */                        \
-  CROW_XX(20, MSEARCH,     M-SEARCH)     \
-  CROW_XX(21, NOTIFY,      NOTIFY)       \
-  CROW_XX(22, SUBSCRIBE,   SUBSCRIBE)    \
-  CROW_XX(23, UNSUBSCRIBE, UNSUBSCRIBE)  \
-  /* RFC-5789 */                    \
-  CROW_XX(24, PATCH,       PATCH)        \
-  CROW_XX(25, PURGE,       PURGE)        \
-  /* CalDAV */                      \
-  CROW_XX(26, MKCALENDAR,  MKCALENDAR)   \
-
-<<<<<<< HEAD
-enum http_method
-  {
-#define CROW_XX(num, name, string) HTTP_##name = num,
-  CROW_HTTP_METHOD_MAP(CROW_XX)
-#undef CROW_XX
-  };
-
-
-enum http_parser_type { HTTP_REQUEST, HTTP_RESPONSE, HTTP_BOTH };
-
-
-/* Flag values for http_parser.flags field */
-enum flags
-  { F_CHUNKED               = 1 << 0
-  , F_CONNECTION_KEEP_ALIVE = 1 << 1
-  , F_CONNECTION_CLOSE      = 1 << 2
-  , F_TRAILING              = 1 << 3
-  , F_UPGRADE               = 1 << 4
-  , F_SKIPBODY              = 1 << 5
-  };
-
-
-/* Map for errno-related constants
- * 
- * The provided argument should be a macro that takes 2 arguments.
- */
-#define CROW_HTTP_ERRNO_MAP(CROW_XX)                                           \
-  /* No error */                                                     \
-  CROW_XX(OK, "success")                                                  \
-                                                                     \
-  /* Callback-related errors */                                      \
-  CROW_XX(CB_message_begin, "the on_message_begin callback failed")       \
-  CROW_XX(CB_url, "the on_url callback failed")                           \
-  CROW_XX(CB_header_field, "the on_header_field callback failed")         \
-  CROW_XX(CB_header_value, "the on_header_value callback failed")         \
-  CROW_XX(CB_headers_complete, "the on_headers_complete callback failed") \
-  CROW_XX(CB_body, "the on_body callback failed")                         \
-  CROW_XX(CB_message_complete, "the on_message_complete callback failed") \
-  CROW_XX(CB_status, "the on_status callback failed")                     \
-                                                                     \
-  /* Parsing-related errors */                                       \
-  CROW_XX(INVALID_EOF_STATE, "stream ended at an unexpected time")        \
-  CROW_XX(HEADER_OVERFLOW,                                                \
-     "too many header bytes seen; overflow detected")                \
-  CROW_XX(CLOSED_CONNECTION,                                              \
-     "data received after completed connection: close message")      \
-  CROW_XX(INVALID_VERSION, "invalid HTTP version")                        \
-  CROW_XX(INVALID_STATUS, "invalid HTTP status code")                     \
-  CROW_XX(INVALID_METHOD, "invalid HTTP method")                          \
-  CROW_XX(INVALID_URL, "invalid URL")                                     \
-  CROW_XX(INVALID_HOST, "invalid host")                                   \
-  CROW_XX(INVALID_PORT, "invalid port")                                   \
-  CROW_XX(INVALID_PATH, "invalid path")                                   \
-  CROW_XX(INVALID_QUERY_STRING, "invalid query string")                   \
-  CROW_XX(INVALID_FRAGMENT, "invalid fragment")                           \
-  CROW_XX(LF_EXPECTED, "CROW_LF character expected")                           \
-  CROW_XX(INVALID_HEADER_TOKEN, "invalid character in header")            \
-  CROW_XX(INVALID_CONTENT_LENGTH,                                         \
-     "invalid character in content-length header")                   \
-  CROW_XX(INVALID_CHUNK_SIZE,                                             \
-     "invalid character in chunk size header")                       \
-  CROW_XX(INVALID_CONSTANT, "invalid constant string")                    \
-  CROW_XX(INVALID_INTERNAL_STATE, "encountered unexpected internal state")\
-  CROW_XX(STRICT, "strict mode assertion failed")                         \
-  CROW_XX(PAUSED, "parser is paused")                                     \
-  CROW_XX(UNKNOWN, "an unknown error occurred")
-
-
-/* Define HPE_* values for each errno value above */
-#define CROW_HTTP_ERRNO_GEN(n, s) HPE_##n,
-enum http_errno {
-  CROW_HTTP_ERRNO_MAP(CROW_HTTP_ERRNO_GEN)
-};
-#undef CROW_HTTP_ERRNO_GEN
-
-
-/* Get an http_errno value from an http_parser */
-#define CROW_HTTP_PARSER_ERRNO(p)            ((enum http_errno) (p)->http_errno)
-
-
-struct http_parser {
-  /** PRIVATE **/
-  unsigned int type : 2;         /* enum http_parser_type */
-  unsigned int flags : 6;        /* F_* values from 'flags' enum; semi-public */
-  unsigned int state : 8;        /* enum state from http_parser.c */
-  unsigned int header_state : 8; /* enum header_state from http_parser.c */
-  unsigned int index : 8;        /* index into current matcher */
-
-  uint32_t nread;          /* # bytes read in various scenarios */
-  uint64_t content_length; /* # bytes in body (0 if no Content-Length header) */
-
-  /** READ-ONLY **/
-  unsigned short http_major;
-  unsigned short http_minor;
-  unsigned int status_code : 16; /* responses only */
-  unsigned int method : 8;       /* requests only */
-  unsigned int http_errno : 7;
-
-  /* 1 = Upgrade header was present and the parser has exited because of that.
-   * 0 = No upgrade header present.
-   * Should be checked when http_parser_execute() returns in addition to
-   * error checking.
-   */
-  unsigned int upgrade : 1;
-
-  /** PUBLIC **/
-  void *data; /* A pointer to get hook to the "connection" or "socket" object */
-};
-=======
+
+
 // compiler flags
 #if __cplusplus >= 201402L
 #define CROW_CAN_USE_CPP14
@@ -557,7 +323,6 @@
                     ? false :
                 is_equ_p(a+1, b+1, n-1);
         }
->>>>>>> c43c0521
 
         constexpr bool is_equ_n(const_str a, unsigned ai, const_str b, unsigned bi, unsigned n)
         {
@@ -571,156 +336,6 @@
                 is_equ_n(a,ai+1,b,bi+1,n-1);
         }
 
-<<<<<<< HEAD
-struct http_parser_settings {
-  http_cb      on_message_begin;
-  http_data_cb on_url;
-  http_data_cb on_status;
-  http_data_cb on_header_field;
-  http_data_cb on_header_value;
-  http_cb      on_headers_complete;
-  http_data_cb on_body;
-  http_cb      on_message_complete;
-};
-
-
-enum http_parser_url_fields
-  { UF_SCHEMA           = 0
-  , UF_HOST             = 1
-  , UF_PORT             = 2
-  , UF_PATH             = 3
-  , UF_QUERY            = 4
-  , UF_FRAGMENT         = 5
-  , UF_USERINFO         = 6
-  , UF_MAX              = 7
-  };
-
-
-/* Result structure for http_parser_parse_url().
- *
- * Callers should index into field_data[] with UF_* values iff field_set
- * has the relevant (1 << UF_*) bit set. As a courtesy to clients (and
- * because we probably have padding left over), we convert any port to
- * a uint16_t.
- */
-struct http_parser_url {
-  uint16_t field_set;           /* Bitmask of (1 << UF_*) values */
-  uint16_t port;                /* Converted UF_PORT string */
-
-  struct {
-    uint16_t off;               /* Offset into buffer in which field starts */
-    uint16_t len;               /* Length of run in buffer */
-  } field_data[UF_MAX];
-};
-
-
-/* Returns the library version. Bits 16-23 contain the major version number,
- * bits 8-15 the minor version number and bits 0-7 the patch level.
- * Usage example:
- *
- *   unsigned long version = http_parser_version();
- *   unsigned major = (version >> 16) & 255;
- *   unsigned minor = (version >> 8) & 255;
- *   unsigned patch = version & 255;
- *   printf("http_parser v%u.%u.%u\n", major, minor, version);
- */
-unsigned long http_parser_version(void);
-
-void http_parser_init(http_parser *parser, enum http_parser_type type);
-
-
-size_t http_parser_execute(http_parser *parser,
-                           const http_parser_settings *settings,
-                           const char *data,
-                           size_t len);
-
-
-/* If http_should_keep_alive() in the on_headers_complete or
- * on_message_complete callback returns 0, then this should be
- * the last message on the connection.
- * If you are the server, respond with the "Connection: close" header.
- * If you are the client, close the connection.
- */
-int http_should_keep_alive(const http_parser *parser);
-
-/* Returns a string version of the HTTP method. */
-const char *http_method_str(enum http_method m);
-
-/* Return a string name of the given error */
-const char *http_errno_name(enum http_errno err);
-
-/* Return a string description of the given error */
-const char *http_errno_description(enum http_errno err);
-
-/* Parse a URL; return nonzero on failure */
-int http_parser_parse_url(const char *buf, size_t buflen,
-                          int is_connect,
-                          struct http_parser_url *u);
-
-/* Pause or un-pause the parser; a nonzero value pauses */
-void http_parser_pause(http_parser *parser, int paused);
-
-/* Checks if this is the final chunk of the body. */
-int http_body_is_final(const http_parser *parser);
-
-/*#include "http_parser.h"*/
-/* Based on src/http/ngx_http_parse.c from NGINX copyright Igor Sysoev
- *
- * Additional changes are licensed under the same terms as NGINX and
- * copyright Joyent, Inc. and other Node contributors. All rights reserved.
- *
- * Permission is hereby granted, free of charge, to any person obtaining a copy
- * of this software and associated documentation files (the "Software"), to
- * deal in the Software without restriction, including without limitation the
- * rights to use, copy, modify, merge, publish, distribute, sublicense, and/or
- * sell copies of the Software, and to permit persons to whom the Software is
- * furnished to do so, subject to the following conditions:
- *
- * The above copyright notice and this permission notice shall be included in
- * all copies or substantial portions of the Software.
- *
- * THE SOFTWARE IS PROVIDED "AS IS", WITHOUT WARRANTY OF ANY KIND, EXPRESS OR
- * IMPLIED, INCLUDING BUT NOT LIMITED TO THE WARRANTIES OF MERCHANTABILITY,
- * FITNESS FOR A PARTICULAR PURPOSE AND NONINFRINGEMENT. IN NO EVENT SHALL THE
- * AUTHORS OR COPYRIGHT HOLDERS BE LIABLE FOR ANY CLAIM, DAMAGES OR OTHER
- * LIABILITY, WHETHER IN AN ACTION OF CONTRACT, TORT OR OTHERWISE, ARISING
- * FROM, OUT OF OR IN CONNECTION WITH THE SOFTWARE OR THE USE OR OTHER DEALINGS
- * IN THE SOFTWARE.
- */
-#include <assert.h>
-#include <stddef.h>
-#include <ctype.h>
-#include <stdlib.h>
-#include <string.h>
-#include <limits.h>
-
-#ifndef CROW_ULLONG_MAX
-# define CROW_ULLONG_MAX ((uint64_t) -1) /* 2^64-1 */
-#endif
-
-#ifndef CROW_MIN
-# define CROW_MIN(a,b) ((a) < (b) ? (a) : (b))
-#endif
-
-#ifndef CROW_ARRAY_SIZE
-# define CROW_ARRAY_SIZE(a) (sizeof(a) / sizeof((a)[0]))
-#endif
-
-#ifndef CROW_BIT_AT
-# define CROW_BIT_AT(a, i)                                                \
-  (!!((unsigned int) (a)[(unsigned int) (i) >> 3] &                  \
-   (1 << ((unsigned int) (i) & 7))))
-#endif
-
-#ifndef CROW_ELEM_AT
-# define CROW_ELEM_AT(a, i, v) ((unsigned int) (i) < CROW_ARRAY_SIZE(a) ? (a)[(i)] : (v))
-#endif
-
-#define CROW_SET_ERRNO(e)                                                 \
-do {                                                                 \
-  parser->http_errno = (e);                                          \
-} while(0)
-=======
         constexpr bool is_int(const_str s, unsigned i)
         {
             return is_equ_n(s, i, "<int>", 0, 5);
@@ -967,71 +582,10 @@
 
         template<unsigned N> struct gen_seq;
         template<unsigned N> using GenSeq = Invoke<gen_seq<N>>;
->>>>>>> c43c0521
 
         template<unsigned N>
         struct gen_seq : Concat<GenSeq<N/2>, GenSeq<N - N/2>>{};
 
-<<<<<<< HEAD
-/* Run the notify callback FOR, returning ER if it fails */
-#define CROW_CALLBACK_NOTIFY_(FOR, ER)                                    \
-do {                                                                 \
-  assert(CROW_HTTP_PARSER_ERRNO(parser) == HPE_OK);                       \
-                                                                     \
-  if (settings->on_##FOR) {                                          \
-    if (0 != settings->on_##FOR(parser)) {                           \
-      CROW_SET_ERRNO(HPE_CB_##FOR);                                       \
-    }                                                                \
-                                                                     \
-    /* We either errored above or got paused; get out */             \
-    if (CROW_HTTP_PARSER_ERRNO(parser) != HPE_OK) {                       \
-      return (ER);                                                   \
-    }                                                                \
-  }                                                                  \
-} while (0)
-
-/* Run the notify callback FOR and consume the current byte */
-#define CROW_CALLBACK_NOTIFY(FOR)            CROW_CALLBACK_NOTIFY_(FOR, p - data + 1)
-
-/* Run the notify callback FOR and don't consume the current byte */
-#define CROW_CALLBACK_NOTIFY_NOADVANCE(FOR)  CROW_CALLBACK_NOTIFY_(FOR, p - data)
-
-/* Run data callback FOR with LEN bytes, returning ER if it fails */
-#define CROW_CALLBACK_DATA_(FOR, LEN, ER)                                 \
-do {                                                                 \
-  assert(CROW_HTTP_PARSER_ERRNO(parser) == HPE_OK);                       \
-                                                                     \
-  if (FOR##_mark) {                                                  \
-    if (settings->on_##FOR) {                                        \
-      if (0 != settings->on_##FOR(parser, FOR##_mark, (LEN))) {      \
-        CROW_SET_ERRNO(HPE_CB_##FOR);                                     \
-      }                                                              \
-                                                                     \
-      /* We either errored above or got paused; get out */           \
-      if (CROW_HTTP_PARSER_ERRNO(parser) != HPE_OK) {                     \
-        return (ER);                                                 \
-      }                                                              \
-    }                                                                \
-    FOR##_mark = NULL;                                               \
-  }                                                                  \
-} while (0)
-  
-/* Run the data callback FOR and consume the current byte */
-#define CROW_CALLBACK_DATA(FOR)                                           \
-    CROW_CALLBACK_DATA_(FOR, p - FOR##_mark, p - data + 1)
-
-/* Run the data callback FOR and don't consume the current byte */
-#define CROW_CALLBACK_DATA_NOADVANCE(FOR)                                 \
-    CROW_CALLBACK_DATA_(FOR, p - FOR##_mark, p - data)
-
-/* Set the mark FOR; non-destructive if mark is already set */
-#define CROW_MARK(FOR)                                                    \
-do {                                                                 \
-  if (!FOR##_mark) {                                                 \
-    FOR##_mark = p;                                                  \
-  }                                                                  \
-} while (0)
-=======
         template<> struct gen_seq<0> : seq<>{};
         template<> struct gen_seq<1> : seq<0>{};
 
@@ -1062,7 +616,6 @@
         // from http://stackoverflow.com/questions/2118541/check-if-c0x-parameter-pack-contains-a-type
         template < typename Tp, typename... List >
         struct contains : std::true_type {};
->>>>>>> c43c0521
 
         template < typename Tp, typename Head, typename... Rest >
         struct contains<Tp, Head, Rest...>
@@ -1071,33 +624,19 @@
             contains<Tp, Rest...>
         >::type {};
 
-<<<<<<< HEAD
-#define CROW_PROXY_CONNECTION "proxy-connection"
-#define CROW_CONNECTION "connection"
-#define CROW_CONTENT_LENGTH "content-length"
-#define CROW_TRANSFER_ENCODING "transfer-encoding"
-#define CROW_UPGRADE "upgrade"
-#define CROW_CHUNKED "chunked"
-#define CROW_KEEP_ALIVE "keep-alive"
-#define CROW_CLOSE "close"
-=======
         template < typename Tp >
         struct contains<Tp> : std::false_type {};
->>>>>>> c43c0521
 
         template <typename T>
         struct empty_context
         {
         };
 
-<<<<<<< HEAD
-=======
         template <typename T>
         struct promote
         {
             using type = T;
         };
->>>>>>> c43c0521
 
 #define CROW_INTERNAL_PROMOTE_TYPE(t1, t2) \
         template<> \
@@ -1106,87 +645,6 @@
             using type = t2; \
         }
 
-<<<<<<< HEAD
-enum state
-  { s_dead = 1 /* important that this is > 0 */
-
-  , s_start_req_or_res
-  , s_res_or_resp_H
-  , s_start_res
-  , s_res_H
-  , s_res_HT
-  , s_res_HTT
-  , s_res_HTTP
-  , s_res_first_http_major
-  , s_res_http_major
-  , s_res_first_http_minor
-  , s_res_http_minor
-  , s_res_first_status_code
-  , s_res_status_code
-  , s_res_status_start
-  , s_res_status
-  , s_res_line_almost_done
-
-  , s_start_req
-
-  , s_req_method
-  , s_req_spaces_before_url
-  , s_req_schema
-  , s_req_schema_slash
-  , s_req_schema_slash_slash
-  , s_req_server_start
-  , s_req_server
-  , s_req_server_with_at
-  , s_req_path
-  , s_req_query_string_start
-  , s_req_query_string
-  , s_req_fragment_start
-  , s_req_fragment
-  , s_req_http_start
-  , s_req_http_H
-  , s_req_http_HT
-  , s_req_http_HTT
-  , s_req_http_HTTP
-  , s_req_first_http_major
-  , s_req_http_major
-  , s_req_first_http_minor
-  , s_req_http_minor
-  , s_req_line_almost_done
-
-  , s_header_field_start
-  , s_header_field
-  , s_header_value_discard_ws
-  , s_header_value_discard_ws_almost_done
-  , s_header_value_discard_lws
-  , s_header_value_start
-  , s_header_value
-  , s_header_value_lws
-
-  , s_header_almost_done
-
-  , s_chunk_size_start
-  , s_chunk_size
-  , s_chunk_parameters
-  , s_chunk_size_almost_done
-
-  , s_headers_almost_done
-  , s_headers_done
-
-  /* Important: 's_headers_done' must be the last 'header' state. All
-   * states beyond this must be 'body' states. It is used for overflow
-   * checking. See the CROW_PARSING_HEADER() macro.
-   */
-
-  , s_chunk_data
-  , s_chunk_data_almost_done
-  , s_chunk_data_done
-
-  , s_body_identity
-  , s_body_identity_eof
-
-  , s_message_done
-  };
-=======
         CROW_INTERNAL_PROMOTE_TYPE(char, int64_t);
         CROW_INTERNAL_PROMOTE_TYPE(short, int64_t);
         CROW_INTERNAL_PROMOTE_TYPE(int, int64_t);
@@ -1227,7 +685,6 @@
         };
 
     } // namespace detail
->>>>>>> c43c0521
 
     namespace utility
     {
@@ -1237,231 +694,6 @@
             return std::get<detail::get_index_of_element_from_tuple_by_type_impl<T, 0, Args...>::value>(t);
         }
 
-<<<<<<< HEAD
-#define CROW_PARSING_HEADER(state) (state <= s_headers_done)
-
-
-enum header_states
-  { h_general = 0
-  , h_C
-  , h_CO
-  , h_CON
-
-  , h_matching_connection
-  , h_matching_proxy_connection
-  , h_matching_content_length
-  , h_matching_transfer_encoding
-  , h_matching_upgrade
-
-  , h_connection
-  , h_content_length
-  , h_transfer_encoding
-  , h_upgrade
-
-  , h_matching_transfer_encoding_chunked
-  , h_matching_connection_keep_alive
-  , h_matching_connection_close
-
-  , h_transfer_encoding_chunked
-  , h_connection_keep_alive
-  , h_connection_close
-  };
-
-enum http_host_state
-  {
-    s_http_host_dead = 1
-  , s_http_userinfo_start
-  , s_http_userinfo
-  , s_http_host_start
-  , s_http_host_v6_start
-  , s_http_host
-  , s_http_host_v6
-  , s_http_host_v6_end
-  , s_http_host_port_start
-  , s_http_host_port
-};
-
-/* Macros for character classes; depends on strict-mode  */
-#define CROW_CR                  '\r'
-#define CROW_LF                  '\n'
-#define CROW_LOWER(c)            (unsigned char)(c | 0x20)
-#define CROW_IS_ALPHA(c)         (CROW_LOWER(c) >= 'a' && CROW_LOWER(c) <= 'z')
-#define CROW_IS_NUM(c)           ((c) >= '0' && (c) <= '9')
-#define CROW_IS_ALPHANUM(c)      (CROW_IS_ALPHA(c) || CROW_IS_NUM(c))
-#define CROW_IS_HEX(c)           (CROW_IS_NUM(c) || (CROW_LOWER(c) >= 'a' && CROW_LOWER(c) <= 'f'))
-#define CROW_IS_MARK(c)          ((c) == '-' || (c) == '_' || (c) == '.' || \
-  (c) == '!' || (c) == '~' || (c) == '*' || (c) == '\'' || (c) == '(' || \
-  (c) == ')')
-#define CROW_IS_USERINFO_CHAR(c) (CROW_IS_ALPHANUM(c) || CROW_IS_MARK(c) || (c) == '%' || \
-  (c) == ';' || (c) == ':' || (c) == '&' || (c) == '=' || (c) == '+' || \
-  (c) == '$' || (c) == ',')
-
-#if CROW_HTTP_PARSER_STRICT
-#define CROW_TOKEN(c)            (tokens[(unsigned char)c])
-#define CROW_IS_URL_CHAR(c)      (CROW_BIT_AT(normal_url_char, (unsigned char)c))
-#define CROW_IS_HOST_CHAR(c)     (CROW_IS_ALPHANUM(c) || (c) == '.' || (c) == '-')
-#else
-#define CROW_TOKEN(c)            ((c == ' ') ? ' ' : tokens[(unsigned char)c])
-#define CROW_IS_URL_CHAR(c)                                                         \
-  (CROW_BIT_AT(normal_url_char, (unsigned char)c) || ((c) & 0x80))
-#define CROW_IS_HOST_CHAR(c)                                                        \
-  (CROW_IS_ALPHANUM(c) || (c) == '.' || (c) == '-' || (c) == '_')
-#endif
-
-
-#define CROW_start_state (parser->type == HTTP_REQUEST ? s_start_req : s_start_res)
-
-
-#if CROW_HTTP_PARSER_STRICT
-# define CROW_STRICT_CHECK(cond)                                          \
-do {                                                                 \
-  if (cond) {                                                        \
-    CROW_SET_ERRNO(HPE_STRICT);                                           \
-    goto error;                                                      \
-  }                                                                  \
-} while (0)
-# define CROW_NEW_MESSAGE() (http_should_keep_alive(parser) ? CROW_start_state : s_dead)
-#else
-# define CROW_STRICT_CHECK(cond)
-# define CROW_NEW_MESSAGE() CROW_start_state
-#endif
-
-
-
-int http_message_needs_eof(const http_parser *parser);
-
-/* Our URL parser.
- *
- * This is designed to be shared by http_parser_execute() for URL validation,
- * hence it has a state transition + byte-for-byte interface. In addition, it
- * is meant to be embedded in http_parser_parse_url(), which does the dirty
- * work of turning state transitions URL components for its API.
- *
- * This function should only be invoked with non-space characters. It is
- * assumed that the caller cares about (and can detect) the transition between
- * URL and non-URL states by looking for these.
- */
-inline enum state
-parse_url_char(enum state s, const char ch)
-{
-#if CROW_HTTP_PARSER_STRICT
-# define CROW_T(v) 0
-#else
-# define CROW_T(v) v
-#endif
-
-
-static const uint8_t normal_url_char[32] = {
-/*   0 nul    1 soh    2 stx    3 etx    4 eot    5 enq    6 ack    7 bel  */
-        0    |   0    |   0    |   0    |   0    |   0    |   0    |   0,
-/*   8 bs     9 ht    10 nl    11 vt    12 np    13 cr    14 so    15 si   */
-        0    | CROW_T(2)   |   0    |   0    | CROW_T(16)  |   0    |   0    |   0,
-/*  16 dle   17 dc1   18 dc2   19 dc3   20 dc4   21 nak   22 syn   23 etb */
-        0    |   0    |   0    |   0    |   0    |   0    |   0    |   0,
-/*  24 can   25 em    26 sub   27 esc   28 fs    29 gs    30 rs    31 us  */
-        0    |   0    |   0    |   0    |   0    |   0    |   0    |   0,
-/*  32 sp    33  !    34  "    35  #    36  $    37  %    38  &    39  '  */
-        0    |   2    |   4    |   0    |   16   |   32   |   64   |  128,
-/*  40  (    41  )    42  *    43  +    44  ,    45  -    46  .    47  /  */
-        1    |   2    |   4    |   8    |   16   |   32   |   64   |  128,
-/*  48  0    49  1    50  2    51  3    52  4    53  5    54  6    55  7  */
-        1    |   2    |   4    |   8    |   16   |   32   |   64   |  128,
-/*  56  8    57  9    58  :    59  ;    60  <    61  =    62  >    63  ?  */
-        1    |   2    |   4    |   8    |   16   |   32   |   64   |   0,
-/*  64  @    65  A    66  B    67  C    68  D    69  E    70  F    71  G  */
-        1    |   2    |   4    |   8    |   16   |   32   |   64   |  128,
-/*  72  H    73  I    74  J    75  K    76  L    77  M    78  N    79  O  */
-        1    |   2    |   4    |   8    |   16   |   32   |   64   |  128,
-/*  80  P    81  Q    82  R    83  S    84  CROW_T    85  U    86  V    87  W  */
-        1    |   2    |   4    |   8    |   16   |   32   |   64   |  128,
-/*  88  X    89  Y    90  Z    91  [    92  \    93  ]    94  ^    95  _  */
-        1    |   2    |   4    |   8    |   16   |   32   |   64   |  128,
-/*  96  `    97  a    98  b    99  c   100  d   101  e   102  f   103  g  */
-        1    |   2    |   4    |   8    |   16   |   32   |   64   |  128,
-/* 104  h   105  i   106  j   107  k   108  l   109  m   110  n   111  o  */
-        1    |   2    |   4    |   8    |   16   |   32   |   64   |  128,
-/* 112  p   113  q   114  r   115  s   116  t   117  u   118  v   119  w  */
-        1    |   2    |   4    |   8    |   16   |   32   |   64   |  128,
-/* 120  x   121  y   122  z   123  {   124  |   125  }   126  ~   127 del */
-        1    |   2    |   4    |   8    |   16   |   32   |   64   |   0, };
-
-#undef CROW_T
-
-  if (ch == ' ' || ch == '\r' || ch == '\n') {
-    return s_dead;
-  }
-
-#if CROW_HTTP_PARSER_STRICT
-  if (ch == '\t' || ch == '\f') {
-    return s_dead;
-  }
-#endif
-
-  switch (s) {
-    case s_req_spaces_before_url:
-      /* Proxied requests are followed by scheme of an absolute URI (alpha).
-       * All methods except CONNECT are followed by '/' or '*'.
-       */
-
-      if (ch == '/' || ch == '*') {
-        return s_req_path;
-      }
-
-      if (CROW_IS_ALPHA(ch)) {
-        return s_req_schema;
-      }
-
-      break;
-
-    case s_req_schema:
-      if (CROW_IS_ALPHA(ch)) {
-        return s;
-      }
-
-      if (ch == ':') {
-        return s_req_schema_slash;
-      }
-
-      break;
-
-    case s_req_schema_slash:
-      if (ch == '/') {
-        return s_req_schema_slash_slash;
-      }
-
-      break;
-
-    case s_req_schema_slash_slash:
-      if (ch == '/') {
-        return s_req_server_start;
-      }
-
-      break;
-
-    case s_req_server_with_at:
-      if (ch == '@') {
-        return s_dead;
-      }
-
-    /* FALLTHROUGH */
-    case s_req_server_start:
-    case s_req_server:
-      if (ch == '/') {
-        return s_req_path;
-      }
-
-      if (ch == '?') {
-        return s_req_query_string_start;
-      }
-
-      if (ch == '@') {
-        return s_req_server_with_at;
-      }
-
-      if (CROW_IS_USERINFO_CHAR(ch) || ch == '[' || ch == ']') {
-        return s_req_server;
-      }
-=======
         template<typename T> 
         struct function_traits;  
 
@@ -1698,137 +930,12 @@
  *  enhancement it will also have a compile-time option of sorting qs_kv
  *  alphabetically by key.  */
 int qs_parse(char * qs, char * qs_kv[], int qs_kv_size);
->>>>>>> c43c0521
-
-      break;
-
-<<<<<<< HEAD
-    case s_req_path:
-      if (CROW_IS_URL_CHAR(ch)) {
-        return s;
-      }
-=======
+
+
 /*  Used by qs_parse to decode the value portion of a k/v pair  */
 int qs_decode(char * qs);
->>>>>>> c43c0521
-
-      switch (ch) {
-        case '?':
-          return s_req_query_string_start;
-
-<<<<<<< HEAD
-        case '#':
-          return s_req_fragment_start;
-      }
-
-      break;
-
-    case s_req_query_string_start:
-    case s_req_query_string:
-      if (CROW_IS_URL_CHAR(ch)) {
-        return s_req_query_string;
-      }
-
-      switch (ch) {
-        case '?':
-          /* allow extra '?' in query string */
-          return s_req_query_string;
-
-        case '#':
-          return s_req_fragment_start;
-      }
-
-      break;
-
-    case s_req_fragment_start:
-      if (CROW_IS_URL_CHAR(ch)) {
-        return s_req_fragment;
-      }
-
-      switch (ch) {
-        case '?':
-          return s_req_fragment;
-
-        case '#':
-          return s;
-      }
-
-      break;
-
-    case s_req_fragment:
-      if (CROW_IS_URL_CHAR(ch)) {
-        return s;
-      }
-
-      switch (ch) {
-        case '?':
-        case '#':
-          return s;
-      }
-
-      break;
-
-    default:
-      break;
-  }
-
-  /* We should never fall out of the switch above unless there's an error */
-  return s_dead;
-}
-
-inline size_t http_parser_execute (http_parser *parser,
-                            const http_parser_settings *settings,
-                            const char *data,
-                            size_t len)
-{
-static const char *method_strings[] =
-  {
-#define CROW_XX(num, name, string) #string,
-  CROW_HTTP_METHOD_MAP(CROW_XX)
-#undef CROW_XX
-  };
-
-/* Tokens as defined by rfc 2616. Also lowercases them.
- *        token       = 1*<any CHAR except CTLs or separators>
- *     separators     = "(" | ")" | "<" | ">" | "@"
- *                    | "," | ";" | ":" | "\" | <">
- *                    | "/" | "[" | "]" | "?" | "="
- *                    | "{" | "}" | SP | HT
- */
-static const char tokens[256] = {
-/*   0 nul    1 soh    2 stx    3 etx    4 eot    5 enq    6 ack    7 bel  */
-        0,       0,       0,       0,       0,       0,       0,       0,
-/*   8 bs     9 ht    10 nl    11 vt    12 np    13 cr    14 so    15 si   */
-        0,       0,       0,       0,       0,       0,       0,       0,
-/*  16 dle   17 dc1   18 dc2   19 dc3   20 dc4   21 nak   22 syn   23 etb */
-        0,       0,       0,       0,       0,       0,       0,       0,
-/*  24 can   25 em    26 sub   27 esc   28 fs    29 gs    30 rs    31 us  */
-        0,       0,       0,       0,       0,       0,       0,       0,
-/*  32 sp    33  !    34  "    35  #    36  $    37  %    38  &    39  '  */
-        0,      '!',      0,      '#',     '$',     '%',     '&',    '\'',
-/*  40  (    41  )    42  *    43  +    44  ,    45  -    46  .    47  /  */
-        0,       0,      '*',     '+',      0,      '-',     '.',      0,
-/*  48  0    49  1    50  2    51  3    52  4    53  5    54  6    55  7  */
-       '0',     '1',     '2',     '3',     '4',     '5',     '6',     '7',
-/*  56  8    57  9    58  :    59  ;    60  <    61  =    62  >    63  ?  */
-       '8',     '9',      0,       0,       0,       0,       0,       0,
-/*  64  @    65  A    66  B    67  C    68  D    69  E    70  F    71  G  */
-        0,      'a',     'b',     'c',     'd',     'e',     'f',     'g',
-/*  72  H    73  I    74  J    75  K    76  L    77  M    78  N    79  O  */
-       'h',     'i',     'j',     'k',     'l',     'm',     'n',     'o',
-/*  80  P    81  Q    82  R    83  S    84  T    85  U    86  V    87  W  */
-       'p',     'q',     'r',     's',     't',     'u',     'v',     'w',
-/*  88  X    89  Y    90  Z    91  [    92  \    93  ]    94  ^    95  _  */
-       'x',     'y',     'z',      0,       0,       0,      '^',     '_',
-/*  96  `    97  a    98  b    99  c   100  d   101  e   102  f   103  g  */
-       '`',     'a',     'b',     'c',     'd',     'e',     'f',     'g',
-/* 104  h   105  i   106  j   107  k   108  l   109  m   110  n   111  o  */
-       'h',     'i',     'j',     'k',     'l',     'm',     'n',     'o',
-/* 112  p   113  q   114  r   115  s   116  t   117  u   118  v   119  w  */
-       'p',     'q',     'r',     's',     't',     'u',     'v',     'w',
-/* 120  x   121  y   122  z   123  {   124  |   125  }   126  ~   127 del */
-       'x',     'y',     'z',      0,      '|',      0,      '~',       0 };
-=======
+
+
 /*  Looks up the value according to the key on a pre-processed query string
  *  A future enhancement will be a compile-time option to look up the key
  *  in a pre-sorted qs_kv array via a binary search.  */
@@ -2145,7 +1252,6 @@
             return os;
 
         }
->>>>>>> c43c0521
 
         char* get (const std::string& name) const
         {
@@ -4688,11 +3794,6 @@
 /* Checks if this is the final chunk of the body. */
 int http_body_is_final(const http_parser *parser);
 
-<<<<<<< HEAD
-#pragma once
-// settings for crow
-// TODO - replace with runtime config. libucl?
-=======
 /*#include "http_parser.h"*/
 /* Based on src/http/ngx_http_parse.c from NGINX copyright Igor Sysoev
  *
@@ -4741,7 +3842,6 @@
   (!!((unsigned int) (a)[(unsigned int) (i) >> 3] &                  \
    (1 << ((unsigned int) (i) & 7))))
 #endif
->>>>>>> c43c0521
 
 #ifndef CROW_ELEM_AT
 # define CROW_ELEM_AT(a, i, v) ((unsigned int) (i) < CROW_ARRAY_SIZE(a) ? (a)[(i)] : (v))
@@ -4813,244 +3913,6 @@
 } while (0)
 
 
-<<<<<<< HEAD
-#pragma once
-
-#include <cstdint>
-#include <stdexcept>
-#include <tuple>
-#include <type_traits>
-#include <cstring>
-#include <functional>
-#include <string>
-
-
-
-
-namespace crow
-{
-    namespace black_magic
-    {
-#ifndef CROW_MSVC_WORKAROUND
-        struct OutOfRange
-        {
-            OutOfRange(unsigned /*pos*/, unsigned /*length*/) {}
-        };
-        constexpr unsigned requires_in_range( unsigned i, unsigned len )
-        {
-            return i >= len ? throw OutOfRange(i, len) : i;
-        }
-
-        class const_str
-        {
-            const char * const begin_;
-            unsigned size_;
-
-            public:
-            template< unsigned N >
-                constexpr const_str( const char(&arr)[N] ) : begin_(arr), size_(N - 1) {
-                    static_assert( N >= 1, "not a string literal");
-                }
-            constexpr char operator[]( unsigned i ) const { 
-                return requires_in_range(i, size_), begin_[i]; 
-            }
-
-            constexpr operator const char *() const { 
-                return begin_; 
-            }
-
-            constexpr const char* begin() const { return begin_; }
-            constexpr const char* end() const { return begin_ + size_; }
-
-            constexpr unsigned size() const { 
-                return size_; 
-            }
-        };
-
-        constexpr unsigned find_closing_tag(const_str s, unsigned p)
-        {
-            return s[p] == '>' ? p : find_closing_tag(s, p+1);
-        }
-
-        constexpr bool is_valid(const_str s, unsigned i = 0, int f = 0)
-        {
-            return 
-                i == s.size()
-                    ? f == 0 :
-                f < 0 || f >= 2
-                    ? false :
-                s[i] == '<'
-                    ? is_valid(s, i+1, f+1) :
-                s[i] == '>'
-                    ? is_valid(s, i+1, f-1) :
-                is_valid(s, i+1, f);
-        }
-
-        constexpr bool is_equ_p(const char* a, const char* b, unsigned n)
-        {
-            return
-                *a == 0 && *b == 0 && n == 0 
-                    ? true :
-                (*a == 0 || *b == 0)
-                    ? false :
-                n == 0
-                    ? true :
-                *a != *b
-                    ? false :
-                is_equ_p(a+1, b+1, n-1);
-        }
-
-        constexpr bool is_equ_n(const_str a, unsigned ai, const_str b, unsigned bi, unsigned n)
-        {
-            return 
-                ai + n > a.size() || bi + n > b.size() 
-                    ? false :
-                n == 0 
-                    ? true : 
-                a[ai] != b[bi] 
-                    ? false : 
-                is_equ_n(a,ai+1,b,bi+1,n-1);
-        }
-
-        constexpr bool is_int(const_str s, unsigned i)
-        {
-            return is_equ_n(s, i, "<int>", 0, 5);
-        }
-
-        constexpr bool is_uint(const_str s, unsigned i)
-        {
-            return is_equ_n(s, i, "<uint>", 0, 6);
-        }
-
-        constexpr bool is_float(const_str s, unsigned i)
-        {
-            return is_equ_n(s, i, "<float>", 0, 7) ||
-                is_equ_n(s, i, "<double>", 0, 8);
-        }
-
-        constexpr bool is_str(const_str s, unsigned i)
-        {
-            return is_equ_n(s, i, "<str>", 0, 5) ||
-                is_equ_n(s, i, "<string>", 0, 8);
-        }
-
-        constexpr bool is_path(const_str s, unsigned i)
-        {
-            return is_equ_n(s, i, "<path>", 0, 6);
-        }
-#endif
-        template <typename T> 
-        struct parameter_tag
-        {
-            static const int value = 0;
-        };
-#define CROW_INTERNAL_PARAMETER_TAG(t, i) \
-template <> \
-struct parameter_tag<t> \
-{ \
-    static const int value = i; \
-}
-        CROW_INTERNAL_PARAMETER_TAG(int, 1);
-        CROW_INTERNAL_PARAMETER_TAG(char, 1);
-        CROW_INTERNAL_PARAMETER_TAG(short, 1);
-        CROW_INTERNAL_PARAMETER_TAG(long, 1);
-        CROW_INTERNAL_PARAMETER_TAG(long long, 1);
-        CROW_INTERNAL_PARAMETER_TAG(unsigned int, 2);
-        CROW_INTERNAL_PARAMETER_TAG(unsigned char, 2);
-        CROW_INTERNAL_PARAMETER_TAG(unsigned short, 2);
-        CROW_INTERNAL_PARAMETER_TAG(unsigned long, 2);
-        CROW_INTERNAL_PARAMETER_TAG(unsigned long long, 2);
-        CROW_INTERNAL_PARAMETER_TAG(double, 3);
-        CROW_INTERNAL_PARAMETER_TAG(std::string, 4);
-#undef CROW_INTERNAL_PARAMETER_TAG
-        template <typename ... Args>
-        struct compute_parameter_tag_from_args_list;
-
-        template <>
-        struct compute_parameter_tag_from_args_list<>
-        {
-            static const int value = 0;
-        };
-
-        template <typename Arg, typename ... Args>
-        struct compute_parameter_tag_from_args_list<Arg, Args...>
-        {
-            static const int sub_value = 
-                compute_parameter_tag_from_args_list<Args...>::value;
-            static const int value = 
-                parameter_tag<typename std::decay<Arg>::type>::value
-                ? sub_value* 6 + parameter_tag<typename std::decay<Arg>::type>::value
-                : sub_value;
-        };
-
-        static inline bool is_parameter_tag_compatible(uint64_t a, uint64_t b)
-        {
-            if (a == 0)
-                return b == 0;
-            if (b == 0)
-                return a == 0;
-            int sa = a%6;
-            int sb = a%6;
-            if (sa == 5) sa = 4;
-            if (sb == 5) sb = 4;
-            if (sa != sb)
-                return false;
-            return is_parameter_tag_compatible(a/6, b/6);
-        }
-
-        static inline unsigned find_closing_tag_runtime(const char* s, unsigned p)
-        {
-            return
-                s[p] == 0
-                ? throw std::runtime_error("unmatched tag <") :
-                s[p] == '>'
-                ? p : find_closing_tag_runtime(s, p + 1);
-        }
-        
-        static inline uint64_t get_parameter_tag_runtime(const char* s, unsigned p = 0)
-        {
-            return
-                s[p] == 0
-                    ?  0 :
-                s[p] == '<' ? (
-                    std::strncmp(s+p, "<int>", 5) == 0
-                        ? get_parameter_tag_runtime(s, find_closing_tag_runtime(s, p)) * 6 + 1 :
-                    std::strncmp(s+p, "<uint>", 6) == 0
-                        ? get_parameter_tag_runtime(s, find_closing_tag_runtime(s, p)) * 6 + 2 :
-                    (std::strncmp(s+p, "<float>", 7) == 0 ||
-                    std::strncmp(s+p, "<double>", 8) == 0)
-                        ? get_parameter_tag_runtime(s, find_closing_tag_runtime(s, p)) * 6 + 3 :
-                    (std::strncmp(s+p, "<str>", 5) == 0 ||
-                    std::strncmp(s+p, "<string>", 8) == 0)
-                        ? get_parameter_tag_runtime(s, find_closing_tag_runtime(s, p)) * 6 + 4 :
-                    std::strncmp(s+p, "<path>", 6) == 0
-                        ? get_parameter_tag_runtime(s, find_closing_tag_runtime(s, p)) * 6 + 5 :
-                    throw std::runtime_error("invalid parameter type")
-                    ) :
-                get_parameter_tag_runtime(s, p+1);
-        }
-#ifndef CROW_MSVC_WORKAROUND
-        constexpr uint64_t get_parameter_tag(const_str s, unsigned p = 0)
-        {
-            return
-                p == s.size() 
-                    ?  0 :
-                s[p] == '<' ? ( 
-                    is_int(s, p)
-                        ? get_parameter_tag(s, find_closing_tag(s, p)) * 6 + 1 :
-                    is_uint(s, p)
-                        ? get_parameter_tag(s, find_closing_tag(s, p)) * 6 + 2 :
-                    is_float(s, p)
-                        ? get_parameter_tag(s, find_closing_tag(s, p)) * 6 + 3 :
-                    is_str(s, p)
-                        ? get_parameter_tag(s, find_closing_tag(s, p)) * 6 + 4 :
-                    is_path(s, p)
-                        ? get_parameter_tag(s, find_closing_tag(s, p)) * 6 + 5 :
-                    throw std::runtime_error("invalid parameter type")
-                    ) : 
-                get_parameter_tag(s, p+1);
-        }
-=======
 #define CROW_PROXY_CONNECTION "proxy-connection"
 #define CROW_CONNECTION "connection"
 #define CROW_CONTENT_LENGTH "content-length"
@@ -5230,317 +4092,10 @@
 #else
 # define CROW_STRICT_CHECK(cond)
 # define CROW_NEW_MESSAGE() CROW_start_state
->>>>>>> c43c0521
 #endif
 
-        template <typename ... T>
-        struct S
-        {
-            template <typename U>
-            using push = S<U, T...>;
-            template <typename U>
-            using push_back = S<T..., U>;
-            template <template<typename ... Args> class U>
-            using rebind = U<T...>;
-        };
-template <typename F, typename Set>
-        struct CallHelper;
-        template <typename F, typename ...Args>
-        struct CallHelper<F, S<Args...>>
-        {
-            template <typename F1, typename ...Args1, typename = 
-                decltype(std::declval<F1>()(std::declval<Args1>()...))
-                >
-            static char __test(int);
-
-            template <typename ...>
-            static int __test(...);
-
-<<<<<<< HEAD
-            static constexpr bool value = sizeof(__test<F, Args...>(0)) == sizeof(char);
-        };
-
-
-        template <int N>
-        struct single_tag_to_type
-        {
-        };
-
-        template <>
-        struct single_tag_to_type<1>
-        {
-            using type = int64_t;
-        };
-
-        template <>
-        struct single_tag_to_type<2>
-        {
-            using type = uint64_t;
-        };
-
-        template <>
-        struct single_tag_to_type<3>
-        {
-            using type = double;
-        };
-
-        template <>
-        struct single_tag_to_type<4>
-        {
-            using type = std::string;
-        };
-
-        template <>
-        struct single_tag_to_type<5>
-        {
-            using type = std::string;
-        };
-
-
-        template <uint64_t Tag> 
-        struct arguments
-        {
-            using subarguments = typename arguments<Tag/6>::type;
-            using type = 
-                typename subarguments::template push<typename single_tag_to_type<Tag%6>::type>;
-        };
-
-        template <> 
-        struct arguments<0>
-        {
-            using type = S<>;
-        };
-
-        template <typename ... T>
-        struct last_element_type
-        {
-            using type = typename std::tuple_element<sizeof...(T)-1, std::tuple<T...>>::type;
-        };
-
-
-        template <>
-        struct last_element_type<>
-        {
-        };
-
-
-        // from http://stackoverflow.com/questions/13072359/c11-compile-time-array-with-logarithmic-evaluation-depth
-        template<class T> using Invoke = typename T::type;
-
-        template<unsigned...> struct seq{ using type = seq; };
-
-        template<class S1, class S2> struct concat;
-
-        template<unsigned... I1, unsigned... I2>
-        struct concat<seq<I1...>, seq<I2...>>
-          : seq<I1..., (sizeof...(I1)+I2)...>{};
-
-        template<class S1, class S2>
-        using Concat = Invoke<concat<S1, S2>>;
-
-        template<unsigned N> struct gen_seq;
-        template<unsigned N> using GenSeq = Invoke<gen_seq<N>>;
-
-        template<unsigned N>
-        struct gen_seq : Concat<GenSeq<N/2>, GenSeq<N - N/2>>{};
-
-        template<> struct gen_seq<0> : seq<>{};
-        template<> struct gen_seq<1> : seq<0>{};
-
-        template <typename Seq, typename Tuple> 
-        struct pop_back_helper;
-
-        template <unsigned ... N, typename Tuple>
-        struct pop_back_helper<seq<N...>, Tuple>
-        {
-            template <template <typename ... Args> class U>
-            using rebind = U<typename std::tuple_element<N, Tuple>::type...>;
-        };
-
-        template <typename ... T>
-        struct pop_back //: public pop_back_helper<typename gen_seq<sizeof...(T)-1>::type, std::tuple<T...>>
-        {
-            template <template <typename ... Args> class U>
-            using rebind = typename pop_back_helper<typename gen_seq<sizeof...(T)-1>::type, std::tuple<T...>>::template rebind<U>;
-        };
-
-        template <>
-        struct pop_back<>
-        {
-            template <template <typename ... Args> class U>
-            using rebind = U<>;
-        };
-
-        // from http://stackoverflow.com/questions/2118541/check-if-c0x-parameter-pack-contains-a-type
-        template < typename Tp, typename... List >
-        struct contains : std::true_type {};
-
-        template < typename Tp, typename Head, typename... Rest >
-        struct contains<Tp, Head, Rest...>
-        : std::conditional< std::is_same<Tp, Head>::value,
-            std::true_type,
-            contains<Tp, Rest...>
-        >::type {};
-
-        template < typename Tp >
-        struct contains<Tp> : std::false_type {};
-
-        template <typename T>
-        struct empty_context
-        {
-        };
-
-        template <typename T>
-        struct promote
-        {
-            using type = T;
-        };
-
-#define CROW_INTERNAL_PROMOTE_TYPE(t1, t2) \
-        template<> \
-        struct promote<t1> \
-        {  \
-            using type = t2; \
-        }
-
-        CROW_INTERNAL_PROMOTE_TYPE(char, int64_t);
-        CROW_INTERNAL_PROMOTE_TYPE(short, int64_t);
-        CROW_INTERNAL_PROMOTE_TYPE(int, int64_t);
-        CROW_INTERNAL_PROMOTE_TYPE(long, int64_t);
-        CROW_INTERNAL_PROMOTE_TYPE(long long, int64_t);
-        CROW_INTERNAL_PROMOTE_TYPE(unsigned char, uint64_t);
-        CROW_INTERNAL_PROMOTE_TYPE(unsigned short, uint64_t);
-        CROW_INTERNAL_PROMOTE_TYPE(unsigned int, uint64_t);
-        CROW_INTERNAL_PROMOTE_TYPE(unsigned long, uint64_t);
-        CROW_INTERNAL_PROMOTE_TYPE(unsigned long long, uint64_t);
-        CROW_INTERNAL_PROMOTE_TYPE(float, double);
-#undef CROW_INTERNAL_PROMOTE_TYPE
-
-        template <typename T>
-        using promote_t = typename promote<T>::type;
-
-    } // namespace black_magic
-
-    namespace detail
-    {
-
-        template <class T, std::size_t N, class... Args>
-        struct get_index_of_element_from_tuple_by_type_impl
-        {
-            static constexpr auto value = N;
-        };
-
-        template <class T, std::size_t N, class... Args>
-        struct get_index_of_element_from_tuple_by_type_impl<T, N, T, Args...>
-        {
-            static constexpr auto value = N;
-        };
-
-        template <class T, std::size_t N, class U, class... Args>
-        struct get_index_of_element_from_tuple_by_type_impl<T, N, U, Args...>
-        {
-            static constexpr auto value = get_index_of_element_from_tuple_by_type_impl<T, N + 1, Args...>::value;
-        };
-
-    } // namespace detail
-
-    namespace utility
-    {
-        template <class T, class... Args>
-        T& get_element_by_type(std::tuple<Args...>& t)
-        {
-            return std::get<detail::get_index_of_element_from_tuple_by_type_impl<T, 0, Args...>::value>(t);
-        }
-
-        template<typename T> 
-        struct function_traits;  
-
-#ifndef CROW_MSVC_WORKAROUND
-        template<typename T> 
-        struct function_traits : public function_traits<decltype(&T::operator())>
-        {
-            using parent_t = function_traits<decltype(&T::operator())>;
-            static const size_t arity = parent_t::arity;
-            using result_type = typename parent_t::result_type;
-            template <size_t i>
-            using arg = typename parent_t::template arg<i>;
-        
-        };  
-#endif
-
-        template<typename ClassType, typename R, typename ...Args> 
-        struct function_traits<R(ClassType::*)(Args...) const>
-        {
-            static const size_t arity = sizeof...(Args);
-
-            typedef R result_type;
-
-            template <size_t i>
-            using arg = typename std::tuple_element<i, std::tuple<Args...>>::type;
-        };
-
-        template<typename ClassType, typename R, typename ...Args> 
-        struct function_traits<R(ClassType::*)(Args...)>
-        {
-            static const size_t arity = sizeof...(Args);
-
-            typedef R result_type;
-
-            template <size_t i>
-            using arg = typename std::tuple_element<i, std::tuple<Args...>>::type;
-        };
-
-        template<typename R, typename ...Args> 
-        struct function_traits<std::function<R(Args...)>>
-        {
-            static const size_t arity = sizeof...(Args);
-
-            typedef R result_type;
-
-            template <size_t i>
-            using arg = typename std::tuple_element<i, std::tuple<Args...>>::type;
-        };
-
-        inline static std::string base64encode(const char* data, size_t size, const char* key = "ABCDEFGHIJKLMNOPQRSTUVWXYZabcdefghijklmnopqrstuvwxyz0123456789+/")
-        {
-            std::string ret;
-            ret.resize((size+2) / 3 * 4);
-            auto it = ret.begin();
-            while(size >= 3)
-            {
-                *it++ = key[(((unsigned char)*data)&0xFC)>>2];
-                unsigned char h = (((unsigned char)*data++) & 0x03) << 4;
-                *it++ = key[h|((((unsigned char)*data)&0xF0)>>4)];
-                h = (((unsigned char)*data++) & 0x0F) << 2;
-                *it++ = key[h|((((unsigned char)*data)&0xC0)>>6)];
-                *it++ = key[((unsigned char)*data++)&0x3F];
-
-                size -= 3;
-            }
-            if (size == 1)
-            {
-                *it++ = key[(((unsigned char)*data)&0xFC)>>2];
-                unsigned char h = (((unsigned char)*data++) & 0x03) << 4;
-                *it++ = key[h];
-                *it++ = '=';
-                *it++ = '=';
-            }
-            else if (size == 2)
-            {
-                *it++ = key[(((unsigned char)*data)&0xFC)>>2];
-                unsigned char h = (((unsigned char)*data++) & 0x03) << 4;
-                *it++ = key[h|((((unsigned char)*data)&0xF0)>>4)];
-                h = (((unsigned char)*data++) & 0x0F) << 2;
-                *it++ = key[h];
-                *it++ = '=';
-            }
-            return ret;
-        }
-
-        inline static std::string base64encode_urlsafe(const char* data, size_t size)
-        {
-            return base64encode(data, size, "ABCDEFGHIJKLMNOPQRSTUVWXYZabcdefghijklmnopqrstuvwxyz0123456789-_");
-=======
+
+
 int http_message_needs_eof(const http_parser *parser);
 
 /* Our URL parser.
@@ -6025,1063 +4580,12 @@
         if (!CROW_IS_NUM(ch)) {
           CROW_SET_ERRNO(HPE_INVALID_VERSION);
           goto error;
->>>>>>> c43c0521
         }
 
         parser->http_minor = ch - '0';
         parser->state = s_res_http_minor;
         break;
 
-<<<<<<< HEAD
-    } // namespace utility
-}
-
-
-
-/* 
- *
- * TinySHA1 - a header only implementation of the SHA1 algorithm in C++. Based
- * on the implementation in boost::uuid::details.
- * 
- * SHA1 Wikipedia Page: http://en.wikipedia.org/wiki/SHA-1
- * 
- * Copyright (c) 2012-22 SAURAV MOHAPATRA <mohaps@gmail.com>
- *
- * Permission to use, copy, modify, and distribute this software for any
- * purpose with or without fee is hereby granted, provided that the above
- * copyright notice and this permission notice appear in all copies.
- *
- * THE SOFTWARE IS PROVIDED "AS IS" AND THE AUTHOR DISCLAIMS ALL WARRANTIES
- * WITH REGARD TO THIS SOFTWARE INCLUDING ALL IMPLIED WARRANTIES OF
- * MERCHANTABILITY AND FITNESS. IN NO EVENT SHALL THE AUTHOR BE LIABLE FOR
- * ANY SPECIAL, DIRECT, INDIRECT, OR CONSEQUENTIAL DAMAGES OR ANY DAMAGES
- * WHATSOEVER RESULTING FROM LOSS OF USE, DATA OR PROFITS, WHETHER IN AN
- * ACTION OF CONTRACT, NEGLIGENCE OR OTHER TORTIOUS ACTION, ARISING OUT OF
- * OR IN CONNECTION WITH THE USE OR PERFORMANCE OF THIS SOFTWARE.
- */
-#ifndef _TINY_SHA1_HPP_
-#define _TINY_SHA1_HPP_
-#include <cstdio>
-#include <cstdlib>
-#include <cstring>
-#include <stdint.h>
-namespace sha1
-{
-	class SHA1
-	{
-	public:
-		typedef uint32_t digest32_t[5];
-		typedef uint8_t digest8_t[20];
-		inline static uint32_t LeftRotate(uint32_t value, size_t count) {
-			return (value << count) ^ (value >> (32-count));
-		}
-		SHA1(){ reset(); }
-		virtual ~SHA1() {}
-		SHA1(const SHA1& s) { *this = s; }
-		const SHA1& operator = (const SHA1& s) {
-			memcpy(m_digest, s.m_digest, 5 * sizeof(uint32_t));
-			memcpy(m_block, s.m_block, 64);
-			m_blockByteIndex = s.m_blockByteIndex;
-			m_byteCount = s.m_byteCount;
-			return *this;
-		}
-		SHA1& reset() {
-			m_digest[0] = 0x67452301;
-			m_digest[1] = 0xEFCDAB89;
-			m_digest[2] = 0x98BADCFE;
-			m_digest[3] = 0x10325476;
-			m_digest[4] = 0xC3D2E1F0;
-			m_blockByteIndex = 0;
-			m_byteCount = 0;
-			return *this;
-		}
-		SHA1& processByte(uint8_t octet) {
-			this->m_block[this->m_blockByteIndex++] = octet;
-			++this->m_byteCount;
-			if(m_blockByteIndex == 64) {
-				this->m_blockByteIndex = 0;
-				processBlock();
-			}
-			return *this;
-		}
-		SHA1& processBlock(const void* const start, const void* const end) {
-			const uint8_t* begin = static_cast<const uint8_t*>(start);
-			const uint8_t* finish = static_cast<const uint8_t*>(end);
-			while(begin != finish) {
-				processByte(*begin);
-				begin++;
-			}
-			return *this;
-		}
-		SHA1& processBytes(const void* const data, size_t len) {
-			const uint8_t* block = static_cast<const uint8_t*>(data);
-			processBlock(block, block + len);
-			return *this;
-		}
-		const uint32_t* getDigest(digest32_t digest) {
-			size_t bitCount = this->m_byteCount * 8;
-			processByte(0x80);
-			if (this->m_blockByteIndex > 56) {
-				while (m_blockByteIndex != 0) {
-					processByte(0);
-				}
-				while (m_blockByteIndex < 56) {
-					processByte(0);
-				}
-			} else {
-				while (m_blockByteIndex < 56) {
-					processByte(0);
-				}
-			}
-			processByte(0);
-			processByte(0);
-			processByte(0);
-			processByte(0);
-			processByte( static_cast<unsigned char>((bitCount>>24) & 0xFF));
-			processByte( static_cast<unsigned char>((bitCount>>16) & 0xFF));
-			processByte( static_cast<unsigned char>((bitCount>>8 ) & 0xFF));
-			processByte( static_cast<unsigned char>((bitCount)     & 0xFF));
-	
-			memcpy(digest, m_digest, 5 * sizeof(uint32_t));
-			return digest;
-		}
-		const uint8_t* getDigestBytes(digest8_t digest) {
-			digest32_t d32;
-			getDigest(d32);
-			size_t di = 0;
-			digest[di++] = ((d32[0] >> 24) & 0xFF);
-			digest[di++] = ((d32[0] >> 16) & 0xFF);
-			digest[di++] = ((d32[0] >> 8) & 0xFF);
-			digest[di++] = ((d32[0]) & 0xFF);
-			
-			digest[di++] = ((d32[1] >> 24) & 0xFF);
-			digest[di++] = ((d32[1] >> 16) & 0xFF);
-			digest[di++] = ((d32[1] >> 8) & 0xFF);
-			digest[di++] = ((d32[1]) & 0xFF);
-			
-			digest[di++] = ((d32[2] >> 24) & 0xFF);
-			digest[di++] = ((d32[2] >> 16) & 0xFF);
-			digest[di++] = ((d32[2] >> 8) & 0xFF);
-			digest[di++] = ((d32[2]) & 0xFF);
-			
-			digest[di++] = ((d32[3] >> 24) & 0xFF);
-			digest[di++] = ((d32[3] >> 16) & 0xFF);
-			digest[di++] = ((d32[3] >> 8) & 0xFF);
-			digest[di++] = ((d32[3]) & 0xFF);
-			
-			digest[di++] = ((d32[4] >> 24) & 0xFF);
-			digest[di++] = ((d32[4] >> 16) & 0xFF);
-			digest[di++] = ((d32[4] >> 8) & 0xFF);
-			digest[di++] = ((d32[4]) & 0xFF);
-			return digest;
-		}
-	
-	protected:
-		void processBlock() {
-			uint32_t w[80];
-			for (size_t i = 0; i < 16; i++) {
-				w[i]  = (m_block[i*4 + 0] << 24);
-				w[i] |= (m_block[i*4 + 1] << 16);
-				w[i] |= (m_block[i*4 + 2] << 8);
-				w[i] |= (m_block[i*4 + 3]);
-			}
-			for (size_t i = 16; i < 80; i++) {
-				w[i] = LeftRotate((w[i-3] ^ w[i-8] ^ w[i-14] ^ w[i-16]), 1);
-			}
-	
-			uint32_t a = m_digest[0];
-			uint32_t b = m_digest[1];
-			uint32_t c = m_digest[2];
-			uint32_t d = m_digest[3];
-			uint32_t e = m_digest[4];
-	
-			for (std::size_t i=0; i<80; ++i) {
-				uint32_t f = 0;
-				uint32_t k = 0;
-	
-				if (i<20) {
-					f = (b & c) | (~b & d);
-					k = 0x5A827999;
-				} else if (i<40) {
-					f = b ^ c ^ d;
-					k = 0x6ED9EBA1;
-				} else if (i<60) {
-					f = (b & c) | (b & d) | (c & d);
-					k = 0x8F1BBCDC;
-				} else {
-					f = b ^ c ^ d;
-					k = 0xCA62C1D6;
-				}
-				uint32_t temp = LeftRotate(a, 5) + f + e + k + w[i];
-				e = d;
-				d = c;
-				c = LeftRotate(b, 30);
-				b = a;
-				a = temp;
-			}
-	
-			m_digest[0] += a;
-			m_digest[1] += b;
-			m_digest[2] += c;
-			m_digest[3] += d;
-			m_digest[4] += e;
-		}
-	private:
-		digest32_t m_digest;
-		uint8_t m_block[64];
-		size_t m_blockByteIndex;
-		size_t m_byteCount;
-	};
-}
-#endif
-
-
-
-#pragma once
-#include <boost/asio.hpp>
-#ifdef CROW_ENABLE_SSL
-#include <boost/asio/ssl.hpp>
-#endif
-
-
-namespace crow
-{
-    using namespace boost;
-    using tcp = asio::ip::tcp;
-
-    struct SocketAdaptor
-    {
-        using context = void;
-        SocketAdaptor(boost::asio::io_service& io_service, context*)
-            : socket_(io_service)
-        {
-        }
-
-        boost::asio::io_service& get_io_service()
-        {
-            return socket_.get_io_service();
-        }
-
-        tcp::socket& raw_socket()
-        {
-            return socket_;
-        }
-
-        tcp::socket& socket()
-        {
-            return socket_;
-        }
-
-        tcp::endpoint remote_endpoint()
-        {
-            return socket_.remote_endpoint();
-        }
-
-        bool is_open()
-        {
-            return socket_.is_open();
-        }
-
-        void close()
-        {
-            socket_.close();
-        }
-
-        template <typename F> 
-        void start(F f)
-        {
-            f(boost::system::error_code());
-        }
-
-        tcp::socket socket_;
-    };
-
-#ifdef CROW_ENABLE_SSL
-    struct SSLAdaptor
-    {
-        using context = boost::asio::ssl::context;
-        using ssl_socket_t = boost::asio::ssl::stream<tcp::socket>;
-        SSLAdaptor(boost::asio::io_service& io_service, context* ctx)
-            : ssl_socket_(new ssl_socket_t(io_service, *ctx))
-        {
-        }
-
-        boost::asio::ssl::stream<tcp::socket>& socket()
-        {
-            return *ssl_socket_;
-        }
-
-        tcp::socket::lowest_layer_type&
-        raw_socket()
-        {
-            return ssl_socket_->lowest_layer();
-        }
-
-        tcp::endpoint remote_endpoint()
-        {
-            return raw_socket().remote_endpoint();
-        }
-
-        bool is_open()
-        {
-            return raw_socket().is_open();
-        }
-
-        void close()
-        {
-            raw_socket().close();
-        }
-
-        boost::asio::io_service& get_io_service()
-        {
-            return raw_socket().get_io_service();
-        }
-
-        template <typename F> 
-        void start(F f)
-        {
-            ssl_socket_->async_handshake(boost::asio::ssl::stream_base::server,
-                    [f](const boost::system::error_code& ec) {
-                        f(ec);
-                    });
-        }
-
-        std::unique_ptr<boost::asio::ssl::stream<tcp::socket>> ssl_socket_;
-    };
-#endif
-}
-
-
-
-#pragma once
-
-#include <stdio.h>
-#include <string.h>
-#include <string>
-#include <vector>
-#include <iostream>
-
-namespace crow
-{
-// ----------------------------------------------------------------------------
-// qs_parse (modified)
-// https://github.com/bartgrantham/qs_parse
-// ----------------------------------------------------------------------------
-/*  Similar to strncmp, but handles URL-encoding for either string  */
-int qs_strncmp(const char * s, const char * qs, size_t n);
-
-
-/*  Finds the beginning of each key/value pair and stores a pointer in qs_kv.
- *  Also decodes the value portion of the k/v pair *in-place*.  In a future
- *  enhancement it will also have a compile-time option of sorting qs_kv
- *  alphabetically by key.  */
-int qs_parse(char * qs, char * qs_kv[], int qs_kv_size);
-
-
-/*  Used by qs_parse to decode the value portion of a k/v pair  */
-int qs_decode(char * qs);
-
-
-/*  Looks up the value according to the key on a pre-processed query string
- *  A future enhancement will be a compile-time option to look up the key
- *  in a pre-sorted qs_kv array via a binary search.  */
-//char * qs_k2v(const char * key, char * qs_kv[], int qs_kv_size);
- char * qs_k2v(const char * key, char * const * qs_kv, int qs_kv_size, int nth);
-
-
-/*  Non-destructive lookup of value, based on key.  User provides the
- *  destinaton string and length.  */
-char * qs_scanvalue(const char * key, const char * qs, char * val, size_t val_len);
-
-// TODO: implement sorting of the qs_kv array; for now ensure it's not compiled
-#undef _qsSORTING
-
-// isxdigit _is_ available in <ctype.h>, but let's avoid another header instead
-#define CROW_QS_ISHEX(x)    ((((x)>='0'&&(x)<='9') || ((x)>='A'&&(x)<='F') || ((x)>='a'&&(x)<='f')) ? 1 : 0)
-#define CROW_QS_HEX2DEC(x)  (((x)>='0'&&(x)<='9') ? (x)-48 : ((x)>='A'&&(x)<='F') ? (x)-55 : ((x)>='a'&&(x)<='f') ? (x)-87 : 0)
-#define CROW_QS_ISQSCHR(x) ((((x)=='=')||((x)=='#')||((x)=='&')||((x)=='\0')) ? 0 : 1)
-
-inline int qs_strncmp(const char * s, const char * qs, size_t n)
-{
-    int i=0;
-    unsigned char u1, u2, unyb, lnyb;
-
-    while(n-- > 0)
-    {
-        u1 = (unsigned char) *s++;
-        u2 = (unsigned char) *qs++;
-
-        if ( ! CROW_QS_ISQSCHR(u1) ) {  u1 = '\0';  }
-        if ( ! CROW_QS_ISQSCHR(u2) ) {  u2 = '\0';  }
-
-        if ( u1 == '+' ) {  u1 = ' ';  }
-        if ( u1 == '%' ) // easier/safer than scanf
-        {
-            unyb = (unsigned char) *s++;
-            lnyb = (unsigned char) *s++;
-            if ( CROW_QS_ISHEX(unyb) && CROW_QS_ISHEX(lnyb) )
-                u1 = (CROW_QS_HEX2DEC(unyb) * 16) + CROW_QS_HEX2DEC(lnyb);
-            else
-                u1 = '\0';
-        }
-
-        if ( u2 == '+' ) {  u2 = ' ';  }
-        if ( u2 == '%' ) // easier/safer than scanf
-        {
-            unyb = (unsigned char) *qs++;
-            lnyb = (unsigned char) *qs++;
-            if ( CROW_QS_ISHEX(unyb) && CROW_QS_ISHEX(lnyb) )
-                u2 = (CROW_QS_HEX2DEC(unyb) * 16) + CROW_QS_HEX2DEC(lnyb);
-            else
-                u2 = '\0';
-        }
-
-        if ( u1 != u2 )
-            return u1 - u2;
-        if ( u1 == '\0' )
-            return 0;
-        i++;
-    }
-    if ( CROW_QS_ISQSCHR(*qs) )
-        return -1;
-    else
-        return 0;
-}
-
-
-inline int qs_parse(char * qs, char * qs_kv[], int qs_kv_size)
-{
-    int i, j;
-    char * substr_ptr;
-
-    for(i=0; i<qs_kv_size; i++)  qs_kv[i] = NULL;
-
-    // find the beginning of the k/v substrings or the fragment
-    substr_ptr = qs + strcspn(qs, "?#");
-    if (substr_ptr[0] != '\0')
-        substr_ptr++;
-    else
-        return 0; // no query or fragment
-
-    i=0;
-    while(i<qs_kv_size)
-    {
-        qs_kv[i] = substr_ptr;
-        j = strcspn(substr_ptr, "&");
-        if ( substr_ptr[j] == '\0' ) {  break;  }
-        substr_ptr += j + 1;
-        i++;
-    }
-    i++;  // x &'s -> means x iterations of this loop -> means *x+1* k/v pairs
-
-    // we only decode the values in place, the keys could have '='s in them
-    // which will hose our ability to distinguish keys from values later
-    for(j=0; j<i; j++)
-    {
-        substr_ptr = qs_kv[j] + strcspn(qs_kv[j], "=&#");
-        if ( substr_ptr[0] == '&' || substr_ptr[0] == '\0')  // blank value: skip decoding
-            substr_ptr[0] = '\0';
-        else
-            qs_decode(++substr_ptr);
-    }
-
-#ifdef _qsSORTING
-// TODO: qsort qs_kv, using qs_strncmp() for the comparison
-#endif
-
-    return i;
-}
-
-
-inline int qs_decode(char * qs)
-{
-    int i=0, j=0;
-
-    while( CROW_QS_ISQSCHR(qs[j]) )
-    {
-        if ( qs[j] == '+' ) {  qs[i] = ' ';  }
-        else if ( qs[j] == '%' ) // easier/safer than scanf
-        {
-            if ( ! CROW_QS_ISHEX(qs[j+1]) || ! CROW_QS_ISHEX(qs[j+2]) )
-            {
-                qs[i] = '\0';
-                return i;
-            }
-            qs[i] = (CROW_QS_HEX2DEC(qs[j+1]) * 16) + CROW_QS_HEX2DEC(qs[j+2]);
-            j+=2;
-        }
-        else
-        {
-            qs[i] = qs[j];
-        }
-        i++;  j++;
-    }
-    qs[i] = '\0';
-
-    return i;
-}
-
-
-inline char * qs_k2v(const char * key, char * const * qs_kv, int qs_kv_size, int nth = 0)
-{
-    int i;
-    size_t key_len, skip;
-
-    key_len = strlen(key);
-
-#ifdef _qsSORTING
-// TODO: binary search for key in the sorted qs_kv
-#else  // _qsSORTING
-    for(i=0; i<qs_kv_size; i++)
-    {
-        // we rely on the unambiguous '=' to find the value in our k/v pair
-        if ( qs_strncmp(key, qs_kv[i], key_len) == 0 )
-        {
-            skip = strcspn(qs_kv[i], "=");
-            if ( qs_kv[i][skip] == '=' )
-                skip++;
-            // return (zero-char value) ? ptr to trailing '\0' : ptr to value
-            if(nth == 0)
-                return qs_kv[i] + skip;
-            else 
-                --nth;
-        }
-    }
-#endif  // _qsSORTING
-
-    return NULL;
-}
-
-
-inline char * qs_scanvalue(const char * key, const char * qs, char * val, size_t val_len)
-{
-    size_t i, key_len;
-    const char * tmp;
-
-    // find the beginning of the k/v substrings
-    if ( (tmp = strchr(qs, '?')) != NULL )
-        qs = tmp + 1;
-
-    key_len = strlen(key);
-    while(qs[0] != '#' && qs[0] != '\0')
-    {
-        if ( qs_strncmp(key, qs, key_len) == 0 )
-            break;
-        qs += strcspn(qs, "&") + 1;
-    }
-
-    if ( qs[0] == '\0' ) return NULL;
-
-    qs += strcspn(qs, "=&#");
-    if ( qs[0] == '=' )
-    {
-        qs++;
-        i = strcspn(qs, "&=#");
-        strncpy(val, qs, (val_len-1)<(i+1) ? (val_len-1) : (i+1));
-        qs_decode(val);
-    }
-    else
-    {
-        if ( val_len > 0 )
-            val[0] = '\0';
-    }
-
-    return val;
-}
-}
-// ----------------------------------------------------------------------------
-
-
-namespace crow 
-{
-    class query_string
-    {
-    public:
-        static const int MAX_KEY_VALUE_PAIRS_COUNT = 256;
-
-        query_string()
-        {
-
-        }
-
-        query_string(const query_string& qs)
-            : url_(qs.url_)
-        {
-            for(auto p:qs.key_value_pairs_)
-            {
-                key_value_pairs_.push_back((char*)(p-qs.url_.c_str()+url_.c_str()));
-            }
-        }
-
-        query_string& operator = (const query_string& qs)
-        {
-            url_ = qs.url_;
-            key_value_pairs_.clear();
-            for(auto p:qs.key_value_pairs_)
-            {
-                key_value_pairs_.push_back((char*)(p-qs.url_.c_str()+url_.c_str()));
-            }
-            return *this;
-        }
-
-        query_string& operator = (query_string&& qs)
-        {
-            key_value_pairs_ = std::move(qs.key_value_pairs_);
-            char* old_data = (char*)qs.url_.c_str();
-            url_ = std::move(qs.url_);
-            for(auto& p:key_value_pairs_)
-            {
-                p += (char*)url_.c_str() - old_data;
-            }
-            return *this;
-        }
-
-
-        query_string(std::string url)
-            : url_(std::move(url))
-        {
-            if (url_.empty())
-                return;
-
-            key_value_pairs_.resize(MAX_KEY_VALUE_PAIRS_COUNT);
-
-            int count = qs_parse(&url_[0], &key_value_pairs_[0], MAX_KEY_VALUE_PAIRS_COUNT);
-            key_value_pairs_.resize(count);
-        }
-
-        void clear() 
-        {
-            key_value_pairs_.clear();
-            url_.clear();
-        }
-
-        friend std::ostream& operator<<(std::ostream& os, const query_string& qs)
-        {
-            os << "[ ";
-            for(size_t i = 0; i < qs.key_value_pairs_.size(); ++i) {
-                if (i)
-                    os << ", ";
-                os << qs.key_value_pairs_[i];
-            }
-            os << " ]";
-            return os;
-
-        }
-
-        char* get (const std::string& name) const
-        {
-            char* ret = qs_k2v(name.c_str(), key_value_pairs_.data(), key_value_pairs_.size());
-            return ret;
-        }
-
-        std::vector<char*> get_list (const std::string& name) const
-        {
-            std::vector<char*> ret;
-            std::string plus = name + "[]";            
-            char* element = nullptr;
-
-            int count = 0;
-            while(1)
-            {
-                element = qs_k2v(plus.c_str(), key_value_pairs_.data(), key_value_pairs_.size(), count++);
-                if (!element)
-                    break;
-                ret.push_back(element);
-            }
-            return ret;
-        }
-
-
-    private:
-        std::string url_;
-        std::vector<char*> key_value_pairs_;
-    };
-
-} // end namespace
-
-
-
-#pragma once
-
-#include <string>
-#include <cstdio>
-#include <cstdlib>
-#include <ctime>
-#include <iostream>
-#include <sstream>
-
-
-
-
-namespace crow
-{
-    enum class LogLevel
-    {
-#ifndef ERROR
-        DEBUG = 0,
-        INFO,
-        WARNING,
-        ERROR,
-        CRITICAL,
-#endif
-
-        Debug = 0,
-        Info,
-        Warning,
-        Error,
-        Critical,
-    };
-
-    class ILogHandler {
-        public:
-            virtual void log(std::string message, LogLevel level) = 0;
-    };
-
-    class CerrLogHandler : public ILogHandler {
-        public:
-            void log(std::string message, LogLevel /*level*/) override {
-                std::cerr << message;
-            }
-    };
-
-    class logger {
-
-        private:
-            //
-            static std::string timestamp()
-            {
-                char date[32];
-                time_t t = time(0);
-
-                tm my_tm;
-
-#ifdef _MSC_VER
-                gmtime_s(&my_tm, &t);
-#else
-                gmtime_r(&t, &my_tm);
-#endif
-
-                size_t sz = strftime(date, sizeof(date), "%Y-%m-%d %H:%M:%S", &my_tm);
-                return std::string(date, date+sz);
-            }
-
-        public:
-
-
-            logger(std::string prefix, LogLevel level) : level_(level) {
-    #ifdef CROW_ENABLE_LOGGING
-                    stringstream_ << "(" << timestamp() << ") [" << prefix << "] ";
-    #endif
-
-            }
-            ~logger() {
-    #ifdef CROW_ENABLE_LOGGING
-                if(level_ >= get_current_log_level()) {
-                    stringstream_ << std::endl;
-                    get_handler_ref()->log(stringstream_.str(), level_);
-                }
-    #endif
-            }
-
-            //
-            template <typename T>
-            logger& operator<<(T const &value) {
-
-    #ifdef CROW_ENABLE_LOGGING
-                if(level_ >= get_current_log_level()) {
-                    stringstream_ << value;
-                }
-    #endif
-                return *this;
-            }
-
-            //
-            static void setLogLevel(LogLevel level) {
-                get_log_level_ref() = level;
-            }
-
-            static void setHandler(ILogHandler* handler) {
-                get_handler_ref() = handler;
-            }
-
-            static LogLevel get_current_log_level() {
-                return get_log_level_ref();
-            }
-
-        private:
-            //
-            static LogLevel& get_log_level_ref()
-            {
-                static LogLevel current_level = (LogLevel)CROW_LOG_LEVEL;
-                return current_level;
-            }
-            static ILogHandler*& get_handler_ref()
-            {
-                static CerrLogHandler default_handler;
-                static ILogHandler* current_handler = &default_handler;
-                return current_handler;
-            }
-
-            //
-            std::ostringstream stringstream_;
-            LogLevel level_;
-    };
-}
-
-#define CROW_LOG_CRITICAL   \
-        if (crow::logger::get_current_log_level() <= crow::LogLevel::Critical) \
-            crow::logger("CRITICAL", crow::LogLevel::Critical)
-#define CROW_LOG_ERROR      \
-        if (crow::logger::get_current_log_level() <= crow::LogLevel::Error) \
-            crow::logger("ERROR   ", crow::LogLevel::Error)
-#define CROW_LOG_WARNING    \
-        if (crow::logger::get_current_log_level() <= crow::LogLevel::Warning) \
-            crow::logger("WARNING ", crow::LogLevel::Warning)
-#define CROW_LOG_INFO       \
-        if (crow::logger::get_current_log_level() <= crow::LogLevel::Info) \
-            crow::logger("INFO    ", crow::LogLevel::Info)
-#define CROW_LOG_DEBUG      \
-        if (crow::logger::get_current_log_level() <= crow::LogLevel::Debug) \
-            crow::logger("DEBUG   ", crow::LogLevel::Debug)
-
-
-
-
-#pragma once
-
-//#define CROW_JSON_NO_ERROR_CHECK
-
-#include <string>
-#include <unordered_map>
-#include <iostream>
-#include <algorithm>
-#include <memory>
-#include <boost/lexical_cast.hpp>
-#include <boost/algorithm/string/predicate.hpp>
-#include <boost/operators.hpp>
-#include <vector>
-
-
-
-
-#if defined(__GNUG__) || defined(__clang__)
-#define crow_json_likely(x) __builtin_expect(x, 1)
-#define crow_json_unlikely(x) __builtin_expect(x, 0)
-#else
-#define crow_json_likely(x) x
-#define crow_json_unlikely(x) x
-#endif
-
-
-namespace crow
-{
-    namespace mustache
-    {
-        class template_t;
-    }
-
-    namespace json
-    {
-        inline void escape(const std::string& str, std::string& ret)
-        {
-            ret.reserve(ret.size() + str.size()+str.size()/4);
-            for(char c:str)
-            {
-                switch(c)
-                {
-                    case '"': ret += "\\\""; break;
-                    case '\\': ret += "\\\\"; break;
-                    case '\n': ret += "\\n"; break;
-                    case '\b': ret += "\\b"; break;
-                    case '\f': ret += "\\f"; break;
-                    case '\r': ret += "\\r"; break;
-                    case '\t': ret += "\\t"; break;
-                    default:
-                        if (0 <= c && c < 0x20)
-                        {
-                            ret += "\\u00";
-                            auto to_hex = [](char c)
-                            {
-                                c = c&0xf;
-                                if (c < 10)
-                                    return '0' + c;
-                                return 'a'+c-10;
-                            };
-                            ret += to_hex(c/16);
-                            ret += to_hex(c%16);
-                        }
-                        else
-                            ret += c;
-                        break;
-                }
-            }
-        }
-        inline std::string escape(const std::string& str)
-        {
-            std::string ret;
-            escape(str, ret);
-            return ret;
-        }
-
-        enum class type : char
-        {
-            Null,
-            False,
-            True,
-            Number,
-            String,
-            List,
-            Object,
-        };
-
-        inline const char* get_type_str(type t) {
-            switch(t){
-                case type::Number: return "Number";
-                case type::False: return "False";
-                case type::True: return "True";
-                case type::List: return "List";
-                case type::String: return "String";
-                case type::Object: return "Object";
-                default: return "Unknown";
-            }
-        }
-
-        class rvalue;
-        rvalue load(const char* data, size_t size);
-
-        namespace detail 
-        {
-
-            struct r_string 
-                : boost::less_than_comparable<r_string>,
-                boost::less_than_comparable<r_string, std::string>,
-                boost::equality_comparable<r_string>,
-                boost::equality_comparable<r_string, std::string>
-            {
-                r_string() {};
-                r_string(char* s, char* e)
-                    : s_(s), e_(e)
-                {};
-                ~r_string()
-                {
-                    if (owned_)
-                        delete[] s_;
-                }
-
-                r_string(const r_string& r)
-                {
-                    *this = r;
-                }
-
-                r_string(r_string&& r)
-                {
-                    *this = r;
-                }
-
-                r_string& operator = (r_string&& r)
-                {
-                    s_ = r.s_;
-                    e_ = r.e_;
-                    owned_ = r.owned_;
-                    if (r.owned_)
-                        r.owned_ = 0;
-                    return *this;
-                }
-
-                r_string& operator = (const r_string& r)
-                {
-                    s_ = r.s_;
-                    e_ = r.e_;
-                    owned_ = 0;
-                    return *this;
-                }
-
-                operator std::string () const
-                {
-                    return std::string(s_, e_);
-                }
-
-
-                const char* begin() const { return s_; }
-                const char* end() const { return e_; }
-                size_t size() const { return end() - begin(); }
-
-                using iterator = const char*;
-                using const_iterator = const char*;
-
-                char* s_;
-                mutable char* e_;
-                uint8_t owned_{0};
-                friend std::ostream& operator << (std::ostream& os, const r_string& s)
-                {
-                    os << (std::string)s;
-                    return os;
-                }
-            private:
-                void force(char* s, uint32_t /*length*/)
-                {
-                    s_ = s;
-                    owned_ = 1;
-                }
-                friend rvalue crow::json::load(const char* data, size_t size);
-            };
-
-            inline bool operator < (const r_string& l, const r_string& r)
-            {
-                return boost::lexicographical_compare(l,r);
-            }
-
-            inline bool operator < (const r_string& l, const std::string& r)
-            {
-                return boost::lexicographical_compare(l,r);
-            }
-
-            inline bool operator > (const r_string& l, const std::string& r)
-            {
-                return boost::lexicographical_compare(r,l);
-            }
-
-            inline bool operator == (const r_string& l, const r_string& r)
-            {
-                return boost::equals(l,r);
-            }
-
-            inline bool operator == (const r_string& l, const std::string& r)
-            {
-                return boost::equals(l,r);
-            }
-        }
-
-        class rvalue
-        {
-            static const int cached_bit = 2;
-            static const int error_bit = 4;
-        public:
-            rvalue() noexcept : option_{error_bit} 
-            {}
-            rvalue(type t) noexcept
-                : lsize_{}, lremain_{}, t_{t}
-            {}
-            rvalue(type t, char* s, char* e)  noexcept
-                : start_{s},
-                end_{e},
-                t_{t}
-            {}
-
-            rvalue(const rvalue& r)
-            : start_(r.start_),
-                end_(r.end_),
-                key_(r.key_),
-                t_(r.t_),
-                option_(r.option_)
-            {
-                copy_l(r);
-            }
-
-            rvalue(rvalue&& r) noexcept
-            {
-                *this = std::move(r);
-=======
       /* minor HTTP version or end of request line */
       case s_res_http_minor:
       {
@@ -7351,38 +4855,9 @@
             if (parser->state == s_dead) {
               CROW_SET_ERRNO(HPE_INVALID_URL);
               goto error;
->>>>>>> c43c0521
-            }
-        }
-
-<<<<<<< HEAD
-            rvalue& operator = (const rvalue& r)
-            {
-                start_ = r.start_;
-                end_ = r.end_;
-                key_ = r.key_;
-                copy_l(r);
-                t_ = r.t_;
-                option_ = r.option_;
-                return *this;
-            }
-            rvalue& operator = (rvalue&& r) noexcept
-            {
-                start_ = r.start_;
-                end_ = r.end_;
-                key_ = std::move(r.key_);
-                l_ = std::move(r.l_);
-                lsize_ = r.lsize_;
-                lremain_ = r.lremain_;
-                t_ = r.t_;
-                option_ = r.option_;
-                return *this;
-            }
-
-            explicit operator bool() const noexcept
-            {
-                return (option_ & error_bit) == 0;
-=======
+            }
+        }
+
         break;
       }
 
@@ -7413,831 +4888,11 @@
             if (parser->state == s_dead) {
               CROW_SET_ERRNO(HPE_INVALID_URL);
               goto error;
->>>>>>> c43c0521
             }
         }
         break;
       }
 
-<<<<<<< HEAD
-            explicit operator int64_t() const
-            {
-                return i();
-            }
-
-            explicit operator uint64_t() const
-            {
-                return u();
-            }
-
-            explicit operator int() const
-            {
-                return (int)i();
-            }
-
-            type t() const
-            {
-#ifndef CROW_JSON_NO_ERROR_CHECK
-                if (option_ & error_bit)
-                {
-                    throw std::runtime_error("invalid json object");
-                }
-#endif
-                return t_;
-            }
-
-            int64_t i() const
-            {
-#ifndef CROW_JSON_NO_ERROR_CHECK
-                switch (t()) {
-                    case type::Number:
-                    case type::String:
-                        return boost::lexical_cast<int64_t>(start_, end_-start_);
-                    default:
-                        const std::string msg = "expected number, got: "
-                            + std::string(get_type_str(t()));
-                        throw std::runtime_error(msg);
-                }
-#endif
-                return boost::lexical_cast<int64_t>(start_, end_-start_);
-            }
-
-            uint64_t u() const
-            {
-#ifndef CROW_JSON_NO_ERROR_CHECK
-                switch (t()) {
-                    case type::Number:
-                    case type::String:
-                        return boost::lexical_cast<uint64_t>(start_, end_-start_);
-                    default:
-                        throw std::runtime_error(std::string("expected number, got: ") + get_type_str(t()));
-                }
-#endif
-                return boost::lexical_cast<uint64_t>(start_, end_-start_);
-            }
-
-            double d() const
-            {
-#ifndef CROW_JSON_NO_ERROR_CHECK
-                if (t() != type::Number)
-                    throw std::runtime_error("value is not number");
-#endif
-                return boost::lexical_cast<double>(start_, end_-start_);
-            }
-
-            bool b() const
-            {
-#ifndef CROW_JSON_NO_ERROR_CHECK
-                if (t() != type::True && t() != type::False)
-                    throw std::runtime_error("value is not boolean");
-#endif
-                return t() == type::True;
-            }
-
-            void unescape() const
-            {
-                if (*(start_-1))
-                {
-                    char* head = start_;
-                    char* tail = start_;
-                    while(head != end_)
-                    {
-                        if (*head == '\\')
-                        {
-                            switch(*++head)
-                            {
-                                case '"':  *tail++ = '"'; break;
-                                case '\\': *tail++ = '\\'; break;
-                                case '/':  *tail++ = '/'; break;
-                                case 'b':  *tail++ = '\b'; break;
-                                case 'f':  *tail++ = '\f'; break;
-                                case 'n':  *tail++ = '\n'; break;
-                                case 'r':  *tail++ = '\r'; break;
-                                case 't':  *tail++ = '\t'; break;
-                                case 'u':
-                                    {
-                                        auto from_hex = [](char c)
-                                        {
-                                            if (c >= 'a')
-                                                return c - 'a' + 10;
-                                            if (c >= 'A')
-                                                return c - 'A' + 10;
-                                            return c - '0';
-                                        };
-                                        unsigned int code = 
-                                            (from_hex(head[1])<<12) + 
-                                            (from_hex(head[2])<< 8) + 
-                                            (from_hex(head[3])<< 4) + 
-                                            from_hex(head[4]);
-                                        if (code >= 0x800)
-                                        {
-                                            *tail++ = 0xE0 | (code >> 12);
-                                            *tail++ = 0x80 | ((code >> 6) & 0x3F);
-                                            *tail++ = 0x80 | (code & 0x3F);
-                                        }
-                                        else if (code >= 0x80)
-                                        {
-                                            *tail++ = 0xC0 | (code >> 6);
-                                            *tail++ = 0x80 | (code & 0x3F);
-                                        }
-                                        else
-                                        {
-                                            *tail++ = code;
-                                        }
-                                        head += 4;
-                                    }
-                                    break;
-                            }
-                        }
-                        else
-                            *tail++ = *head;
-                        head++;
-                    }
-                    end_ = tail;
-                    *end_ = 0;
-                    *(start_-1) = 0;
-                }
-            }
-
-            detail::r_string s() const
-            {
-#ifndef CROW_JSON_NO_ERROR_CHECK
-                if (t() != type::String)
-                    throw std::runtime_error("value is not string");
-#endif
-                unescape();
-                return detail::r_string{start_, end_};
-            }
-
-            bool has(const char* str) const
-            {
-                return has(std::string(str));
-            }
-
-            bool has(const std::string& str) const
-            {
-                struct Pred 
-                {
-                    bool operator()(const rvalue& l, const rvalue& r) const
-                    {
-                        return l.key_ < r.key_;
-                    };
-                    bool operator()(const rvalue& l, const std::string& r) const
-                    {
-                        return l.key_ < r;
-                    };
-                    bool operator()(const std::string& l, const rvalue& r) const
-                    {
-                        return l < r.key_;
-                    };
-                };
-                if (!is_cached())
-                {
-                    std::sort(begin(), end(), Pred());
-                    set_cached();
-                }
-                auto it = lower_bound(begin(), end(), str, Pred());
-                return it != end() && it->key_ == str;
-            }
-
-            int count(const std::string& str)
-            {
-                return has(str) ? 1 : 0;
-            }
-
-            rvalue* begin() const 
-            { 
-#ifndef CROW_JSON_NO_ERROR_CHECK
-                if (t() != type::Object && t() != type::List)
-                    throw std::runtime_error("value is not a container");
-#endif
-                return l_.get(); 
-            }
-            rvalue* end() const 
-            { 
-#ifndef CROW_JSON_NO_ERROR_CHECK
-                if (t() != type::Object && t() != type::List)
-                    throw std::runtime_error("value is not a container");
-#endif
-                return l_.get()+lsize_; 
-            }
-
-            const detail::r_string& key() const
-            {
-                return key_;
-            }
-
-            size_t size() const
-            {
-                if (t() == type::String)
-                    return s().size();
-#ifndef CROW_JSON_NO_ERROR_CHECK
-                if (t() != type::Object && t() != type::List)
-                    throw std::runtime_error("value is not a container");
-#endif
-                return lsize_;
-            }
-
-            const rvalue& operator[](int index) const
-            {
-#ifndef CROW_JSON_NO_ERROR_CHECK
-                if (t() != type::List)
-                    throw std::runtime_error("value is not a list");
-                if (index >= (int)lsize_ || index < 0)
-                    throw std::runtime_error("list out of bound");
-#endif
-                return l_[index];
-            }
-
-            const rvalue& operator[](size_t index) const
-            {
-#ifndef CROW_JSON_NO_ERROR_CHECK
-                if (t() != type::List)
-                    throw std::runtime_error("value is not a list");
-                if (index >= lsize_)
-                    throw std::runtime_error("list out of bound");
-#endif
-                return l_[index];
-            }
-
-            const rvalue& operator[](const char* str) const
-            {
-                return this->operator[](std::string(str));
-            }
-
-            const rvalue& operator[](const std::string& str) const
-            {
-#ifndef CROW_JSON_NO_ERROR_CHECK
-                if (t() != type::Object)
-                    throw std::runtime_error("value is not an object");
-#endif
-                struct Pred 
-                {
-                    bool operator()(const rvalue& l, const rvalue& r) const
-                    {
-                        return l.key_ < r.key_;
-                    };
-                    bool operator()(const rvalue& l, const std::string& r) const
-                    {
-                        return l.key_ < r;
-                    };
-                    bool operator()(const std::string& l, const rvalue& r) const
-                    {
-                        return l < r.key_;
-                    };
-                };
-                if (!is_cached())
-                {
-                    std::sort(begin(), end(), Pred());
-                    set_cached();
-                }
-                auto it = lower_bound(begin(), end(), str, Pred());
-                if (it != end() && it->key_ == str)
-                    return *it;
-#ifndef CROW_JSON_NO_ERROR_CHECK
-                throw std::runtime_error("cannot find key");
-#else
-                static rvalue nullValue;
-                return nullValue;
-#endif
-            }
-
-            void set_error()
-            {
-                option_|=error_bit;
-            }
-
-            bool error() const
-            {
-                return (option_&error_bit)!=0;
-            }
-        private:
-            bool is_cached() const
-            {
-                return (option_&cached_bit)!=0;
-            }
-            void set_cached() const
-            {
-                option_ |= cached_bit;
-            }
-            void copy_l(const rvalue& r)
-            {
-                if (r.t() != type::Object && r.t() != type::List)
-                    return;
-                lsize_ = r.lsize_;
-                lremain_ = 0;
-                l_.reset(new rvalue[lsize_]);
-                std::copy(r.begin(), r.end(), begin());
-            }
-
-            void emplace_back(rvalue&& v)
-            {
-                if (!lremain_)
-                {
-                    int new_size = lsize_ + lsize_;
-                    if (new_size - lsize_ > 60000)
-                        new_size = lsize_ + 60000;
-                    if (new_size < 4)
-                        new_size = 4;
-                    rvalue* p = new rvalue[new_size];
-                    rvalue* p2 = p;
-                    for(auto& x : *this)
-                        *p2++ = std::move(x);
-                    l_.reset(p);
-                    lremain_ = new_size - lsize_;
-                }
-                l_[lsize_++] = std::move(v);
-                lremain_ --;
-            }
-
-            mutable char* start_;
-            mutable char* end_;
-            detail::r_string key_;
-            std::unique_ptr<rvalue[]> l_;
-            uint32_t lsize_;
-            uint16_t lremain_;
-            type t_;
-            mutable uint8_t option_{0};
-
-            friend rvalue load_nocopy_internal(char* data, size_t size);
-            friend rvalue load(const char* data, size_t size);
-            friend std::ostream& operator <<(std::ostream& os, const rvalue& r)
-            {
-                switch(r.t_)
-                {
-
-                case type::Null: os << "null"; break;
-                case type::False: os << "false"; break;
-                case type::True: os << "true"; break;
-                case type::Number: os << r.d(); break;
-                case type::String: os << '"' << r.s() << '"'; break;
-                case type::List: 
-                    {
-                        os << '['; 
-                        bool first = true;
-                        for(auto& x : r)
-                        {
-                            if (!first)
-                                os << ',';
-                            first = false;
-                            os << x;
-                        }
-                        os << ']'; 
-                    }
-                    break;
-                case type::Object:
-                    {
-                        os << '{'; 
-                        bool first = true;
-                        for(auto& x : r)
-                        {
-                            if (!first)
-                                os << ',';
-                            os << '"' << escape(x.key_) << "\":";
-                            first = false;
-                            os << x;
-                        }
-                        os << '}'; 
-                    }
-                    break;
-                }
-                return os;
-            }
-        };
-        namespace detail {
-        }
-
-        inline bool operator == (const rvalue& l, const std::string& r)
-        {
-            return l.s() == r;
-        }
-
-        inline bool operator == (const std::string& l, const rvalue& r)
-        {
-            return l == r.s();
-        }
-
-        inline bool operator != (const rvalue& l, const std::string& r)
-        {
-            return l.s() != r;
-        }
-
-        inline bool operator != (const std::string& l, const rvalue& r)
-        {
-            return l != r.s();
-        }
-
-        inline bool operator == (const rvalue& l, double r)
-        {
-            return l.d() == r;
-        }
-
-        inline bool operator == (double l, const rvalue& r)
-        {
-            return l == r.d();
-        }
-
-        inline bool operator != (const rvalue& l, double r)
-        {
-            return l.d() != r;
-        }
-
-        inline bool operator != (double l, const rvalue& r)
-        {
-            return l != r.d();
-        }
-
-
-        inline rvalue load_nocopy_internal(char* data, size_t size)
-        {
-            //static const char* escaped = "\"\\/\b\f\n\r\t";
-            struct Parser
-            {
-                Parser(char* data, size_t /*size*/)
-                    : data(data)
-                {
-                }
-
-                bool consume(char c)
-                {
-                    if (crow_json_unlikely(*data != c))
-                        return false;
-                    data++;
-                    return true;
-                }
-
-                void ws_skip()
-                {
-                    while(*data == ' ' || *data == '\t' || *data == '\r' || *data == '\n') ++data;
-                };
-
-                rvalue decode_string()
-                {
-                    if (crow_json_unlikely(!consume('"')))
-                        return {};
-                    char* start = data;
-                    uint8_t has_escaping = 0;
-                    while(1)
-                    {
-                        if (crow_json_likely(*data != '"' && *data != '\\' && *data != '\0'))
-                        {
-                            data ++;
-                        }
-                        else if (*data == '"')
-                        {
-                            *data = 0;
-                            *(start-1) = has_escaping;
-                            data++;
-                            return {type::String, start, data-1};
-                        }
-                        else if (*data == '\\')
-                        {
-                            has_escaping = 1;
-                            data++;
-                            switch(*data)
-                            {
-                                case 'u':
-                                    {
-                                        auto check = [](char c)
-                                        {
-                                            return 
-                                                ('0' <= c && c <= '9') ||
-                                                ('a' <= c && c <= 'f') ||
-                                                ('A' <= c && c <= 'F');
-                                        };
-                                        if (!(check(*(data+1)) && 
-                                            check(*(data+2)) && 
-                                            check(*(data+3)) && 
-                                            check(*(data+4))))
-                                            return {};
-                                    }
-                                    data += 5;
-                                    break;
-                                case '"':
-                                case '\\':
-                                case '/':
-                                case 'b':
-                                case 'f':
-                                case 'n':
-                                case 'r':
-                                case 't':
-                                    data ++;
-                                    break;
-                                default:
-                                    return {};
-                            }
-                        }
-                        else
-                            return {};
-                    }
-                    return {};
-                }
-
-                rvalue decode_list()
-                {
-                    rvalue ret(type::List);
-                    if (crow_json_unlikely(!consume('[')))
-                    {
-                        ret.set_error();
-                        return ret;
-                    }
-                    ws_skip();
-                    if (crow_json_unlikely(*data == ']'))
-                    {
-                        data++;
-                        return ret;
-                    }
-
-                    while(1)
-                    {
-                        auto v = decode_value();
-                        if (crow_json_unlikely(!v))
-                        {
-                            ret.set_error();
-                            break;
-                        }
-                        ws_skip();
-                        ret.emplace_back(std::move(v));
-                        if (*data == ']')
-                        {
-                            data++;
-                            break;
-                        }
-                        if (crow_json_unlikely(!consume(',')))
-                        {
-                            ret.set_error();
-                            break;
-                        }
-                        ws_skip();
-                    }
-                    return ret;
-                }
-
-                rvalue decode_number()
-                {
-                    char* start = data;
-
-                    enum NumberParsingState
-                    {
-                        Minus,
-                        AfterMinus,
-                        ZeroFirst,
-                        Digits,
-                        DigitsAfterPoints,
-                        E,
-                        DigitsAfterE,
-                        Invalid,
-                    } state{Minus};
-                    while(crow_json_likely(state != Invalid))
-                    {
-                        switch(*data)
-                        {
-                            case '0':
-                                state = (NumberParsingState)"\2\2\7\3\4\6\6"[state];
-                                /*if (state == NumberParsingState::Minus || state == NumberParsingState::AfterMinus)
-                                {
-                                    state = NumberParsingState::ZeroFirst;
-                                }
-                                else if (state == NumberParsingState::Digits || 
-                                    state == NumberParsingState::DigitsAfterE || 
-                                    state == NumberParsingState::DigitsAfterPoints)
-                                {
-                                    // ok; pass
-                                }
-                                else if (state == NumberParsingState::E)
-                                {
-                                    state = NumberParsingState::DigitsAfterE;
-                                }
-                                else
-                                    return {};*/
-                                break;
-                            case '1': case '2': case '3': 
-                            case '4': case '5': case '6': 
-                            case '7': case '8': case '9':
-                                state = (NumberParsingState)"\3\3\7\3\4\6\6"[state];
-                                while(*(data+1) >= '0' && *(data+1) <= '9') data++;
-                                /*if (state == NumberParsingState::Minus || state == NumberParsingState::AfterMinus)
-                                {
-                                    state = NumberParsingState::Digits;
-                                }
-                                else if (state == NumberParsingState::Digits || 
-                                    state == NumberParsingState::DigitsAfterE || 
-                                    state == NumberParsingState::DigitsAfterPoints)
-                                {
-                                    // ok; pass
-                                }
-                                else if (state == NumberParsingState::E)
-                                {
-                                    state = NumberParsingState::DigitsAfterE;
-                                }
-                                else
-                                    return {};*/
-                                break;
-                            case '.':
-                                state = (NumberParsingState)"\7\7\4\4\7\7\7"[state];
-                                /*
-                                if (state == NumberParsingState::Digits || state == NumberParsingState::ZeroFirst)
-                                {
-                                    state = NumberParsingState::DigitsAfterPoints;
-                                }
-                                else
-                                    return {};
-                                */
-                                break;
-                            case '-':
-                                state = (NumberParsingState)"\1\7\7\7\7\6\7"[state];
-                                /*if (state == NumberParsingState::Minus)
-                                {
-                                    state = NumberParsingState::AfterMinus;
-                                }
-                                else if (state == NumberParsingState::E)
-                                {
-                                    state = NumberParsingState::DigitsAfterE;
-                                }
-                                else
-                                    return {};*/
-                                break;
-                            case '+':
-                                state = (NumberParsingState)"\7\7\7\7\7\6\7"[state];
-                                /*if (state == NumberParsingState::E)
-                                {
-                                    state = NumberParsingState::DigitsAfterE;
-                                }
-                                else
-                                    return {};*/
-                                break;
-                            case 'e': case 'E':
-                                state = (NumberParsingState)"\7\7\7\5\5\7\7"[state];
-                                /*if (state == NumberParsingState::Digits || 
-                                    state == NumberParsingState::DigitsAfterPoints)
-                                {
-                                    state = NumberParsingState::E;
-                                }
-                                else 
-                                    return {};*/
-                                break;
-                            default:
-                                if (crow_json_likely(state == NumberParsingState::ZeroFirst || 
-                                        state == NumberParsingState::Digits || 
-                                        state == NumberParsingState::DigitsAfterPoints || 
-                                        state == NumberParsingState::DigitsAfterE))
-                                    return {type::Number, start, data};
-                                else
-                                    return {};
-                        }
-                        data++;
-                    }
-
-                    return {};
-                }
-
-                rvalue decode_value()
-                {
-                    switch(*data)
-                    {
-                        case '[':
-                            return decode_list();
-                        case '{':
-                            return decode_object();
-                        case '"':
-                            return decode_string();
-                        case 't':
-                            if (//e-data >= 4 &&
-                                    data[1] == 'r' &&
-                                    data[2] == 'u' &&
-                                    data[3] == 'e')
-                            {
-                                data += 4;
-                                return {type::True};
-                            }
-                            else
-                                return {};
-                        case 'f':
-                            if (//e-data >= 5 &&
-                                    data[1] == 'a' &&
-                                    data[2] == 'l' &&
-                                    data[3] == 's' &&
-                                    data[4] == 'e')
-                            {
-                                data += 5;
-                                return {type::False};
-                            }
-                            else
-                                return {};
-                        case 'n':
-                            if (//e-data >= 4 &&
-                                    data[1] == 'u' &&
-                                    data[2] == 'l' &&
-                                    data[3] == 'l')
-                            {
-                                data += 4;
-                                return {type::Null};
-                            }
-                            else
-                                return {};
-                        //case '1': case '2': case '3': 
-                        //case '4': case '5': case '6': 
-                        //case '7': case '8': case '9':
-                        //case '0': case '-':
-                        default:
-                            return decode_number();
-                    }
-                    return {};
-                }
-
-                rvalue decode_object()
-                {
-                    rvalue ret(type::Object);
-                    if (crow_json_unlikely(!consume('{')))
-                    {
-                        ret.set_error();
-                        return ret;
-                    }
-
-                    ws_skip();
-
-                    if (crow_json_unlikely(*data == '}'))
-                    {
-                        data++;
-                        return ret;
-                    }
-
-                    while(1)
-                    {
-                        auto t = decode_string();
-                        if (crow_json_unlikely(!t))
-                        {
-                            ret.set_error();
-                            break;
-                        }
-
-                        ws_skip();
-                        if (crow_json_unlikely(!consume(':')))
-                        {
-                            ret.set_error();
-                            break;
-                        }
-
-                        // TODO caching key to speed up (flyweight?)
-                        auto key = t.s();
-
-                        ws_skip();
-                        auto v = decode_value();
-                        if (crow_json_unlikely(!v))
-                        {
-                            ret.set_error();
-                            break;
-                        }
-                        ws_skip();
-
-                        v.key_ = std::move(key);
-                        ret.emplace_back(std::move(v));
-                        if (crow_json_unlikely(*data == '}'))
-                        {
-                            data++;
-                            break;
-                        }
-                        if (crow_json_unlikely(!consume(',')))
-                        {
-                            ret.set_error();
-                            break;
-                        }
-                        ws_skip();
-                    }
-                    return ret;
-                }
-
-                rvalue parse()
-                {
-                    ws_skip();
-                    auto ret = decode_value(); // or decode object?
-                    ws_skip();
-                    if (ret && *data != '\0')
-                        ret.set_error();
-                    return ret;
-                }
-
-                char* data;
-            };
-            return Parser(data, size).parse();
-        }
-        inline rvalue load(const char* data, size_t size)
-        {
-            char* s = new char[size+1];
-            memcpy(s, data, size);
-            s[size] = 0;
-            auto ret = load_nocopy_internal(s, size);
-            if (ret)
-                ret.key_.force(s, size);
-            else
-                delete[] s;
-            return ret;
-        }
-
-        inline rvalue load(const char* data)
-        {
-            return load(data, strlen(data));
-=======
       case s_req_http_start:
         switch (ch) {
           case 'H':
@@ -8756,171 +5411,9 @@
           parser->state = s_header_field_start;
           CROW_CALLBACK_DATA_NOADVANCE(header_value);
           goto reexecute_byte;
->>>>>>> c43c0521
         }
       }
 
-<<<<<<< HEAD
-        inline rvalue load(const std::string& str)
-        {
-            return load(str.data(), str.size());
-        }
-
-        class wvalue
-        {
-            friend class crow::mustache::template_t;
-        public:
-            type t() const { return t_; }
-        private:
-            type t_{type::Null};
-            double d {};
-            std::string s;
-            std::unique_ptr<std::vector<wvalue>> l;
-            std::unique_ptr<std::unordered_map<std::string, wvalue>> o;
-        public:
-
-            wvalue() {}
-
-            wvalue(const rvalue& r)
-            {
-                t_ = r.t();
-                switch(r.t())
-                {
-                    case type::Null:
-                    case type::False:
-                    case type::True:
-                        return;
-                    case type::Number:
-                        d = r.d();
-                        return;
-                    case type::String:
-                        s = r.s();
-                        return;
-                    case type::List:
-                        l = std::unique_ptr<std::vector<wvalue>>(new std::vector<wvalue>{});
-                        l->reserve(r.size());
-                        for(auto it = r.begin(); it != r.end(); ++it)
-                            l->emplace_back(*it);
-                        return;
-                    case type::Object:
-                        o = std::unique_ptr<
-                                    std::unordered_map<std::string, wvalue>
-                                >(
-                                new std::unordered_map<std::string, wvalue>{});
-                        for(auto it = r.begin(); it != r.end(); ++it)
-                            o->emplace(it->key(), *it);
-                        return;
-                }
-            }
-
-            wvalue(wvalue&& r)
-            {
-                *this = std::move(r);
-            }
-
-            wvalue& operator = (wvalue&& r)
-            {
-                t_ = r.t_;
-                d = r.d;
-                s = std::move(r.s);
-                l = std::move(r.l);
-                o = std::move(r.o);
-                return *this;
-            }
-
-            void clear()
-            {
-                t_ = type::Null;
-                l.reset();
-                o.reset();
-            }
-
-            void reset()
-            {
-                t_ = type::Null;
-                l.reset();
-                o.reset();
-            }
-
-            wvalue& operator = (std::nullptr_t)
-            {
-                reset();
-                return *this;
-            }
-            wvalue& operator = (bool value)
-            {
-                reset();
-                if (value)
-                    t_ = type::True;
-                else
-                    t_ = type::False;
-                return *this;
-            }
-
-            wvalue& operator = (double value)
-            {
-                reset();
-                t_ = type::Number;
-                d = value;
-                return *this;
-            }
-
-            wvalue& operator = (unsigned short value)
-            {
-                reset();
-                t_ = type::Number;
-                d = (double)value;
-                return *this;
-            }
-
-            wvalue& operator = (short value)
-            {
-                reset();
-                t_ = type::Number;
-                d = (double)value;
-                return *this;
-            }
-
-            wvalue& operator = (long long value)
-            {
-                reset();
-                t_ = type::Number;
-                d = (double)value;
-                return *this;
-            }
-
-            wvalue& operator = (long value)
-            {
-                reset();
-                t_ = type::Number;
-                d = (double)value;
-                return *this;
-            }
-
-            wvalue& operator = (int value)
-            {
-                reset();
-                t_ = type::Number;
-                d = (double)value;
-                return *this;
-            }
-
-            wvalue& operator = (unsigned long long value)
-            {
-                reset();
-                t_ = type::Number;
-                d = (double)value;
-                return *this;
-            }
-
-            wvalue& operator = (unsigned long value)
-            {
-                reset();
-                t_ = type::Number;
-                d = (double)value;
-                return *this;
-            }
-=======
       case s_headers_almost_done:
       {
         CROW_STRICT_CHECK(ch != CROW_LF);
@@ -9216,220 +5709,8 @@
 
   return (p - data);
 }
->>>>>>> c43c0521
-
-            wvalue& operator = (unsigned int value)
-            {
-                reset();
-                t_ = type::Number;
-                d = (double)value;
-                return *this;
-            }
-
-<<<<<<< HEAD
-            wvalue& operator=(const char* str)
-            {
-                reset();
-                t_ = type::String;
-                s = str;
-                return *this;
-            }
-
-            wvalue& operator=(const std::string& str)
-            {
-                reset();
-                t_ = type::String;
-                s = str;
-                return *this;
-            }
-
-            template <typename T>
-            wvalue& operator=(const std::vector<T>& v)
-            {
-                if (t_ != type::List)
-                    reset();
-                t_ = type::List;
-                if (!l)
-                    l = std::unique_ptr<std::vector<wvalue>>(new std::vector<wvalue>{});
-                l->clear();
-                l->resize(v.size());
-                size_t idx = 0;
-                for(auto& x:v)
-                {
-                    (*l)[idx++] = x;
-                }
-                return *this;
-            }
-
-            wvalue& operator[](unsigned index)
-            {
-                if (t_ != type::List)
-                    reset();
-                t_ = type::List;
-                if (!l)
-                    l = std::unique_ptr<std::vector<wvalue>>(new std::vector<wvalue>{});
-                if (l->size() < index+1)
-                    l->resize(index+1);
-                return (*l)[index];
-            }
-
-            int count(const std::string& str)
-            {
-                if (t_ != type::Object)
-                    return 0;
-                if (!o)
-                    return 0;
-                return o->count(str);
-            }
-
-            wvalue& operator[](const std::string& str)
-            {
-                if (t_ != type::Object)
-                    reset();
-                t_ = type::Object;
-                if (!o)
-                    o = std::unique_ptr<
-                                std::unordered_map<std::string, wvalue>
-                            >(
-                            new std::unordered_map<std::string, wvalue>{});
-                return (*o)[str];
-            }
-
-            size_t estimate_length() const
-            {
-                switch(t_)
-                {
-                    case type::Null: return 4;
-                    case type::False: return 5;
-                    case type::True: return 4;
-                    case type::Number: return 30;
-                    case type::String: return 2+s.size()+s.size()/2;
-                    case type::List: 
-                        {
-                            size_t sum{};
-                            if (l)
-                            {
-                                for(auto& x:*l)
-                                {
-                                    sum += 1;
-                                    sum += x.estimate_length();
-                                }
-                            }
-                            return sum+2;
-                        }
-                    case type::Object:
-                        {
-                            size_t sum{};
-                            if (o)
-                            {
-                                for(auto& kv:*o)
-                                {
-                                    sum += 2;
-                                    sum += 2+kv.first.size()+kv.first.size()/2;
-                                    sum += kv.second.estimate_length();
-                                }
-                            }
-                            return sum+2;
-                        }
-                }
-                return 1;
-            }
-
-
-            friend void dump_internal(const wvalue& v, std::string& out);
-            friend std::string dump(const wvalue& v);
-        };
-
-        inline void dump_string(const std::string& str, std::string& out)
-        {
-            out.push_back('"');
-            escape(str, out);
-            out.push_back('"');
-        }
-        inline void dump_internal(const wvalue& v, std::string& out)
-        {
-            switch(v.t_)
-            {
-                case type::Null: out += "null"; break;
-                case type::False: out += "false"; break;
-                case type::True: out += "true"; break;
-                case type::Number: 
-                    {
-                        char outbuf[128];
-                        sprintf(outbuf, "%g", v.d);
-                        out += outbuf;
-                    }
-                    break;
-                case type::String: dump_string(v.s, out); break;
-                case type::List: 
-                     {
-                         out.push_back('[');
-                         if (v.l)
-                         {
-                             bool first = true;
-                             for(auto& x:*v.l)
-                             {
-                                 if (!first)
-                                 {
-                                     out.push_back(',');
-                                 }
-                                 first = false;
-                                 dump_internal(x, out);
-                             }
-                         }
-                         out.push_back(']');
-                     }
-                     break;
-                case type::Object:
-                     {
-                         out.push_back('{');
-                         if (v.o)
-                         {
-                             bool first = true;
-                             for(auto& kv:*v.o)
-                             {
-                                 if (!first)
-                                 {
-                                     out.push_back(',');
-                                 }
-                                 first = false;
-                                 dump_string(kv.first, out);
-                                 out.push_back(':');
-                                 dump_internal(kv.second, out);
-                             }
-                         }
-                         out.push_back('}');
-                     }
-                     break;
-            }
-        }
-
-        inline std::string dump(const wvalue& v)
-        {
-            std::string ret;
-            ret.reserve(v.estimate_length());
-            dump_internal(v, ret);
-            return ret;
-        }
-
-        //std::vector<boost::asio::const_buffer> dump_ref(wvalue& v)
-        //{
-        //}
-    }
-}
-
-#undef crow_json_likely
-#undef crow_json_unlikely
-
-
-
-#pragma once
-#include <string>
-#include <vector>
-#include <fstream>
-#include <iterator>
-#include <functional>
-=======
+
+
 /* Does the parser need to see an EOF to find the end of the message? */
 inline int
 http_message_needs_eof (const http_parser *parser)
@@ -9556,7 +5837,6 @@
       if (CROW_IS_HOST_CHAR(ch)) {
         return s_http_host;
       }
->>>>>>> c43c0521
 
     /* FALLTHROUGH */
     case s_http_host_v6_end:
@@ -9564,583 +5844,6 @@
         return s_http_host_port_start;
       }
 
-<<<<<<< HEAD
-namespace crow
-{
-    namespace mustache
-    {
-        using context = json::wvalue;
-
-        template_t load(const std::string& filename);
-
-        class invalid_template_exception : public std::exception
-        {
-            public:
-            invalid_template_exception(const std::string& msg)
-                : msg("crow::mustache error: " + msg)
-            {
-            }
-            virtual const char* what() const throw()
-            {
-                return msg.c_str();
-            }
-            std::string msg;
-        };
-
-        enum class ActionType
-        {
-            Ignore,
-            Tag,
-            UnescapeTag,
-            OpenBlock,
-            CloseBlock,
-            ElseBlock,
-            Partial,
-        };
-
-        struct Action
-        {
-            int start;
-            int end;
-            int pos;
-            ActionType t;
-            Action(ActionType t, int start, int end, int pos = 0) 
-                : start(start), end(end), pos(pos), t(t)
-            {}
-        };
-
-        class template_t 
-        {
-        public:
-            template_t(std::string body)
-                : body_(std::move(body))
-            {
-                // {{ {{# {{/ {{^ {{! {{> {{=
-                parse();
-            }
-
-        private:
-            std::string tag_name(const Action& action)
-            {
-                return body_.substr(action.start, action.end - action.start);
-            }
-            auto find_context(const std::string& name, const std::vector<context*>& stack)->std::pair<bool, context&>
-            {
-                if (name == ".")
-                {
-                    return {true, *stack.back()};
-                }
-                int dotPosition = name.find(".");
-                if (dotPosition == (int)name.npos)
-                {
-                    for(auto it = stack.rbegin(); it != stack.rend(); ++it)
-                    {
-                        if ((*it)->t() == json::type::Object)
-                        {
-                            if ((*it)->count(name))
-                                return {true, (**it)[name]};
-                        }
-                    }
-                }
-                else
-                {
-                    std::vector<int> dotPositions;
-                    dotPositions.push_back(-1);
-                    while(dotPosition != (int)name.npos)
-                    {
-                        dotPositions.push_back(dotPosition);
-                        dotPosition = name.find(".", dotPosition+1);
-                    }
-                    dotPositions.push_back(name.size());
-                    std::vector<std::string> names;
-                    names.reserve(dotPositions.size()-1);
-                    for(int i = 1; i < (int)dotPositions.size(); i ++)
-                        names.emplace_back(name.substr(dotPositions[i-1]+1, dotPositions[i]-dotPositions[i-1]-1));
-
-                    for(auto it = stack.rbegin(); it != stack.rend(); ++it)
-                    {
-                        context* view = *it;
-                        bool found = true;
-                        for(auto jt = names.begin(); jt != names.end(); ++jt)
-                        {
-                            if (view->t() == json::type::Object &&
-                                view->count(*jt))
-                            {
-                                view = &(*view)[*jt];
-                            }
-                            else
-                            {
-                                found = false;
-                                break;
-                            }
-                        }
-                        if (found)
-                            return {true, *view};
-                    }
-
-                }
-
-                static json::wvalue empty_str;
-                empty_str = "";
-                return {false, empty_str};
-            }
-
-            void escape(const std::string& in, std::string& out)
-            {
-                out.reserve(out.size() + in.size());
-                for(auto it = in.begin(); it != in.end(); ++it)
-                {
-                    switch(*it)
-                    {
-                        case '&': out += "&amp;"; break;
-                        case '<': out += "&lt;"; break;
-                        case '>': out += "&gt;"; break;
-                        case '"': out += "&quot;"; break;
-                        case '\'': out += "&#39;"; break;
-                        case '/': out += "&#x2F;"; break;
-                        default: out += *it; break;
-                    }
-                }
-            }
-
-            void render_internal(int actionBegin, int actionEnd, std::vector<context*>& stack, std::string& out, int indent)
-            {
-                int current = actionBegin;
-
-                if (indent)
-                    out.insert(out.size(), indent, ' ');
-
-                while(current < actionEnd)
-                {
-                    auto& fragment = fragments_[current];
-                    auto& action = actions_[current];
-                    render_fragment(fragment, indent, out);
-                    switch(action.t)
-                    {
-                        case ActionType::Ignore:
-                            // do nothing
-                            break;
-                        case ActionType::Partial:
-                            {
-                                std::string partial_name = tag_name(action);
-                                auto partial_templ = load(partial_name);
-                                int partial_indent = action.pos;
-                                partial_templ.render_internal(0, partial_templ.fragments_.size()-1, stack, out, partial_indent?indent+partial_indent:0);
-                            }
-                            break;
-                        case ActionType::UnescapeTag:
-                        case ActionType::Tag:
-                            {
-                                auto optional_ctx = find_context(tag_name(action), stack);
-                                auto& ctx = optional_ctx.second;
-                                switch(ctx.t())
-                                {
-                                    case json::type::Number:
-                                        out += json::dump(ctx);
-                                        break;
-                                    case json::type::String:
-                                        if (action.t == ActionType::Tag)
-                                            escape(ctx.s, out);
-                                        else
-                                            out += ctx.s;
-                                        break;
-                                    default:
-                                        throw std::runtime_error("not implemented tag type" + boost::lexical_cast<std::string>((int)ctx.t()));
-                                }
-                            }
-                            break;
-                        case ActionType::ElseBlock:
-                            {
-                                static context nullContext;
-                                auto optional_ctx = find_context(tag_name(action), stack);
-                                if (!optional_ctx.first)
-                                {
-                                    stack.emplace_back(&nullContext);
-                                    break;
-                                }
-
-                                auto& ctx = optional_ctx.second;
-                                switch(ctx.t())
-                                {
-                                    case json::type::List:
-                                        if (ctx.l && !ctx.l->empty())
-                                            current = action.pos;
-                                        else
-                                            stack.emplace_back(&nullContext);
-                                        break;
-                                    case json::type::False:
-                                    case json::type::Null:
-                                        stack.emplace_back(&nullContext);
-                                        break;
-                                    default:
-                                        current = action.pos;
-                                        break;
-                                }
-                                break;
-                            }
-                        case ActionType::OpenBlock:
-                            {
-                                auto optional_ctx = find_context(tag_name(action), stack);
-                                if (!optional_ctx.first)
-                                {
-                                    current = action.pos;
-                                    break;
-                                }
-
-                                auto& ctx = optional_ctx.second;
-                                switch(ctx.t())
-                                {
-                                    case json::type::List:
-                                        if (ctx.l)
-                                            for(auto it = ctx.l->begin(); it != ctx.l->end(); ++it)
-                                            {
-                                                stack.push_back(&*it);
-                                                render_internal(current+1, action.pos, stack, out, indent);
-                                                stack.pop_back();
-                                            }
-                                        current = action.pos;
-                                        break;
-                                    case json::type::Number:
-                                    case json::type::String:
-                                    case json::type::Object:
-                                    case json::type::True:
-                                        stack.push_back(&ctx);
-                                        break;
-                                    case json::type::False:
-                                    case json::type::Null:
-                                        current = action.pos;
-                                        break;
-                                    default:
-                                        throw std::runtime_error("{{#: not implemented context type: " + boost::lexical_cast<std::string>((int)ctx.t()));
-                                        break;
-                                }
-                                break;
-                            }
-                        case ActionType::CloseBlock:
-                            stack.pop_back();
-                            break;
-                        default:
-                            throw std::runtime_error("not implemented " + boost::lexical_cast<std::string>((int)action.t));
-                    }
-                    current++;
-                }
-                auto& fragment = fragments_[actionEnd];
-                render_fragment(fragment, indent, out);
-            }
-            void render_fragment(const std::pair<int, int> fragment, int indent, std::string& out)
-            {
-                if (indent)
-                {
-                    for(int i = fragment.first; i < fragment.second; i ++)
-                    {
-                        out += body_[i];
-                        if (body_[i] == '\n' && i+1 != (int)body_.size())
-                            out.insert(out.size(), indent, ' ');
-                    }
-                }
-                else
-                    out.insert(out.size(), body_, fragment.first, fragment.second-fragment.first);
-            }
-        public:
-            std::string render()
-            {
-                context empty_ctx;
-                std::vector<context*> stack;
-                stack.emplace_back(&empty_ctx);
-
-                std::string ret;
-                render_internal(0, fragments_.size()-1, stack, ret, 0);
-                return ret;
-            }
-            std::string render(context& ctx)
-            {
-                std::vector<context*> stack;
-                stack.emplace_back(&ctx);
-
-                std::string ret;
-                render_internal(0, fragments_.size()-1, stack, ret, 0);
-                return ret;
-            }
-
-        private:
-
-            void parse()
-            {
-                std::string tag_open = "{{";
-                std::string tag_close = "}}";
-
-                std::vector<int> blockPositions;
-                
-                size_t current = 0;
-                while(1)
-                {
-                    size_t idx = body_.find(tag_open, current);
-                    if (idx == body_.npos)
-                    {
-                        fragments_.emplace_back(current, body_.size());
-                        actions_.emplace_back(ActionType::Ignore, 0, 0);
-                        break;
-                    }
-                    fragments_.emplace_back(current, idx);
-
-                    idx += tag_open.size();
-                    size_t endIdx = body_.find(tag_close, idx);
-                    if (endIdx == idx)
-                    {
-                        throw invalid_template_exception("empty tag is not allowed");
-                    }
-                    if (endIdx == body_.npos)
-                    {
-                        // error, no matching tag
-                        throw invalid_template_exception("not matched opening tag");
-                    }
-                    current = endIdx + tag_close.size();
-                    switch(body_[idx])
-                    {
-                        case '#':
-                            idx++;
-                            while(body_[idx] == ' ') idx++;
-                            while(body_[endIdx-1] == ' ') endIdx--;
-                            blockPositions.emplace_back(actions_.size());
-                            actions_.emplace_back(ActionType::OpenBlock, idx, endIdx);
-                            break;
-                        case '/':
-                            idx++;
-                            while(body_[idx] == ' ') idx++;
-                            while(body_[endIdx-1] == ' ') endIdx--;
-                            {
-                                auto& matched = actions_[blockPositions.back()];
-                                if (body_.compare(idx, endIdx-idx, 
-                                        body_, matched.start, matched.end - matched.start) != 0)
-                                {
-                                    throw invalid_template_exception("not matched {{# {{/ pair: " + 
-                                        body_.substr(matched.start, matched.end - matched.start) + ", " + 
-                                        body_.substr(idx, endIdx-idx));
-                                }
-                                matched.pos = actions_.size();
-                            }
-                            actions_.emplace_back(ActionType::CloseBlock, idx, endIdx, blockPositions.back());
-                            blockPositions.pop_back();
-                            break;
-                        case '^':
-                            idx++;
-                            while(body_[idx] == ' ') idx++;
-                            while(body_[endIdx-1] == ' ') endIdx--;
-                            blockPositions.emplace_back(actions_.size());
-                            actions_.emplace_back(ActionType::ElseBlock, idx, endIdx);
-                            break;
-                        case '!':
-                            // do nothing action
-                            actions_.emplace_back(ActionType::Ignore, idx+1, endIdx);
-                            break;
-                        case '>': // partial
-                            idx++;
-                            while(body_[idx] == ' ') idx++;
-                            while(body_[endIdx-1] == ' ') endIdx--;
-                            actions_.emplace_back(ActionType::Partial, idx, endIdx);
-                            break;
-                        case '{':
-                            if (tag_open != "{{" || tag_close != "}}")
-                                throw invalid_template_exception("cannot use triple mustache when delimiter changed");
-
-                            idx ++;
-                            if (body_[endIdx+2] != '}')
-                            {
-                                throw invalid_template_exception("{{{: }}} not matched");
-                            }
-                            while(body_[idx] == ' ') idx++;
-                            while(body_[endIdx-1] == ' ') endIdx--;
-                            actions_.emplace_back(ActionType::UnescapeTag, idx, endIdx);
-                            current++;
-                            break;
-                        case '&':
-                            idx ++;
-                            while(body_[idx] == ' ') idx++;
-                            while(body_[endIdx-1] == ' ') endIdx--;
-                            actions_.emplace_back(ActionType::UnescapeTag, idx, endIdx);
-                            break;
-                        case '=':
-                            // tag itself is no-op
-                            idx ++;
-                            actions_.emplace_back(ActionType::Ignore, idx, endIdx);
-                            endIdx --;
-                            if (body_[endIdx] != '=')
-                                throw invalid_template_exception("{{=: not matching = tag: "+body_.substr(idx, endIdx-idx));
-                            endIdx --;
-                            while(body_[idx] == ' ') idx++;
-                            while(body_[endIdx] == ' ') endIdx--;
-                            endIdx++;
-                            {
-                                bool succeeded = false;
-                                for(size_t i = idx; i < endIdx; i++)
-                                {
-                                    if (body_[i] == ' ')
-                                    {
-                                        tag_open = body_.substr(idx, i-idx);
-                                        while(body_[i] == ' ') i++;
-                                        tag_close = body_.substr(i, endIdx-i);
-                                        if (tag_open.empty())
-                                            throw invalid_template_exception("{{=: empty open tag");
-                                        if (tag_close.empty())
-                                            throw invalid_template_exception("{{=: empty close tag");
-
-                                        if (tag_close.find(" ") != tag_close.npos)
-                                            throw invalid_template_exception("{{=: invalid open/close tag: "+tag_open+" " + tag_close);
-                                        succeeded = true;
-                                        break;
-                                    }
-                                }
-                                if (!succeeded)
-                                    throw invalid_template_exception("{{=: cannot find space between new open/close tags");
-                            }
-                            break;
-                        default:
-                            // normal tag case;
-                            while(body_[idx] == ' ') idx++;
-                            while(body_[endIdx-1] == ' ') endIdx--;
-                            actions_.emplace_back(ActionType::Tag, idx, endIdx);
-                            break;
-                    }
-                }
-
-                // removing standalones
-                for(int i = actions_.size()-2; i >= 0; i --)
-                {
-                    if (actions_[i].t == ActionType::Tag || actions_[i].t == ActionType::UnescapeTag)
-                        continue;
-                    auto& fragment_before = fragments_[i];
-                    auto& fragment_after = fragments_[i+1];
-                    bool is_last_action = i == (int)actions_.size()-2;
-                    bool all_space_before = true;
-                    int j, k;
-                    for(j = fragment_before.second-1;j >= fragment_before.first;j--)
-                    {
-                        if (body_[j] != ' ')
-                        {
-                            all_space_before = false;
-                            break;
-                        }
-                    }
-                    if (all_space_before && i > 0)
-                        continue;
-                    if (!all_space_before && body_[j] != '\n')
-                        continue;
-                    bool all_space_after = true;
-                    for(k = fragment_after.first; k < (int)body_.size() && k < fragment_after.second; k ++)
-                    {
-                        if (body_[k] != ' ')
-                        {
-                            all_space_after = false;
-                            break;
-                        }
-                    }
-                    if (all_space_after && !is_last_action)
-                        continue;
-                    if (!all_space_after && 
-                            !(
-                                body_[k] == '\n' 
-                            || 
-                                (body_[k] == '\r' && 
-                                k + 1 < (int)body_.size() && 
-                                body_[k+1] == '\n')))
-                        continue;
-                    if (actions_[i].t == ActionType::Partial)
-                    {
-                        actions_[i].pos = fragment_before.second - j - 1;
-                    }
-                    fragment_before.second = j+1;
-                    if (!all_space_after)
-                    {
-                        if (body_[k] == '\n')
-                            k++;
-                        else 
-                            k += 2;
-                        fragment_after.first = k;
-                    }
-                }
-            }
-            
-            std::vector<std::pair<int,int>> fragments_;
-            std::vector<Action> actions_;
-            std::string body_;
-        };
-
-        inline template_t compile(const std::string& body)
-        {
-            return template_t(body);
-        }
-        namespace detail
-        {
-            inline std::string& get_template_base_directory_ref()
-            {
-                static std::string template_base_directory = "templates";
-                return template_base_directory;
-            }
-        }
-
-        inline std::string default_loader(const std::string& filename)
-        {
-            std::string path = detail::get_template_base_directory_ref();
-            if (!(path.back() == '/' || path.back() == '\\'))
-                path += '/';
-            path += filename;
-            std::ifstream inf(path);
-            if (!inf)
-                return {};
-            return {std::istreambuf_iterator<char>(inf), std::istreambuf_iterator<char>()};
-        }
-
-        namespace detail
-        {
-            inline std::function<std::string (std::string)>& get_loader_ref()
-            {
-                static std::function<std::string (std::string)> loader = default_loader;
-                return loader;
-            }
-        }
-
-        inline void set_base(const std::string& path)
-        {
-            auto& base = detail::get_template_base_directory_ref();
-            base = path;
-            if (base.back() != '\\' && 
-                base.back() != '/')
-            {
-                base += '/';
-            }
-        }
-
-        inline void set_loader(std::function<std::string(std::string)> loader)
-        {
-            detail::get_loader_ref() = std::move(loader);
-        }
-
-        inline std::string load_text(const std::string& filename)
-        {
-            return detail::get_loader_ref()(filename);
-        }
-
-        inline template_t load(const std::string& filename)
-        {
-            return compile(detail::get_loader_ref()(filename));
-        }
-    }
-}
-
-
-
-#pragma once
-
-#include <boost/asio.hpp>
-#include <deque>
-#include <functional>
-#include <chrono>
-#include <thread>
-
-
-
-
-=======
       break;
 
     case s_http_host_v6:
@@ -10421,7 +6124,6 @@
 
 
 
->>>>>>> c43c0521
 namespace crow
 {
     namespace detail 
@@ -10553,8 +6255,6 @@
         }
         return "invalid";
     }
-<<<<<<< HEAD
-=======
 
     enum class ParamType
     {
@@ -10746,1605 +6446,6 @@
             io_service->dispatch(handler);
         }
 
-    };
-}
-
-
-
-#pragma once
-#include <boost/algorithm/string/predicate.hpp>
-
-
-
-
-
-
-
-namespace crow
-{
-    namespace websocket
-    {
-        enum class WebSocketReadState
-        {
-            MiniHeader,
-            Len16,
-            Len64,
-            Mask,
-            Payload,
-        };
-
-		struct connection
-		{
-            virtual void send_binary(const std::string& msg) = 0;
-            virtual void send_text(const std::string& msg) = 0;
-            virtual void close(const std::string& msg = "quit") = 0;
-            virtual ~connection(){}
-
-            void userdata(void* u) { userdata_ = u; }
-            void* userdata() { return userdata_; }
-
-        private:
-            void* userdata_;
-		};
-
-		template <typename Adaptor>
-        class Connection : public connection
-        {
-			public:
-				Connection(const crow::request& req, Adaptor&& adaptor, 
-						std::function<void(crow::websocket::connection&)> open_handler,
-						std::function<void(crow::websocket::connection&, const std::string&, bool)> message_handler,
-						std::function<void(crow::websocket::connection&, const std::string&)> close_handler,
-						std::function<void(crow::websocket::connection&)> error_handler)
-					: adaptor_(std::move(adaptor)), open_handler_(std::move(open_handler)), message_handler_(std::move(message_handler)), close_handler_(std::move(close_handler)), error_handler_(std::move(error_handler))
-				{
-					if (!boost::iequals(req.get_header_value("upgrade"), "websocket"))
-					{
-						adaptor.close();
-						delete this;
-						return;
-					}
-					// Sec-WebSocket-Key: dGhlIHNhbXBsZSBub25jZQ==
-					// Sec-WebSocket-Version: 13
-                    std::string magic = req.get_header_value("Sec-WebSocket-Key") +  "258EAFA5-E914-47DA-95CA-C5AB0DC85B11";
-                    sha1::SHA1 s;
-                    s.processBytes(magic.data(), magic.size());
-                    uint8_t digest[20];
-                    s.getDigestBytes(digest);   
-                    start(crow::utility::base64encode((char*)digest, 20));
-				}
-
-                template<typename CompletionHandler>
-                void dispatch(CompletionHandler handler)
-                {
-                    adaptor_.get_io_service().dispatch(handler);
-                }
-
-                template<typename CompletionHandler>
-                void post(CompletionHandler handler)
-                {
-                    adaptor_.get_io_service().post(handler);
-                }
-
-                void send_pong(const std::string& msg)
-                {
-                    dispatch([this, msg]{
-                        char buf[3] = "\x8A\x00";
-                        buf[1] += msg.size();
-                        write_buffers_.emplace_back(buf, buf+2);
-                        write_buffers_.emplace_back(msg);
-                        do_write();
-                    });
-                }
->>>>>>> c43c0521
-
-    enum class ParamType
-    {
-        INT,
-        UINT,
-        DOUBLE,
-        STRING,
-        PATH,
-
-        MAX
-    };
-
-    struct routing_params
-    {
-        std::vector<int64_t> int_params;
-        std::vector<uint64_t> uint_params;
-        std::vector<double> double_params;
-        std::vector<std::string> string_params;
-
-        void debug_print() const
-        {
-            std::cerr << "routing_params" << std::endl;
-            for(auto i:int_params)
-                std::cerr<<i <<", " ;
-            std::cerr<<std::endl;
-            for(auto i:uint_params)
-                std::cerr<<i <<", " ;
-            std::cerr<<std::endl;
-            for(auto i:double_params)
-                std::cerr<<i <<", " ;
-            std::cerr<<std::endl;
-            for(auto& i:string_params)
-                std::cerr<<i <<", " ;
-            std::cerr<<std::endl;
-        }
-
-        template <typename T>
-        T get(unsigned) const;
-
-    };
-
-    template<>
-    inline int64_t routing_params::get<int64_t>(unsigned index) const
-    {
-        return int_params[index];
-    }
-
-    template<>
-    inline uint64_t routing_params::get<uint64_t>(unsigned index) const
-    {
-        return uint_params[index];
-    }
-
-    template<>
-    inline double routing_params::get<double>(unsigned index) const
-    {
-        return double_params[index];
-    }
-
-    template<>
-    inline std::string routing_params::get<std::string>(unsigned index) const
-    {
-        return string_params[index];
-    }
-}
-
-#ifndef CROW_MSVC_WORKAROUND
-constexpr crow::HTTPMethod operator "" _method(const char* str, size_t /*len*/)
-{
-    return
-        crow::black_magic::is_equ_p(str, "GET", 3) ? crow::HTTPMethod::Get :
-        crow::black_magic::is_equ_p(str, "DELETE", 6) ? crow::HTTPMethod::Delete :
-        crow::black_magic::is_equ_p(str, "HEAD", 4) ? crow::HTTPMethod::Head :
-        crow::black_magic::is_equ_p(str, "POST", 4) ? crow::HTTPMethod::Post :
-        crow::black_magic::is_equ_p(str, "PUT", 3) ? crow::HTTPMethod::Put :
-        crow::black_magic::is_equ_p(str, "OPTIONS", 7) ? crow::HTTPMethod::Options :
-        crow::black_magic::is_equ_p(str, "CONNECT", 7) ? crow::HTTPMethod::Connect :
-        crow::black_magic::is_equ_p(str, "TRACE", 5) ? crow::HTTPMethod::Trace :
-        throw std::runtime_error("invalid http method");
-}
-#endif
-
-
-
-#pragma once
-
-#include <boost/asio.hpp>
-
-
-
-
-
-
-
-
-namespace crow
-{
-    template <typename T>
-    inline const std::string& get_header_value(const T& headers, const std::string& key)
-    {
-        if (headers.count(key))
-        {
-            return headers.find(key)->second;
-        }
-        static std::string empty;
-        return empty;
-    }
-
-	struct DetachHelper;
-
-    struct request
-    {
-        HTTPMethod method;
-        std::string raw_url;
-        std::string url;
-        query_string url_params;
-        ci_map headers;
-        std::string body;
-
-        void* middleware_context{};
-        boost::asio::io_service* io_service{};
-
-        request()
-            : method(HTTPMethod::Get)
-        {
-        }
-
-        request(HTTPMethod method, std::string raw_url, std::string url, query_string url_params, ci_map headers, std::string body)
-            : method(method), raw_url(std::move(raw_url)), url(std::move(url)), url_params(std::move(url_params)), headers(std::move(headers)), body(std::move(body))
-        {
-        }
-
-        void add_header(std::string key, std::string value)
-        {
-            headers.emplace(std::move(key), std::move(value));
-        }
-
-        const std::string& get_header_value(const std::string& key) const
-        {
-            return crow::get_header_value(headers, key);
-        }
-
-        template<typename CompletionHandler>
-        void post(CompletionHandler handler)
-        {
-            io_service->post(handler);
-        }
-
-        template<typename CompletionHandler>
-        void dispatch(CompletionHandler handler)
-        {
-            io_service->dispatch(handler);
-        }
-
-    };
-}
-
-
-
-#pragma once
-
-#include <string>
-#include <unordered_map>
-#include <boost/algorithm/string.hpp>
-#include <boost/tokenizer.hpp>
-#include <algorithm>
-
-
-
-
-
-
-namespace crow
-{
-    template <typename Handler>
-    struct HTTPParser : public http_parser
-    {
-        static int on_message_begin(http_parser* self_)
-        {
-            HTTPParser* self = static_cast<HTTPParser*>(self_);
-            self->clear();
-            return 0;
-        }
-        static int on_url(http_parser* self_, const char* at, size_t length)
-        {
-            HTTPParser* self = static_cast<HTTPParser*>(self_);
-            self->raw_url.insert(self->raw_url.end(), at, at+length);
-            return 0;
-        }
-        static int on_header_field(http_parser* self_, const char* at, size_t length)
-        {
-            HTTPParser* self = static_cast<HTTPParser*>(self_);
-            switch (self->header_building_state)
-            {
-                case 0:
-                    if (!self->header_value.empty())
-                    {
-                        self->headers.emplace(std::move(self->header_field), std::move(self->header_value));
-                    }
-                    self->header_field.assign(at, at+length);
-                    self->header_building_state = 1;
-                    break;
-                case 1:
-                    self->header_field.insert(self->header_field.end(), at, at+length);
-                    break;
-            }
-            return 0;
-        }
-        static int on_header_value(http_parser* self_, const char* at, size_t length)
-        {
-            HTTPParser* self = static_cast<HTTPParser*>(self_);
-            switch (self->header_building_state)
-            {
-                case 0:
-                    self->header_value.insert(self->header_value.end(), at, at+length);
-                    break;
-                case 1:
-                    self->header_building_state = 0;
-                    self->header_value.assign(at, at+length);
-                    break;
-            }
-            return 0;
-        }
-        static int on_headers_complete(http_parser* self_)
-        {
-            HTTPParser* self = static_cast<HTTPParser*>(self_);
-            if (!self->header_field.empty())
-            {
-                self->headers.emplace(std::move(self->header_field), std::move(self->header_value));
-            }
-            self->process_header();
-            return 0;
-        }
-        static int on_body(http_parser* self_, const char* at, size_t length)
-        {
-            HTTPParser* self = static_cast<HTTPParser*>(self_);
-            self->body.insert(self->body.end(), at, at+length);
-            return 0;
-        }
-        static int on_message_complete(http_parser* self_)
-        {
-            HTTPParser* self = static_cast<HTTPParser*>(self_);
-
-            // url params
-            self->url = self->raw_url.substr(0, self->raw_url.find("?"));
-            self->url_params = query_string(self->raw_url);
-
-            self->process_message();
-            return 0;
-        }
-        HTTPParser(Handler* handler) :
-            handler_(handler)
-        {
-            http_parser_init(this, HTTP_REQUEST);
-        }
-
-        // return false on error
-        bool feed(const char* buffer, int length)
-        {
-            const static http_parser_settings settings_{
-                on_message_begin,
-                on_url,
-                nullptr,
-                on_header_field,
-                on_header_value,
-                on_headers_complete,
-                on_body,
-                on_message_complete,
-            };
-
-            int nparsed = http_parser_execute(this, &settings_, buffer, length);
-            return nparsed == length;
-        }
-
-        bool done()
-        {
-            return feed(nullptr, 0);
-        }
-
-        void clear()
-        {
-            url.clear();
-            raw_url.clear();
-            header_building_state = 0;
-            header_field.clear();
-            header_value.clear();
-            headers.clear();
-            url_params.clear();
-            body.clear();
-        }
-
-        void process_header()
-        {
-            handler_->handle_header();
-        }
-
-        void process_message()
-        {
-            handler_->handle();
-        }
-
-        request to_request() const
-        {
-            return request{(HTTPMethod)method, std::move(raw_url), std::move(url), std::move(url_params), std::move(headers), std::move(body)};
-        }
-
-		bool is_upgrade() const
-		{
-			return upgrade;
-		}
-
-        bool check_version(int major, int minor) const
-        {
-            return http_major == major && http_minor == minor;
-        }
-
-        std::string raw_url;
-        std::string url;
-
-        int header_building_state = 0;
-        std::string header_field;
-        std::string header_value;
-        ci_map headers;
-        query_string url_params;
-        std::string body;
-
-        Handler* handler_;
-    };
-}
-
-
-
-#pragma once
-#include <string>
-#include <unordered_map>
-
-
-
-
-
-
-
-
-namespace crow
-{
-    template <typename Adaptor, typename Handler, typename ... Middlewares>
-    class Connection;
-    struct response
-    {
-        template <typename Adaptor, typename Handler, typename ... Middlewares>
-        friend class crow::Connection;
-
-        int code{200};
-        std::string body;
-        json::wvalue json_value;
-
-        // `headers' stores HTTP headers.
-        ci_map headers;
-
-        void set_header(std::string key, std::string value)
-        {
-            headers.erase(key);
-            headers.emplace(std::move(key), std::move(value));
-        }
-        void add_header(std::string key, std::string value)
-        {
-            headers.emplace(std::move(key), std::move(value));
-        }
-
-        const std::string& get_header_value(const std::string& key)
-        {
-            return crow::get_header_value(headers, key);
-        }
-
-
-        response() {}
-        explicit response(int code) : code(code) {}
-        response(std::string body) : body(std::move(body)) {}
-        response(json::wvalue&& json_value) : json_value(std::move(json_value))
-        {
-            json_mode();
-        }
-        response(int code, std::string body) : code(code), body(std::move(body)) {}
-        response(const json::wvalue& json_value) : body(json::dump(json_value))
-        {
-            json_mode();
-        }
-        response(int code, const json::wvalue& json_value) : code(code), body(json::dump(json_value))
-        {
-            json_mode();
-        }
-
-        response(response&& r)
-        {
-            *this = std::move(r);
-        }
-
-        response& operator = (const response& r) = delete;
-
-        response& operator = (response&& r) noexcept
-        {
-            body = std::move(r.body);
-            json_value = std::move(r.json_value);
-            code = r.code;
-            headers = std::move(r.headers);
-            completed_ = r.completed_;
-            return *this;
-        }
-
-        bool is_completed() const noexcept
-        {
-            return completed_;
-        }
-
-        void clear()
-        {
-            body.clear();
-            json_value.clear();
-            code = 200;
-            headers.clear();
-            completed_ = false;
-        }
-
-        void write(const std::string& body_part)
-        {
-            body += body_part;
-        }
-
-        void end()
-        {
-            if (!completed_)
-            {
-                completed_ = true;
-
-                if (complete_request_handler_)
-                {
-                    complete_request_handler_();
-                }
-            }
-        }
-
-        void end(const std::string& body_part)
-        {
-            body += body_part;
-            end();
-        }
-
-        bool is_alive()
-        {
-            return is_alive_helper_ && is_alive_helper_();
-        }
-
-        private:
-            bool completed_{};
-            std::function<void()> complete_request_handler_;
-            std::function<bool()> is_alive_helper_;
-
-            //In case of a JSON object, set the Content-Type header
-            void json_mode()
-            {
-                set_header("Content-Type", "application/json");
-            }
-    };
-}
-
-
-
-#pragma once
-
-
-
-
-
-
-
-
-namespace crow
-{
-    namespace detail
-    {
-        template <typename ... Middlewares>
-        struct partial_context
-            : public black_magic::pop_back<Middlewares...>::template rebind<partial_context>
-            , public black_magic::last_element_type<Middlewares...>::type::context
-        {
-            using parent_context = typename black_magic::pop_back<Middlewares...>::template rebind<::crow::detail::partial_context>;
-            template <int N>
-            using partial = typename std::conditional<N == sizeof...(Middlewares)-1, partial_context, typename parent_context::template partial<N>>::type;
-
-            template <typename T> 
-            typename T::context& get()
-            {
-                return static_cast<typename T::context&>(*this);
-            }
-        };
-
-        template <>
-        struct partial_context<>
-        {
-            template <int>
-            using partial = partial_context;
-        };
-
-        template <int N, typename Context, typename Container, typename CurrentMW, typename ... Middlewares>
-        bool middleware_call_helper(Container& middlewares, request& req, response& res, Context& ctx);
-
-        template <typename ... Middlewares>
-        struct context : private partial_context<Middlewares...>
-        //struct context : private Middlewares::context... // simple but less type-safe
-        {
-            template <int N, typename Context, typename Container>
-            friend typename std::enable_if<(N==0)>::type after_handlers_call_helper(Container& middlewares, Context& ctx, request& req, response& res);
-            template <int N, typename Context, typename Container>
-            friend typename std::enable_if<(N>0)>::type after_handlers_call_helper(Container& middlewares, Context& ctx, request& req, response& res);
-
-            template <int N, typename Context, typename Container, typename CurrentMW, typename ... Middlewares2>
-            friend bool middleware_call_helper(Container& middlewares, request& req, response& res, Context& ctx);
-
-            template <typename T> 
-            typename T::context& get()
-            {
-                return static_cast<typename T::context&>(*this);
-            }
-
-            template <int N>
-            using partial = typename partial_context<Middlewares...>::template partial<N>;
-        };
-    }
-}
-
-
-
-#pragma once
-#include <boost/asio.hpp>
-#include <boost/algorithm/string/predicate.hpp>
-#include <boost/lexical_cast.hpp>
-#include <boost/array.hpp>
-#include <atomic>
-#include <chrono>
-#include <vector>
-
-
-
-
-
-
-
-
-
-
-
-
-
-
-
-
-
-
-
-namespace crow
-{
-    using namespace boost;
-    using tcp = asio::ip::tcp;
-
-    namespace detail
-    {
-        template <typename MW>
-        struct check_before_handle_arity_3_const
-        {
-            template <typename T,
-                void (T::*)(request&, response&, typename MW::context&) const = &T::before_handle
-            >
-            struct get
-            { };
-        };
-
-        template <typename MW>
-        struct check_before_handle_arity_3
-        {
-            template <typename T,
-                void (T::*)(request&, response&, typename MW::context&) = &T::before_handle
-            >
-            struct get
-            { };
-        };
-
-        template <typename MW>
-        struct check_after_handle_arity_3_const
-        {
-            template <typename T,
-                void (T::*)(request&, response&, typename MW::context&) const = &T::after_handle
-            >
-            struct get
-            { };
-        };
-
-        template <typename MW>
-        struct check_after_handle_arity_3
-        {
-            template <typename T,
-                void (T::*)(request&, response&, typename MW::context&) = &T::after_handle
-            >
-            struct get
-            { };
-        };
-
-        template <typename T>
-        struct is_before_handle_arity_3_impl
-        {
-            template <typename C>
-            static std::true_type f(typename check_before_handle_arity_3_const<T>::template get<C>*);
-
-            template <typename C>
-            static std::true_type f(typename check_before_handle_arity_3<T>::template get<C>*);
-
-            template <typename C>
-            static std::false_type f(...);
-
-        public:
-            static const bool value = decltype(f<T>(nullptr))::value;
-        };
-
-        template <typename T>
-        struct is_after_handle_arity_3_impl
-        {
-            template <typename C>
-            static std::true_type f(typename check_after_handle_arity_3_const<T>::template get<C>*);
-
-            template <typename C>
-            static std::true_type f(typename check_after_handle_arity_3<T>::template get<C>*);
-
-            template <typename C>
-            static std::false_type f(...);
-
-        public:
-            static const bool value = decltype(f<T>(nullptr))::value;
-        };
-
-        template <typename MW, typename Context, typename ParentContext>
-        typename std::enable_if<!is_before_handle_arity_3_impl<MW>::value>::type
-        before_handler_call(MW& mw, request& req, response& res, Context& ctx, ParentContext& /*parent_ctx*/)
-        {
-            mw.before_handle(req, res, ctx.template get<MW>(), ctx);
-        }
-
-        template <typename MW, typename Context, typename ParentContext>
-        typename std::enable_if<is_before_handle_arity_3_impl<MW>::value>::type
-        before_handler_call(MW& mw, request& req, response& res, Context& ctx, ParentContext& /*parent_ctx*/)
-        {
-            mw.before_handle(req, res, ctx.template get<MW>());
-        }
-
-        template <typename MW, typename Context, typename ParentContext>
-        typename std::enable_if<!is_after_handle_arity_3_impl<MW>::value>::type
-        after_handler_call(MW& mw, request& req, response& res, Context& ctx, ParentContext& /*parent_ctx*/)
-        {
-            mw.after_handle(req, res, ctx.template get<MW>(), ctx);
-        }
-
-        template <typename MW, typename Context, typename ParentContext>
-        typename std::enable_if<is_after_handle_arity_3_impl<MW>::value>::type
-        after_handler_call(MW& mw, request& req, response& res, Context& ctx, ParentContext& /*parent_ctx*/)
-        {
-            mw.after_handle(req, res, ctx.template get<MW>());
-        }
-
-        template <int N, typename Context, typename Container, typename CurrentMW, typename ... Middlewares>
-        bool middleware_call_helper(Container& middlewares, request& req, response& res, Context& ctx)
-        {
-            using parent_context_t = typename Context::template partial<N-1>;
-            before_handler_call<CurrentMW, Context, parent_context_t>(std::get<N>(middlewares), req, res, ctx, static_cast<parent_context_t&>(ctx));
-
-<<<<<<< HEAD
-            if (res.is_completed())
-            {
-                after_handler_call<CurrentMW, Context, parent_context_t>(std::get<N>(middlewares), req, res, ctx, static_cast<parent_context_t&>(ctx));
-                return true;
-            }
-
-            if (middleware_call_helper<N+1, Context, Container, Middlewares...>(middlewares, req, res, ctx))
-            {
-                after_handler_call<CurrentMW, Context, parent_context_t>(std::get<N>(middlewares), req, res, ctx, static_cast<parent_context_t&>(ctx));
-                return true;
-            }
-
-            return false;
-        }
-
-        template <int N, typename Context, typename Container>
-        bool middleware_call_helper(Container& /*middlewares*/, request& /*req*/, response& /*res*/, Context& /*ctx*/)
-        {
-            return false;
-        }
-
-        template <int N, typename Context, typename Container>
-        typename std::enable_if<(N<0)>::type 
-        after_handlers_call_helper(Container& /*middlewares*/, Context& /*context*/, request& /*req*/, response& /*res*/)
-        {
-        }
-
-        template <int N, typename Context, typename Container>
-        typename std::enable_if<(N==0)>::type after_handlers_call_helper(Container& middlewares, Context& ctx, request& req, response& res)
-        {
-            using parent_context_t = typename Context::template partial<N-1>;
-            using CurrentMW = typename std::tuple_element<N, typename std::remove_reference<Container>::type>::type;
-            after_handler_call<CurrentMW, Context, parent_context_t>(std::get<N>(middlewares), req, res, ctx, static_cast<parent_context_t&>(ctx));
-        }
-
-        template <int N, typename Context, typename Container>
-        typename std::enable_if<(N>0)>::type after_handlers_call_helper(Container& middlewares, Context& ctx, request& req, response& res)
-        {
-            using parent_context_t = typename Context::template partial<N-1>;
-            using CurrentMW = typename std::tuple_element<N, typename std::remove_reference<Container>::type>::type;
-            after_handler_call<CurrentMW, Context, parent_context_t>(std::get<N>(middlewares), req, res, ctx, static_cast<parent_context_t&>(ctx));
-            after_handlers_call_helper<N-1, Context, Container>(middlewares, ctx, req, res);
-        }
-    }
-
-#ifdef CROW_ENABLE_DEBUG
-    static int connectionCount;
-#endif
-    template <typename Adaptor, typename Handler, typename ... Middlewares>
-    class Connection
-    {
-    public:
-        Connection(
-            boost::asio::io_service& io_service, 
-            Handler* handler, 
-            const std::string& server_name,
-            std::tuple<Middlewares...>* middlewares,
-            std::function<std::string()>& get_cached_date_str_f,
-            detail::dumb_timer_queue& timer_queue,
-            typename Adaptor::context* adaptor_ctx_
-            ) 
-            : adaptor_(io_service, adaptor_ctx_), 
-            handler_(handler), 
-            parser_(this), 
-            server_name_(server_name),
-            middlewares_(middlewares),
-            get_cached_date_str(get_cached_date_str_f),
-            timer_queue(timer_queue)
-        {
-#ifdef CROW_ENABLE_DEBUG
-            connectionCount ++;
-            CROW_LOG_DEBUG << "Connection open, total " << connectionCount << ", " << this;
-#endif
-        }
-        
-        ~Connection()
-        {
-            res.complete_request_handler_ = nullptr;
-            cancel_deadline_timer();
-#ifdef CROW_ENABLE_DEBUG
-            connectionCount --;
-            CROW_LOG_DEBUG << "Connection closed, total " << connectionCount << ", " << this;
-#endif
-        }
-
-        decltype(std::declval<Adaptor>().raw_socket())& socket()
-        {
-            return adaptor_.raw_socket();
-        }
-
-        void start()
-        {
-            adaptor_.start([this](const boost::system::error_code& ec) {
-                if (!ec)
-                {
-                    start_deadline();
-
-                    do_read();
-                }
-                else
-                {
-                    check_destroy();
-                }
-            });
-        }
-
-        void handle_header()
-        {
-            // HTTP 1.1 Expect: 100-continue
-            if (parser_.check_version(1, 1) && parser_.headers.count("expect") && get_header_value(parser_.headers, "expect") == "100-continue")
-            {
-                buffers_.clear();
-                static std::string expect_100_continue = "HTTP/1.1 100 Continue\r\n\r\n";
-                buffers_.emplace_back(expect_100_continue.data(), expect_100_continue.size());
-                do_write();
-            }
-        }
-
-        void handle()
-        {
-            cancel_deadline_timer();
-            bool is_invalid_request = false;
-            add_keep_alive_ = false;
-
-            req_ = std::move(parser_.to_request());
-            request& req = req_;
-
-            if (parser_.check_version(1, 0))
-            {
-                // HTTP/1.0
-                if (req.headers.count("connection"))
-                {
-                    if (boost::iequals(req.get_header_value("connection"),"Keep-Alive"))
-                        add_keep_alive_ = true;
-                }
-                else
-                    close_connection_ = true;
-            }
-            else if (parser_.check_version(1, 1))
-            {
-                // HTTP/1.1
-                if (req.headers.count("connection"))
-                {
-                    if (req.get_header_value("connection") == "close")
-                        close_connection_ = true;
-                    else if (boost::iequals(req.get_header_value("connection"),"Keep-Alive"))
-                        add_keep_alive_ = true;
-                }
-                if (!req.headers.count("host"))
-                {
-                    is_invalid_request = true;
-                    res = response(400);
-                }
-				if (parser_.is_upgrade())
-				{
-					if (req.get_header_value("upgrade") == "h2c")
-					{
-						// TODO HTTP/2
-                        // currently, ignore upgrade header
-					}
-                    else
-                    {
-                        close_connection_ = true;
-                        handler_->handle_upgrade(req, res, std::move(adaptor_));
-                        return;
-                    }
-				}
-            }
-
-            CROW_LOG_INFO << "Request: " << boost::lexical_cast<std::string>(adaptor_.remote_endpoint()) << " " << this << " HTTP/" << parser_.http_major << "." << parser_.http_minor << ' '
-             << method_name(req.method) << " " << req.url;
-
-
-            need_to_call_after_handlers_ = false;
-            if (!is_invalid_request)
-            {
-                res.complete_request_handler_ = []{};
-                res.is_alive_helper_ = [this]()->bool{ return adaptor_.is_open(); };
-
-                ctx_ = detail::context<Middlewares...>();
-                req.middleware_context = (void*)&ctx_;
-                req.io_service = &adaptor_.get_io_service();
-                detail::middleware_call_helper<0, decltype(ctx_), decltype(*middlewares_), Middlewares...>(*middlewares_, req, res, ctx_);
-
-                if (!res.completed_)
-                {
-                    res.complete_request_handler_ = [this]{ this->complete_request(); };
-                    need_to_call_after_handlers_ = true;
-                    handler_->handle(req, res);
-                    if (add_keep_alive_)
-                        res.set_header("connection", "Keep-Alive");
-                }
-                else
-                {
-                    complete_request();
-                }
-            }
-            else
-            {
-                complete_request();
-            }
-        }
-
-        void complete_request()
-        {
-            CROW_LOG_INFO << "Response: " << this << ' ' << req_.raw_url << ' ' << res.code << ' ' << close_connection_;
-
-            if (need_to_call_after_handlers_)
-            {
-                need_to_call_after_handlers_ = false;
-
-                // call all after_handler of middlewares
-                detail::after_handlers_call_helper<
-                    ((int)sizeof...(Middlewares)-1),
-                    decltype(ctx_),
-                    decltype(*middlewares_)> 
-                (*middlewares_, ctx_, req_, res);
-            }
-
-            //auto self = this->shared_from_this();
-            res.complete_request_handler_ = nullptr;
-            
-            if (!adaptor_.is_open())
-            {
-                //CROW_LOG_DEBUG << this << " delete (socket is closed) " << is_reading << ' ' << is_writing;
-                //delete this;
-                return;
-            }
-=======
-        response& operator = (const response& r) = delete;
-
-        response& operator = (response&& r) noexcept
-        {
-            body = std::move(r.body);
-            json_value = std::move(r.json_value);
-            code = r.code;
-            headers = std::move(r.headers);
-            completed_ = r.completed_;
-            return *this;
-        }
-
-        bool is_completed() const noexcept
-        {
-            return completed_;
-        }
-
-        void clear()
-        {
-            body.clear();
-            json_value.clear();
-            code = 200;
-            headers.clear();
-            completed_ = false;
-        }
-
-        void write(const std::string& body_part)
-        {
-            body += body_part;
-        }
-
-        void end()
-        {
-            if (!completed_)
-            {
-                completed_ = true;
-
-                if (complete_request_handler_)
-                {
-                    complete_request_handler_();
-                }
-            }
-        }
-
-        void end(const std::string& body_part)
-        {
-            body += body_part;
-            end();
-        }
-
-        bool is_alive()
-        {
-            return is_alive_helper_ && is_alive_helper_();
-        }
-
-        private:
-            bool completed_{};
-            std::function<void()> complete_request_handler_;
-            std::function<bool()> is_alive_helper_;
-
-            //In case of a JSON object, set the Content-Type header
-            void json_mode()
-            {
-                set_header("Content-Type", "application/json");
-            }
-    };
-}
->>>>>>> c43c0521
-
-            static std::unordered_map<int, std::string> statusCodes = {
-                {200, "HTTP/1.1 200 OK\r\n"},
-                {201, "HTTP/1.1 201 Created\r\n"},
-                {202, "HTTP/1.1 202 Accepted\r\n"},
-                {204, "HTTP/1.1 204 No Content\r\n"},
-
-                {300, "HTTP/1.1 300 Multiple Choices\r\n"},
-                {301, "HTTP/1.1 301 Moved Permanently\r\n"},
-                {302, "HTTP/1.1 302 Moved Temporarily\r\n"},
-                {304, "HTTP/1.1 304 Not Modified\r\n"},
-
-                {400, "HTTP/1.1 400 Bad Request\r\n"},
-                {401, "HTTP/1.1 401 Unauthorized\r\n"},
-                {403, "HTTP/1.1 403 Forbidden\r\n"},
-                {404, "HTTP/1.1 404 Not Found\r\n"},
-
-                {500, "HTTP/1.1 500 Internal Server Error\r\n"},
-                {501, "HTTP/1.1 501 Not Implemented\r\n"},
-                {502, "HTTP/1.1 502 Bad Gateway\r\n"},
-                {503, "HTTP/1.1 503 Service Unavailable\r\n"},
-            };
-
-            static std::string seperator = ": ";
-            static std::string crlf = "\r\n";
-
-            buffers_.clear();
-            buffers_.reserve(4*(res.headers.size()+5)+3);
-
-            if (res.body.empty() && res.json_value.t() == json::type::Object)
-            {
-                res.body = json::dump(res.json_value);
-            }
-
-            if (!statusCodes.count(res.code))
-                res.code = 500;
-            {
-                auto& status = statusCodes.find(res.code)->second;
-                buffers_.emplace_back(status.data(), status.size());
-            }
-
-            if (res.code >= 400 && res.body.empty())
-                res.body = statusCodes[res.code].substr(9);
-
-            for(auto& kv : res.headers)
-            {
-                buffers_.emplace_back(kv.first.data(), kv.first.size());
-                buffers_.emplace_back(seperator.data(), seperator.size());
-                buffers_.emplace_back(kv.second.data(), kv.second.size());
-                buffers_.emplace_back(crlf.data(), crlf.size());
-
-            }
-
-            if (!res.headers.count("content-length"))
-            {
-                content_length_ = std::to_string(res.body.size());
-                static std::string content_length_tag = "Content-Length: ";
-                buffers_.emplace_back(content_length_tag.data(), content_length_tag.size());
-                buffers_.emplace_back(content_length_.data(), content_length_.size());
-                buffers_.emplace_back(crlf.data(), crlf.size());
-            }
-            if (!res.headers.count("server"))
-            {
-                static std::string server_tag = "Server: ";
-                buffers_.emplace_back(server_tag.data(), server_tag.size());
-                buffers_.emplace_back(server_name_.data(), server_name_.size());
-                buffers_.emplace_back(crlf.data(), crlf.size());
-            }
-            if (!res.headers.count("date"))
-            {
-                static std::string date_tag = "Date: ";
-                date_str_ = get_cached_date_str();
-                buffers_.emplace_back(date_tag.data(), date_tag.size());
-                buffers_.emplace_back(date_str_.data(), date_str_.size());
-                buffers_.emplace_back(crlf.data(), crlf.size());
-            }
-            if (add_keep_alive_)
-            {
-                static std::string keep_alive_tag = "Connection: Keep-Alive";
-                buffers_.emplace_back(keep_alive_tag.data(), keep_alive_tag.size());
-                buffers_.emplace_back(crlf.data(), crlf.size());
-            }
-
-            buffers_.emplace_back(crlf.data(), crlf.size());
-            res_body_copy_.swap(res.body);
-            buffers_.emplace_back(res_body_copy_.data(), res_body_copy_.size());
-
-            do_write();
-
-            if (need_to_start_read_after_complete_)
-            {
-                need_to_start_read_after_complete_ = false;
-                start_deadline();
-                do_read();
-            }
-        }
-
-    private:
-        void do_read()
-        {
-            //auto self = this->shared_from_this();
-            is_reading = true;
-            adaptor_.socket().async_read_some(boost::asio::buffer(buffer_), 
-                [this](const boost::system::error_code& ec, std::size_t bytes_transferred)
-                {
-                    bool error_while_reading = true;
-                    if (!ec)
-                    {
-                        bool ret = parser_.feed(buffer_.data(), bytes_transferred);
-                        if (ret && adaptor_.is_open())
-                        {
-                            error_while_reading = false;
-                        }
-                    }
-
-                    if (error_while_reading)
-                    {
-                        cancel_deadline_timer();
-                        parser_.done();
-                        adaptor_.close();
-                        is_reading = false;
-                        CROW_LOG_DEBUG << this << " from read(1)";
-                        check_destroy();
-                    }
-                    else if (close_connection_)
-                    {
-                        cancel_deadline_timer();
-                        parser_.done();
-                        is_reading = false;
-                        check_destroy();
-                        // adaptor will close after write
-                    }
-                    else if (!need_to_call_after_handlers_)
-                    {
-                        start_deadline();
-                        do_read();
-                    }
-                    else
-                    {
-                        // res will be completed later by user
-                        need_to_start_read_after_complete_ = true;
-                    }
-                });
-        }
-
-        void do_write()
-        {
-            //auto self = this->shared_from_this();
-            is_writing = true;
-            boost::asio::async_write(adaptor_.socket(), buffers_, 
-                [&](const boost::system::error_code& ec, std::size_t /*bytes_transferred*/)
-                {
-                    is_writing = false;
-                    res.clear();
-                    res_body_copy_.clear();
-                    if (!ec)
-                    {
-                        if (close_connection_)
-                        {
-                            adaptor_.close();
-                            CROW_LOG_DEBUG << this << " from write(1)";
-                            check_destroy();
-                        }
-                    }
-                    else
-                    {
-                        CROW_LOG_DEBUG << this << " from write(2)";
-                        check_destroy();
-                    }
-                });
-        }
-
-        void check_destroy()
-        {
-            CROW_LOG_DEBUG << this << " is_reading " << is_reading << " is_writing " << is_writing;
-            if (!is_reading && !is_writing)
-            {
-                CROW_LOG_DEBUG << this << " delete (idle) ";
-                delete this;
-            }
-        }
-
-        void cancel_deadline_timer()
-        {
-            CROW_LOG_DEBUG << this << " timer cancelled: " << timer_cancel_key_.first << ' ' << timer_cancel_key_.second;
-            timer_queue.cancel(timer_cancel_key_);
-        }
-
-        void start_deadline(/*int timeout = 5*/)
-        {
-            cancel_deadline_timer();
-            
-            timer_cancel_key_ = timer_queue.add([this]
-            {
-                if (!adaptor_.is_open())
-                {
-                    return;
-                }
-                adaptor_.close();
-            });
-            CROW_LOG_DEBUG << this << " timer added: " << timer_cancel_key_.first << ' ' << timer_cancel_key_.second;
-        }
-
-    private:
-        Adaptor adaptor_;
-        Handler* handler_;
-
-        boost::array<char, 4096> buffer_;
-
-        HTTPParser<Connection> parser_;
-        request req_;
-        response res;
-
-        bool close_connection_ = false;
-
-        const std::string& server_name_;
-        std::vector<boost::asio::const_buffer> buffers_;
-
-        std::string content_length_;
-        std::string date_str_;
-        std::string res_body_copy_;
-
-        //boost::asio::deadline_timer deadline_;
-        detail::dumb_timer_queue::key timer_cancel_key_;
-
-        bool is_reading{};
-        bool is_writing{};
-        bool need_to_call_after_handlers_{};
-        bool need_to_start_read_after_complete_{};
-        bool add_keep_alive_{};
-
-        std::tuple<Middlewares...>* middlewares_;
-        detail::context<Middlewares...> ctx_;
-
-        std::function<std::string()>& get_cached_date_str;
-        detail::dumb_timer_queue& timer_queue;
-    };
-
-}
-
-
-
-<<<<<<< HEAD
-#pragma once
-=======
-            template <typename Func, typename ... ArgsWrapped>
-            struct Wrapped
-            {
-                template <typename ... Args>
-                void set_(Func f, typename std::enable_if<
-                    !std::is_same<typename std::tuple_element<0, std::tuple<Args..., void>>::type, const request&>::value
-                , int>::type = 0)
-                {
-                    handler_ = (
-#ifdef CROW_CAN_USE_CPP14
-                        [f = std::move(f)]
-#else
-                        [f]
-#endif
-                        (const request&, response& res, Args... args){
-                            res = response(f(args...));
-                            res.end();
-                        });
-                }
->>>>>>> c43c0521
-
-#include <chrono>
-#include <boost/date_time/posix_time/posix_time.hpp>
-#include <boost/asio.hpp>
-#ifdef CROW_ENABLE_SSL
-#include <boost/asio/ssl.hpp>
-#endif
-#include <cstdint>
-#include <atomic>
-#include <future>
-#include <vector>
-
-#include <memory>
-
-
-<<<<<<< HEAD
-
-=======
-                template <typename ... Args>
-                void set_(Func f, typename std::enable_if<
-                        std::is_same<typename std::tuple_element<0, std::tuple<Args..., void>>::type, const request&>::value &&
-                        !std::is_same<typename std::tuple_element<1, std::tuple<Args..., void, void>>::type, response&>::value
-                        , int>::type = 0)
-                {
-                    handler_ = req_handler_wrapper<Args...>(std::move(f));
-                    /*handler_ = (
-                        [f = std::move(f)]
-                        (const request& req, response& res, Args... args){
-                             res = response(f(req, args...));
-                             res.end();
-                        });*/
-                }
-
-                template <typename ... Args>
-                void set_(Func f, typename std::enable_if<
-                        std::is_same<typename std::tuple_element<0, std::tuple<Args..., void>>::type, const request&>::value &&
-                        std::is_same<typename std::tuple_element<1, std::tuple<Args..., void, void>>::type, response&>::value
-                        , int>::type = 0)
-                {
-                    handler_ = std::move(f);
-                }
->>>>>>> c43c0521
-
-
-
-
-
-namespace crow
-{
-    using namespace boost;
-    using tcp = asio::ip::tcp;
-
-    template <typename Handler, typename Adaptor = SocketAdaptor, typename ... Middlewares>
-    class Server
-    {
-    public:
-    Server(Handler* handler, std::string bindaddr, uint16_t port, std::tuple<Middlewares...>* middlewares = nullptr, uint16_t concurrency = 1, typename Adaptor::context* adaptor_ctx = nullptr)
-            : acceptor_(io_service_, tcp::endpoint(boost::asio::ip::address::from_string(bindaddr), port)),
-            signals_(io_service_, SIGINT, SIGTERM),
-            tick_timer_(io_service_),
-            handler_(handler),
-            concurrency_(concurrency),
-            port_(port),
-            bindaddr_(bindaddr),
-            middlewares_(middlewares),
-            adaptor_ctx_(adaptor_ctx)
-        {
-        }
-
-        void set_tick_function(std::chrono::milliseconds d, std::function<void()> f)
-        {
-            tick_interval_ = d;
-            tick_function_ = f;
-        }
-
-        void on_tick()
-        {
-            tick_function_();
-            tick_timer_.expires_from_now(boost::posix_time::milliseconds(tick_interval_.count()));
-            tick_timer_.async_wait([this](const boost::system::error_code& ec)
-                    {
-                        if (ec)
-                            return;
-                        on_tick();
-                    });
-        }
-
-        void run()
-        {
-            if (concurrency_ < 0)
-                concurrency_ = 1;
-
-            for(int i = 0; i < concurrency_;  i++)
-                io_service_pool_.emplace_back(new boost::asio::io_service());
-            get_cached_date_str_pool_.resize(concurrency_);
-            timer_queue_pool_.resize(concurrency_);
-
-            std::vector<std::future<void>> v;
-            std::atomic<int> init_count(0);
-            for(uint16_t i = 0; i < concurrency_; i ++)
-                v.push_back(
-                        std::async(std::launch::async, [this, i, &init_count]{
-
-                            // thread local date string get function
-                            auto last = std::chrono::steady_clock::now();
-
-                            std::string date_str;
-                            auto update_date_str = [&]
-                            {
-                                auto last_time_t = time(0);
-                                tm my_tm;
-
-#ifdef _MSC_VER
-                                gmtime_s(&my_tm, &last_time_t);
-#else
-                                gmtime_r(&last_time_t, &my_tm);
-#endif
-                                date_str.resize(100);
-                                size_t date_str_sz = strftime(&date_str[0], 99, "%a, %d %b %Y %H:%M:%S GMT", &my_tm);
-                                date_str.resize(date_str_sz);
-                            };
-                            update_date_str();
-                            get_cached_date_str_pool_[i] = [&]()->std::string
-                            {
-                                if (std::chrono::steady_clock::now() - last >= std::chrono::seconds(1))
-                                {
-                                    last = std::chrono::steady_clock::now();
-                                    update_date_str();
-                                }
-                                return date_str;
-                            };
-
-                            // initializing timer queue
-                            detail::dumb_timer_queue timer_queue;
-                            timer_queue_pool_[i] = &timer_queue;
-
-                            timer_queue.set_io_service(*io_service_pool_[i]);
-                            boost::asio::deadline_timer timer(*io_service_pool_[i]);
-                            timer.expires_from_now(boost::posix_time::seconds(1));
-
-                            std::function<void(const boost::system::error_code& ec)> handler;
-                            handler = [&](const boost::system::error_code& ec){
-                                if (ec)
-                                    return;
-                                timer_queue.process();
-                                timer.expires_from_now(boost::posix_time::seconds(1));
-                                timer.async_wait(handler);
-                            };
-                            timer.async_wait(handler);
-
-                            init_count ++;
-                            try 
-                            {
-                                io_service_pool_[i]->run();
-                            } catch(std::exception& e)
-                            {
-                                CROW_LOG_ERROR << "Worker Crash: An uncaught exception occurred: " << e.what();
-                            }
-                        }));
-
-            if (tick_function_ && tick_interval_.count() > 0) 
-            {
-                tick_timer_.expires_from_now(boost::posix_time::milliseconds(tick_interval_.count()));
-                tick_timer_.async_wait([this](const boost::system::error_code& ec)
-                        {
-                            if (ec)
-                                return;
-                            on_tick();
-                        });
-            }
-
-            CROW_LOG_INFO << server_name_ << " server is running, local port " << port_;
-
-            signals_.async_wait(
-                [&](const boost::system::error_code& /*error*/, int /*signal_number*/){
-                    stop();
-                });
-
-            while(concurrency_ != init_count)
-                std::this_thread::yield();
-
-            do_accept();
-
-            std::thread([this]{
-                io_service_.run();
-                CROW_LOG_INFO << "Exiting.";
-            }).join();
-        }
-
-        void stop()
-        {
-            io_service_.stop();
-            for(auto& io_service:io_service_pool_)
-                io_service->stop();
-        }
-
-    private:
-        asio::io_service& pick_io_service()
-        {
-<<<<<<< HEAD
-            // TODO load balancing
-            roundrobin_index_++;
-            if (roundrobin_index_ >= io_service_pool_.size())
-                roundrobin_index_ = 0;
-            return *io_service_pool_[roundrobin_index_];
-=======
-#ifdef CROW_MSVC_WORKAROUND
-            using function_t = utility::function_traits<decltype(&Func::operator())>;
-#else
-            using function_t = utility::function_traits<Func>;
-#endif
-            if (!black_magic::is_parameter_tag_compatible(
-                black_magic::get_parameter_tag_runtime(rule_.c_str()), 
-                black_magic::compute_parameter_tag_from_args_list<
-                    typename function_t::template arg<Indices>...>::value))
-            {
-                throw std::runtime_error("route_dynamic: Handler type is mismatched with URL parameters: " + rule_);
-            }
-            auto ret = detail::routing_handler_call_helper::Wrapped<Func, typename function_t::template arg<Indices>...>();
-            ret.template set_<
-                typename function_t::template arg<Indices>...
-            >(std::move(f));
-            return ret;
->>>>>>> c43c0521
-        }
-
-        void do_accept()
-        {
-            asio::io_service& is = pick_io_service();
-            auto p = new Connection<Adaptor, Handler, Middlewares...>(
-                is, handler_, server_name_, middlewares_,
-                get_cached_date_str_pool_[roundrobin_index_], *timer_queue_pool_[roundrobin_index_],
-                adaptor_ctx_);
-            acceptor_.async_accept(p->socket(),
-                [this, p, &is](boost::system::error_code ec)
-                {
-                    if (!ec)
-                    {
-                        is.post([p]
-                        {
-                            p->start();
-                        });
-                    }
-                    do_accept();
-                });
-        }
-
-    private:
-        asio::io_service io_service_;
-        std::vector<std::unique_ptr<asio::io_service>> io_service_pool_;
-        std::vector<detail::dumb_timer_queue*> timer_queue_pool_;
-        std::vector<std::function<std::string()>> get_cached_date_str_pool_;
-        tcp::acceptor acceptor_;
-        boost::asio::signal_set signals_;
-        boost::asio::deadline_timer tick_timer_;
-
-        Handler* handler_;
-        uint16_t concurrency_{1};
-        std::string server_name_ = "Crow/0.1";
-        uint16_t port_;
-        std::string bindaddr_;
-        unsigned int roundrobin_index_{};
-
-        std::chrono::milliseconds tick_interval_;
-        std::function<void()> tick_function_;
-
-        std::tuple<Middlewares...>* middlewares_;
-
-#ifdef CROW_ENABLE_SSL
-        bool use_ssl_{false};
-        boost::asio::ssl::context ssl_context_{boost::asio::ssl::context::sslv23};
-#endif
-        typename Adaptor::context* adaptor_ctx_;
     };
 }
 
@@ -12567,14 +6668,10 @@
                         case WebSocketReadState::Len16:
                             {
                                 remaining_length_ = 0;
-				uint16_t remaining_length16_ = 0;
-                                boost::asio::async_read(adaptor_.socket(), boost::asio::buffer(&remaining_length16_, 2), 
-                                    [this,&remaining_length16_](const boost::system::error_code& ec, std::size_t bytes_transferred) 
+                                boost::asio::async_read(adaptor_.socket(), boost::asio::buffer(&remaining_length_, 2), 
+                                    [this](const boost::system::error_code& ec, std::size_t bytes_transferred) 
                                     {
                                         is_reading = false;
-                                        remaining_length16_ = ntohs(remaining_length16_);
-                                        remaining_length_ = remaining_length16_;
-
                                         remaining_length_ = ntohs(*(uint16_t*)&remaining_length_);
 #ifdef CROW_ENABLE_DEBUG
                                         if (!ec && bytes_transferred != 2)
@@ -12850,6 +6947,1444 @@
 
 
 #pragma once
+
+#include <string>
+#include <unordered_map>
+#include <boost/algorithm/string.hpp>
+#include <boost/tokenizer.hpp>
+#include <algorithm>
+
+
+
+
+
+
+namespace crow
+{
+    template <typename Handler>
+    struct HTTPParser : public http_parser
+    {
+        static int on_message_begin(http_parser* self_)
+        {
+            HTTPParser* self = static_cast<HTTPParser*>(self_);
+            self->clear();
+            return 0;
+        }
+        static int on_url(http_parser* self_, const char* at, size_t length)
+        {
+            HTTPParser* self = static_cast<HTTPParser*>(self_);
+            self->raw_url.insert(self->raw_url.end(), at, at+length);
+            return 0;
+        }
+        static int on_header_field(http_parser* self_, const char* at, size_t length)
+        {
+            HTTPParser* self = static_cast<HTTPParser*>(self_);
+            switch (self->header_building_state)
+            {
+                case 0:
+                    if (!self->header_value.empty())
+                    {
+                        self->headers.emplace(std::move(self->header_field), std::move(self->header_value));
+                    }
+                    self->header_field.assign(at, at+length);
+                    self->header_building_state = 1;
+                    break;
+                case 1:
+                    self->header_field.insert(self->header_field.end(), at, at+length);
+                    break;
+            }
+            return 0;
+        }
+        static int on_header_value(http_parser* self_, const char* at, size_t length)
+        {
+            HTTPParser* self = static_cast<HTTPParser*>(self_);
+            switch (self->header_building_state)
+            {
+                case 0:
+                    self->header_value.insert(self->header_value.end(), at, at+length);
+                    break;
+                case 1:
+                    self->header_building_state = 0;
+                    self->header_value.assign(at, at+length);
+                    break;
+            }
+            return 0;
+        }
+        static int on_headers_complete(http_parser* self_)
+        {
+            HTTPParser* self = static_cast<HTTPParser*>(self_);
+            if (!self->header_field.empty())
+            {
+                self->headers.emplace(std::move(self->header_field), std::move(self->header_value));
+            }
+            self->process_header();
+            return 0;
+        }
+        static int on_body(http_parser* self_, const char* at, size_t length)
+        {
+            HTTPParser* self = static_cast<HTTPParser*>(self_);
+            self->body.insert(self->body.end(), at, at+length);
+            return 0;
+        }
+        static int on_message_complete(http_parser* self_)
+        {
+            HTTPParser* self = static_cast<HTTPParser*>(self_);
+
+            // url params
+            self->url = self->raw_url.substr(0, self->raw_url.find("?"));
+            self->url_params = query_string(self->raw_url);
+
+            self->process_message();
+            return 0;
+        }
+        HTTPParser(Handler* handler) :
+            handler_(handler)
+        {
+            http_parser_init(this, HTTP_REQUEST);
+        }
+
+        // return false on error
+        bool feed(const char* buffer, int length)
+        {
+            const static http_parser_settings settings_{
+                on_message_begin,
+                on_url,
+                nullptr,
+                on_header_field,
+                on_header_value,
+                on_headers_complete,
+                on_body,
+                on_message_complete,
+            };
+
+            int nparsed = http_parser_execute(this, &settings_, buffer, length);
+            return nparsed == length;
+        }
+
+        bool done()
+        {
+            return feed(nullptr, 0);
+        }
+
+        void clear()
+        {
+            url.clear();
+            raw_url.clear();
+            header_building_state = 0;
+            header_field.clear();
+            header_value.clear();
+            headers.clear();
+            url_params.clear();
+            body.clear();
+        }
+
+        void process_header()
+        {
+            handler_->handle_header();
+        }
+
+        void process_message()
+        {
+            handler_->handle();
+        }
+
+        request to_request() const
+        {
+            return request{(HTTPMethod)method, std::move(raw_url), std::move(url), std::move(url_params), std::move(headers), std::move(body)};
+        }
+
+		bool is_upgrade() const
+		{
+			return upgrade;
+		}
+
+        bool check_version(int major, int minor) const
+        {
+            return http_major == major && http_minor == minor;
+        }
+
+        std::string raw_url;
+        std::string url;
+
+        int header_building_state = 0;
+        std::string header_field;
+        std::string header_value;
+        ci_map headers;
+        query_string url_params;
+        std::string body;
+
+        Handler* handler_;
+    };
+}
+
+
+
+#pragma once
+#include <string>
+#include <unordered_map>
+
+
+
+
+
+
+
+
+namespace crow
+{
+    template <typename Adaptor, typename Handler, typename ... Middlewares>
+    class Connection;
+    struct response
+    {
+        template <typename Adaptor, typename Handler, typename ... Middlewares>
+        friend class crow::Connection;
+
+        int code{200};
+        std::string body;
+        json::wvalue json_value;
+
+        // `headers' stores HTTP headers.
+        ci_map headers;
+
+        void set_header(std::string key, std::string value)
+        {
+            headers.erase(key);
+            headers.emplace(std::move(key), std::move(value));
+        }
+        void add_header(std::string key, std::string value)
+        {
+            headers.emplace(std::move(key), std::move(value));
+        }
+
+        const std::string& get_header_value(const std::string& key)
+        {
+            return crow::get_header_value(headers, key);
+        }
+
+
+        response() {}
+        explicit response(int code) : code(code) {}
+        response(std::string body) : body(std::move(body)) {}
+        response(json::wvalue&& json_value) : json_value(std::move(json_value))
+        {
+            json_mode();
+        }
+        response(int code, std::string body) : code(code), body(std::move(body)) {}
+        response(const json::wvalue& json_value) : body(json::dump(json_value))
+        {
+            json_mode();
+        }
+        response(int code, const json::wvalue& json_value) : code(code), body(json::dump(json_value))
+        {
+            json_mode();
+        }
+
+        response(response&& r)
+        {
+            *this = std::move(r);
+        }
+
+        response& operator = (const response& r) = delete;
+
+        response& operator = (response&& r) noexcept
+        {
+            body = std::move(r.body);
+            json_value = std::move(r.json_value);
+            code = r.code;
+            headers = std::move(r.headers);
+            completed_ = r.completed_;
+            return *this;
+        }
+
+        bool is_completed() const noexcept
+        {
+            return completed_;
+        }
+
+        void clear()
+        {
+            body.clear();
+            json_value.clear();
+            code = 200;
+            headers.clear();
+            completed_ = false;
+        }
+
+        void write(const std::string& body_part)
+        {
+            body += body_part;
+        }
+
+        void end()
+        {
+            if (!completed_)
+            {
+                completed_ = true;
+
+                if (complete_request_handler_)
+                {
+                    complete_request_handler_();
+                }
+            }
+        }
+
+        void end(const std::string& body_part)
+        {
+            body += body_part;
+            end();
+        }
+
+        bool is_alive()
+        {
+            return is_alive_helper_ && is_alive_helper_();
+        }
+
+        private:
+            bool completed_{};
+            std::function<void()> complete_request_handler_;
+            std::function<bool()> is_alive_helper_;
+
+            //In case of a JSON object, set the Content-Type header
+            void json_mode()
+            {
+                set_header("Content-Type", "application/json");
+            }
+    };
+}
+
+
+
+#pragma once
+
+#include <cstdint>
+#include <utility>
+#include <tuple>
+#include <unordered_map>
+#include <memory>
+#include <boost/lexical_cast.hpp>
+#include <vector>
+
+
+
+
+
+
+
+
+
+
+
+
+
+
+namespace crow
+{
+    class BaseRule
+    {
+    public:
+        BaseRule(std::string rule)
+            : rule_(std::move(rule))
+        {
+        }
+
+        virtual ~BaseRule()
+        {
+        }
+        
+        virtual void validate() = 0;
+        std::unique_ptr<BaseRule> upgrade()
+		{
+			if (rule_to_upgrade_)
+				return std::move(rule_to_upgrade_);
+			return {};
+		}
+
+        virtual void handle(const request&, response&, const routing_params&) = 0;
+        virtual void handle_upgrade(const request&, response& res, SocketAdaptor&&) 
+		{
+			res = response(404);
+			res.end();
+		}
+#ifdef CROW_ENABLE_SSL
+        virtual void handle_upgrade(const request&, response& res, SSLAdaptor&&) 
+		{
+			res = response(404);
+			res.end();
+		}
+#endif
+
+        uint32_t get_methods()
+        {
+            return methods_;
+        }
+
+    protected:
+        uint32_t methods_{1<<(int)HTTPMethod::Get};
+
+        std::string rule_;
+        std::string name_;
+
+		std::unique_ptr<BaseRule> rule_to_upgrade_;
+
+        friend class Router;
+        template <typename T>
+        friend struct RuleParameterTraits;
+    };
+
+
+    namespace detail
+    {
+        namespace routing_handler_call_helper
+        {
+            template <typename T, int Pos>
+            struct call_pair
+            {
+                using type = T;
+                static const int pos = Pos;
+            };
+
+            template <typename H1>
+            struct call_params
+            {
+                H1& handler;
+                const routing_params& params;
+                const request& req;
+                response& res;
+            };
+
+            template <typename F, int NInt, int NUint, int NDouble, int NString, typename S1, typename S2> 
+            struct call
+            {
+            };
+
+            template <typename F, int NInt, int NUint, int NDouble, int NString, typename ... Args1, typename ... Args2> 
+            struct call<F, NInt, NUint, NDouble, NString, black_magic::S<int64_t, Args1...>, black_magic::S<Args2...>>
+            {
+                void operator()(F cparams)
+                {
+                    using pushed = typename black_magic::S<Args2...>::template push_back<call_pair<int64_t, NInt>>;
+                    call<F, NInt+1, NUint, NDouble, NString,
+                        black_magic::S<Args1...>, pushed>()(cparams);
+                }
+            };
+
+            template <typename F, int NInt, int NUint, int NDouble, int NString, typename ... Args1, typename ... Args2> 
+            struct call<F, NInt, NUint, NDouble, NString, black_magic::S<uint64_t, Args1...>, black_magic::S<Args2...>>
+            {
+                void operator()(F cparams)
+                {
+                    using pushed = typename black_magic::S<Args2...>::template push_back<call_pair<uint64_t, NUint>>;
+                    call<F, NInt, NUint+1, NDouble, NString,
+                        black_magic::S<Args1...>, pushed>()(cparams);
+                }
+            };
+
+            template <typename F, int NInt, int NUint, int NDouble, int NString, typename ... Args1, typename ... Args2> 
+            struct call<F, NInt, NUint, NDouble, NString, black_magic::S<double, Args1...>, black_magic::S<Args2...>>
+            {
+                void operator()(F cparams)
+                {
+                    using pushed = typename black_magic::S<Args2...>::template push_back<call_pair<double, NDouble>>;
+                    call<F, NInt, NUint, NDouble+1, NString,
+                        black_magic::S<Args1...>, pushed>()(cparams);
+                }
+            };
+
+            template <typename F, int NInt, int NUint, int NDouble, int NString, typename ... Args1, typename ... Args2> 
+            struct call<F, NInt, NUint, NDouble, NString, black_magic::S<std::string, Args1...>, black_magic::S<Args2...>>
+            {
+                void operator()(F cparams)
+                {
+                    using pushed = typename black_magic::S<Args2...>::template push_back<call_pair<std::string, NString>>;
+                    call<F, NInt, NUint, NDouble, NString+1,
+                        black_magic::S<Args1...>, pushed>()(cparams);
+                }
+            };
+
+            template <typename F, int NInt, int NUint, int NDouble, int NString, typename ... Args1> 
+            struct call<F, NInt, NUint, NDouble, NString, black_magic::S<>, black_magic::S<Args1...>>
+            {
+                void operator()(F cparams)
+                {
+                    cparams.handler(
+                        cparams.req,
+                        cparams.res,
+                        cparams.params.template get<typename Args1::type>(Args1::pos)... 
+                    );
+                }
+            };
+
+            template <typename Func, typename ... ArgsWrapped>
+            struct Wrapped
+            {
+                template <typename ... Args>
+                void set_(Func f, typename std::enable_if<
+                    !std::is_same<typename std::tuple_element<0, std::tuple<Args..., void>>::type, const request&>::value
+                , int>::type = 0)
+                {
+                    handler_ = (
+#ifdef CROW_CAN_USE_CPP14
+                        [f = std::move(f)]
+#else
+                        [f]
+#endif
+                        (const request&, response& res, Args... args){
+                            res = response(f(args...));
+                            res.end();
+                        });
+                }
+
+                template <typename Req, typename ... Args>
+                struct req_handler_wrapper
+                {
+                    req_handler_wrapper(Func f)
+                        : f(std::move(f))
+                    {
+                    }
+
+                    void operator()(const request& req, response& res, Args... args)
+                    {
+                        res = response(f(req, args...));
+                        res.end();
+                    }
+
+                    Func f;
+                };
+
+                template <typename ... Args>
+                void set_(Func f, typename std::enable_if<
+                        std::is_same<typename std::tuple_element<0, std::tuple<Args..., void>>::type, const request&>::value &&
+                        !std::is_same<typename std::tuple_element<1, std::tuple<Args..., void, void>>::type, response&>::value
+                        , int>::type = 0)
+                {
+                    handler_ = req_handler_wrapper<Args...>(std::move(f));
+                    /*handler_ = (
+                        [f = std::move(f)]
+                        (const request& req, response& res, Args... args){
+                             res = response(f(req, args...));
+                             res.end();
+                        });*/
+                }
+
+                template <typename ... Args>
+                void set_(Func f, typename std::enable_if<
+                        std::is_same<typename std::tuple_element<0, std::tuple<Args..., void>>::type, const request&>::value &&
+                        std::is_same<typename std::tuple_element<1, std::tuple<Args..., void, void>>::type, response&>::value
+                        , int>::type = 0)
+                {
+                    handler_ = std::move(f);
+                }
+
+                template <typename ... Args>
+                struct handler_type_helper
+                {
+                    using type = std::function<void(const crow::request&, crow::response&, Args...)>;
+                    using args_type = black_magic::S<typename black_magic::promote_t<Args>...>; 
+                };
+
+                template <typename ... Args>
+                struct handler_type_helper<const request&, Args...>
+                {
+                    using type = std::function<void(const crow::request&, crow::response&, Args...)>;
+                    using args_type = black_magic::S<typename black_magic::promote_t<Args>...>; 
+                };
+
+                template <typename ... Args>
+                struct handler_type_helper<const request&, response&, Args...>
+                {
+                    using type = std::function<void(const crow::request&, crow::response&, Args...)>;
+                    using args_type = black_magic::S<typename black_magic::promote_t<Args>...>; 
+                };
+
+                typename handler_type_helper<ArgsWrapped...>::type handler_;
+
+                void operator()(const request& req, response& res, const routing_params& params)
+                {
+                    detail::routing_handler_call_helper::call<
+                        detail::routing_handler_call_helper::call_params<
+                            decltype(handler_)>,
+                        0, 0, 0, 0, 
+                        typename handler_type_helper<ArgsWrapped...>::args_type,
+                        black_magic::S<>
+                    >()(
+                        detail::routing_handler_call_helper::call_params<
+                            decltype(handler_)>
+                        {handler_, params, req, res}
+                   );
+                }
+            };
+
+        }
+    }
+
+	class WebSocketRule : public BaseRule
+	{
+        using self_t = WebSocketRule;
+	public:
+        WebSocketRule(std::string rule)
+            : BaseRule(std::move(rule))
+        {
+        }
+
+		void validate() override
+		{
+		}
+
+		void handle(const request&, response& res, const routing_params&) override
+		{
+			res = response(404);
+			res.end();
+		}
+
+        void handle_upgrade(const request& req, response&, SocketAdaptor&& adaptor) override 
+		{
+			new crow::websocket::Connection<SocketAdaptor>(req, std::move(adaptor), open_handler_, message_handler_, close_handler_, error_handler_);
+		}
+#ifdef CROW_ENABLE_SSL
+        void handle_upgrade(const request& req, response&, SSLAdaptor&& adaptor) override
+		{
+			new crow::websocket::Connection<SSLAdaptor>(req, std::move(adaptor), open_handler_, message_handler_, close_handler_, error_handler_);
+		}
+#endif
+
+		template <typename Func>
+		self_t& onopen(Func f)
+		{
+			open_handler_ = f;
+			return *this;
+		}
+
+		template <typename Func>
+		self_t& onmessage(Func f)
+		{
+			message_handler_ = f;
+			return *this;
+		}
+
+		template <typename Func>
+		self_t& onclose(Func f)
+		{
+			close_handler_ = f;
+			return *this;
+		}
+
+		template <typename Func>
+		self_t& onerror(Func f)
+		{
+			error_handler_ = f;
+			return *this;
+		}
+
+	protected:
+		std::function<void(crow::websocket::connection&)> open_handler_;
+		std::function<void(crow::websocket::connection&, const std::string&, bool)> message_handler_;
+		std::function<void(crow::websocket::connection&, const std::string&)> close_handler_;
+		std::function<void(crow::websocket::connection&)> error_handler_;
+	};
+
+    template <typename T>
+    struct RuleParameterTraits
+    {
+        using self_t = T;
+		WebSocketRule& websocket() 
+		{
+			auto p =new WebSocketRule(((self_t*)this)->rule_);
+            ((self_t*)this)->rule_to_upgrade_.reset(p);
+			return *p;
+		}
+
+        self_t& name(std::string name) noexcept
+        {
+            ((self_t*)this)->name_ = std::move(name);
+            return (self_t&)*this;
+        }
+
+        self_t& methods(HTTPMethod method)
+        {
+            ((self_t*)this)->methods_ = 1 << (int)method;
+            return (self_t&)*this;
+        }
+
+        template <typename ... MethodArgs>
+        self_t& methods(HTTPMethod method, MethodArgs ... args_method)
+        {
+            methods(args_method...);
+            ((self_t*)this)->methods_ |= 1 << (int)method;
+            return (self_t&)*this;
+        }
+
+    };
+
+    class DynamicRule : public BaseRule, public RuleParameterTraits<DynamicRule>
+    {
+    public:
+
+        DynamicRule(std::string rule)
+            : BaseRule(std::move(rule))
+        {
+        }
+
+        void validate() override
+        {
+            if (!erased_handler_)
+            {
+                throw std::runtime_error(name_ + (!name_.empty() ? ": " : "") + "no handler for url " + rule_);
+            }
+        }
+
+        void handle(const request& req, response& res, const routing_params& params) override
+        {
+            erased_handler_(req, res, params);
+        }
+
+        template <typename Func>
+        void operator()(Func f)
+        {
+#ifdef CROW_MSVC_WORKAROUND
+            using function_t = utility::function_traits<decltype(&Func::operator())>;
+#else
+            using function_t = utility::function_traits<Func>;
+#endif
+            erased_handler_ = wrap(std::move(f), black_magic::gen_seq<function_t::arity>());
+        }
+
+        // enable_if Arg1 == request && Arg2 == response
+        // enable_if Arg1 == request && Arg2 != resposne
+        // enable_if Arg1 != request
+#ifdef CROW_MSVC_WORKAROUND
+        template <typename Func, size_t ... Indices>
+#else
+        template <typename Func, unsigned ... Indices>
+#endif
+        std::function<void(const request&, response&, const routing_params&)> 
+        wrap(Func f, black_magic::seq<Indices...>)
+        {
+#ifdef CROW_MSVC_WORKAROUND
+            using function_t = utility::function_traits<decltype(&Func::operator())>;
+#else
+            using function_t = utility::function_traits<Func>;
+#endif
+            if (!black_magic::is_parameter_tag_compatible(
+                black_magic::get_parameter_tag_runtime(rule_.c_str()), 
+                black_magic::compute_parameter_tag_from_args_list<
+                    typename function_t::template arg<Indices>...>::value))
+            {
+                throw std::runtime_error("route_dynamic: Handler type is mismatched with URL parameters: " + rule_);
+            }
+            auto ret = detail::routing_handler_call_helper::Wrapped<Func, typename function_t::template arg<Indices>...>();
+            ret.template set_<
+                typename function_t::template arg<Indices>...
+            >(std::move(f));
+            return ret;
+        }
+
+        template <typename Func>
+        void operator()(std::string name, Func&& f)
+        {
+            name_ = std::move(name);
+            (*this).template operator()<Func>(std::forward(f));
+        }
+    private:
+        std::function<void(const request&, response&, const routing_params&)> erased_handler_;
+
+    };
+
+    template <typename ... Args>
+    class TaggedRule : public BaseRule, public RuleParameterTraits<TaggedRule<Args...>>
+    {
+    public:
+        using self_t = TaggedRule<Args...>;
+
+        TaggedRule(std::string rule)
+            : BaseRule(std::move(rule))
+        {
+        }
+
+        void validate() override
+        {
+            if (!handler_)
+            {
+                throw std::runtime_error(name_ + (!name_.empty() ? ": " : "") + "no handler for url " + rule_);
+            }
+        }
+
+        template <typename Func>
+        typename std::enable_if<black_magic::CallHelper<Func, black_magic::S<Args...>>::value, void>::type
+        operator()(Func&& f)
+        {
+            static_assert(black_magic::CallHelper<Func, black_magic::S<Args...>>::value ||
+                black_magic::CallHelper<Func, black_magic::S<crow::request, Args...>>::value , 
+                "Handler type is mismatched with URL parameters");
+            static_assert(!std::is_same<void, decltype(f(std::declval<Args>()...))>::value, 
+                "Handler function cannot have void return type; valid return types: string, int, crow::resposne, crow::json::wvalue");
+
+                handler_ = [f = std::move(f)](const request&, response& res, Args ... args){
+                    res = response(f(args...));
+                    res.end();
+                };
+        }
+
+        template <typename Func>
+        typename std::enable_if<
+            !black_magic::CallHelper<Func, black_magic::S<Args...>>::value &&
+            black_magic::CallHelper<Func, black_magic::S<crow::request, Args...>>::value, 
+            void>::type
+        operator()(Func&& f)
+        {
+            static_assert(black_magic::CallHelper<Func, black_magic::S<Args...>>::value ||
+                black_magic::CallHelper<Func, black_magic::S<crow::request, Args...>>::value, 
+                "Handler type is mismatched with URL parameters");
+            static_assert(!std::is_same<void, decltype(f(std::declval<crow::request>(), std::declval<Args>()...))>::value, 
+                "Handler function cannot have void return type; valid return types: string, int, crow::resposne, crow::json::wvalue");
+
+                handler_ = [f = std::move(f)](const crow::request& req, crow::response& res, Args ... args){
+                    res = response(f(req, args...));
+                    res.end();
+                };
+        }
+
+        template <typename Func>
+        typename std::enable_if<
+            !black_magic::CallHelper<Func, black_magic::S<Args...>>::value &&
+            !black_magic::CallHelper<Func, black_magic::S<crow::request, Args...>>::value, 
+            void>::type
+        operator()(Func&& f)
+        {
+            static_assert(black_magic::CallHelper<Func, black_magic::S<Args...>>::value ||
+                black_magic::CallHelper<Func, black_magic::S<crow::request, Args...>>::value ||
+                black_magic::CallHelper<Func, black_magic::S<crow::request, crow::response&, Args...>>::value
+                , 
+                "Handler type is mismatched with URL parameters");
+            static_assert(std::is_same<void, decltype(f(std::declval<crow::request>(), std::declval<crow::response&>(), std::declval<Args>()...))>::value, 
+                "Handler function with response argument should have void return type");
+
+                handler_ = std::move(f);
+        }
+
+        template <typename Func>
+        void operator()(std::string name, Func&& f)
+        {
+            name_ = std::move(name);
+            (*this).template operator()<Func>(std::forward(f));
+        }
+
+        void handle(const request& req, response& res, const routing_params& params) override
+        {
+            detail::routing_handler_call_helper::call<
+                detail::routing_handler_call_helper::call_params<
+                    decltype(handler_)>, 
+                0, 0, 0, 0, 
+                black_magic::S<Args...>, 
+                black_magic::S<>
+            >()(
+                detail::routing_handler_call_helper::call_params<
+                    decltype(handler_)>
+                {handler_, params, req, res}
+            );
+        }
+
+    private:
+        std::function<void(const crow::request&, crow::response&, Args...)> handler_;
+
+    };
+
+    const int RULE_SPECIAL_REDIRECT_SLASH = 1;
+
+    class Trie
+    {
+    public:
+        struct Node
+        {
+            unsigned rule_index{};
+            std::array<unsigned, (int)ParamType::MAX> param_childrens{};
+            std::unordered_map<std::string, unsigned> children;
+
+            bool IsSimpleNode() const
+            {
+                return 
+                    !rule_index &&
+                    std::all_of(
+                        std::begin(param_childrens), 
+                        std::end(param_childrens), 
+                        [](unsigned x){ return !x; });
+            }
+        };
+
+        Trie() : nodes_(1)
+        {
+        }
+
+private:
+        void optimizeNode(Node* node)
+        {
+            for(auto x : node->param_childrens)
+            {
+                if (!x)
+                    continue;
+                Node* child = &nodes_[x];
+                optimizeNode(child);
+            }
+            if (node->children.empty())
+                return;
+            bool mergeWithChild = true;
+            for(auto& kv : node->children)
+            {
+                Node* child = &nodes_[kv.second];
+                if (!child->IsSimpleNode())
+                {
+                    mergeWithChild = false;
+                    break;
+                }
+            }
+            if (mergeWithChild)
+            {
+                decltype(node->children) merged;
+                for(auto& kv : node->children)
+                {
+                    Node* child = &nodes_[kv.second];
+                    for(auto& child_kv : child->children)
+                    {
+                        merged[kv.first + child_kv.first] = child_kv.second;
+                    }
+                }
+                node->children = std::move(merged);
+                optimizeNode(node);
+            }
+            else
+            {
+                for(auto& kv : node->children)
+                {
+                    Node* child = &nodes_[kv.second];
+                    optimizeNode(child);
+                }
+            }
+        }
+
+        void optimize()
+        {
+            optimizeNode(head());
+        }
+
+public:
+        void validate()
+        {
+            if (!head()->IsSimpleNode())
+                throw std::runtime_error("Internal error: Trie header should be simple!");
+            optimize();
+        }
+
+        std::pair<unsigned, routing_params> find(const std::string& req_url, const Node* node = nullptr, unsigned pos = 0, routing_params* params = nullptr) const
+        {
+            routing_params empty;
+            if (params == nullptr)
+                params = &empty;
+
+            unsigned found{};
+            routing_params match_params;
+
+            if (node == nullptr)
+                node = head();
+            if (pos == req_url.size())
+                return {node->rule_index, *params};
+
+            auto update_found = [&found, &match_params](std::pair<unsigned, routing_params>& ret)
+            {
+                if (ret.first && (!found || found > ret.first))
+                {
+                    found = ret.first;
+                    match_params = std::move(ret.second);
+                }
+            };
+
+            if (node->param_childrens[(int)ParamType::INT])
+            {
+                char c = req_url[pos];
+                if ((c >= '0' && c <= '9') || c == '+' || c == '-')
+                {
+                    char* eptr;
+                    errno = 0;
+                    long long int value = strtoll(req_url.data()+pos, &eptr, 10);
+                    if (errno != ERANGE && eptr != req_url.data()+pos)
+                    {
+                        params->int_params.push_back(value);
+                        auto ret = find(req_url, &nodes_[node->param_childrens[(int)ParamType::INT]], eptr - req_url.data(), params);
+                        update_found(ret);
+                        params->int_params.pop_back();
+                    }
+                }
+            }
+
+            if (node->param_childrens[(int)ParamType::UINT])
+            {
+                char c = req_url[pos];
+                if ((c >= '0' && c <= '9') || c == '+')
+                {
+                    char* eptr;
+                    errno = 0;
+                    unsigned long long int value = strtoull(req_url.data()+pos, &eptr, 10);
+                    if (errno != ERANGE && eptr != req_url.data()+pos)
+                    {
+                        params->uint_params.push_back(value);
+                        auto ret = find(req_url, &nodes_[node->param_childrens[(int)ParamType::UINT]], eptr - req_url.data(), params);
+                        update_found(ret);
+                        params->uint_params.pop_back();
+                    }
+                }
+            }
+
+            if (node->param_childrens[(int)ParamType::DOUBLE])
+            {
+                char c = req_url[pos];
+                if ((c >= '0' && c <= '9') || c == '+' || c == '-' || c == '.')
+                {
+                    char* eptr;
+                    errno = 0;
+                    double value = strtod(req_url.data()+pos, &eptr);
+                    if (errno != ERANGE && eptr != req_url.data()+pos)
+                    {
+                        params->double_params.push_back(value);
+                        auto ret = find(req_url, &nodes_[node->param_childrens[(int)ParamType::DOUBLE]], eptr - req_url.data(), params);
+                        update_found(ret);
+                        params->double_params.pop_back();
+                    }
+                }
+            }
+
+            if (node->param_childrens[(int)ParamType::STRING])
+            {
+                size_t epos = pos;
+                for(; epos < req_url.size(); epos ++)
+                {
+                    if (req_url[epos] == '/')
+                        break;
+                }
+
+                if (epos != pos)
+                {
+                    params->string_params.push_back(req_url.substr(pos, epos-pos));
+                    auto ret = find(req_url, &nodes_[node->param_childrens[(int)ParamType::STRING]], epos, params);
+                    update_found(ret);
+                    params->string_params.pop_back();
+                }
+            }
+
+            if (node->param_childrens[(int)ParamType::PATH])
+            {
+                size_t epos = req_url.size();
+
+                if (epos != pos)
+                {
+                    params->string_params.push_back(req_url.substr(pos, epos-pos));
+                    auto ret = find(req_url, &nodes_[node->param_childrens[(int)ParamType::PATH]], epos, params);
+                    update_found(ret);
+                    params->string_params.pop_back();
+                }
+            }
+
+            for(auto& kv : node->children)
+            {
+                const std::string& fragment = kv.first;
+                const Node* child = &nodes_[kv.second];
+
+                if (req_url.compare(pos, fragment.size(), fragment) == 0)
+                {
+                    auto ret = find(req_url, child, pos + fragment.size(), params);
+                    update_found(ret);
+                }
+            }
+
+            return {found, match_params};
+        }
+
+        void add(const std::string& url, unsigned rule_index)
+        {
+            unsigned idx{0};
+
+            for(unsigned i = 0; i < url.size(); i ++)
+            {
+                char c = url[i];
+                if (c == '<')
+                {
+                    static struct ParamTraits
+                    {
+                        ParamType type;
+                        std::string name;
+                    } paramTraits[] =
+                    {
+                        { ParamType::INT, "<int>" },
+                        { ParamType::UINT, "<uint>" },
+                        { ParamType::DOUBLE, "<float>" },
+                        { ParamType::DOUBLE, "<double>" },
+                        { ParamType::STRING, "<str>" },
+                        { ParamType::STRING, "<string>" },
+                        { ParamType::PATH, "<path>" },
+                    };
+
+                    for(auto& x:paramTraits)
+                    {
+                        if (url.compare(i, x.name.size(), x.name) == 0)
+                        {
+                            if (!nodes_[idx].param_childrens[(int)x.type])
+                            {
+                                auto new_node_idx = new_node();
+                                nodes_[idx].param_childrens[(int)x.type] = new_node_idx;
+                            }
+                            idx = nodes_[idx].param_childrens[(int)x.type];
+                            i += x.name.size();
+                            break;
+                        }
+                    }
+
+                    i --;
+                }
+                else
+                {
+                    std::string piece(&c, 1);
+                    if (!nodes_[idx].children.count(piece))
+                    {
+                        auto new_node_idx = new_node();
+                        nodes_[idx].children.emplace(piece, new_node_idx);
+                    }
+                    idx = nodes_[idx].children[piece];
+                }
+            }
+            if (nodes_[idx].rule_index)
+                throw std::runtime_error("handler already exists for " + url);
+            nodes_[idx].rule_index = rule_index;
+        }
+    private:
+        void debug_node_print(Node* n, int level)
+        {
+            for(int i = 0; i < (int)ParamType::MAX; i ++)
+            {
+                if (n->param_childrens[i])
+                {
+                    CROW_LOG_DEBUG << std::string(2*level, ' ') /*<< "("<<n->param_childrens[i]<<") "*/;
+                    switch((ParamType)i)
+                    {
+                        case ParamType::INT:
+                            CROW_LOG_DEBUG << "<int>";
+                            break;
+                        case ParamType::UINT:
+                            CROW_LOG_DEBUG << "<uint>";
+                            break;
+                        case ParamType::DOUBLE:
+                            CROW_LOG_DEBUG << "<float>";
+                            break;
+                        case ParamType::STRING:
+                            CROW_LOG_DEBUG << "<str>";
+                            break;
+                        case ParamType::PATH:
+                            CROW_LOG_DEBUG << "<path>";
+                            break;
+                        default:
+                            CROW_LOG_DEBUG << "<ERROR>";
+                            break;
+                    }
+
+                    debug_node_print(&nodes_[n->param_childrens[i]], level+1);
+                }
+            }
+            for(auto& kv : n->children)
+            {
+                CROW_LOG_DEBUG << std::string(2*level, ' ') /*<< "(" << kv.second << ") "*/ << kv.first;
+                debug_node_print(&nodes_[kv.second], level+1);
+            }
+        }
+
+    public:
+        void debug_print()
+        {
+            debug_node_print(head(), 0);
+        }
+
+    private:
+        const Node* head() const
+        {
+            return &nodes_.front();
+        }
+
+        Node* head()
+        {
+            return &nodes_.front();
+        }
+
+        unsigned new_node()
+        {
+            nodes_.resize(nodes_.size()+1);
+            return nodes_.size() - 1;
+        }
+
+        std::vector<Node> nodes_;
+    };
+
+    class Router
+    {
+    public:
+        Router() : rules_(2) 
+        {
+        }
+
+        DynamicRule& new_rule_dynamic(const std::string& rule)
+        {
+            auto ruleObject = new DynamicRule(rule);
+
+            internal_add_rule_object(rule, ruleObject);
+
+            return *ruleObject;
+        }
+
+        template <uint64_t N>
+        typename black_magic::arguments<N>::type::template rebind<TaggedRule>& new_rule_tagged(const std::string& rule)
+        {
+            using RuleT = typename black_magic::arguments<N>::type::template rebind<TaggedRule>;
+            auto ruleObject = new RuleT(rule);
+
+            internal_add_rule_object(rule, ruleObject);
+
+            return *ruleObject;
+        }
+
+        void internal_add_rule_object(const std::string& rule, BaseRule* ruleObject)
+        {
+            rules_.emplace_back(ruleObject);
+            trie_.add(rule, rules_.size() - 1);
+
+            // directory case: 
+            //   request to `/about' url matches `/about/' rule 
+            if (rule.size() > 1 && rule.back() == '/')
+            {
+                std::string rule_without_trailing_slash = rule;
+                rule_without_trailing_slash.pop_back();
+                trie_.add(rule_without_trailing_slash, RULE_SPECIAL_REDIRECT_SLASH);
+            }
+        }
+
+        void validate()
+        {
+            trie_.validate();
+            for(auto& rule:rules_)
+            {
+                if (rule)
+				{
+					auto upgraded = rule->upgrade();
+					if (upgraded)
+						rule = std::move(upgraded);
+                    rule->validate();
+				}
+            }
+        }
+
+		template <typename Adaptor> 
+		void handle_upgrade(const request& req, response& res, Adaptor&& adaptor)
+		{
+            auto found = trie_.find(req.url);
+            unsigned rule_index = found.first;
+            if (!rule_index)
+            {
+                CROW_LOG_DEBUG << "Cannot match rules " << req.url;
+                res = response(404);
+                res.end();
+                return;
+            }
+
+            if (rule_index >= rules_.size())
+                throw std::runtime_error("Trie internal structure corrupted!");
+
+            if (rule_index == RULE_SPECIAL_REDIRECT_SLASH)
+            {
+                CROW_LOG_INFO << "Redirecting to a url with trailing slash: " << req.url;
+                res = response(301);
+
+                // TODO absolute url building
+                if (req.get_header_value("Host").empty())
+                {
+                    res.add_header("Location", req.url + "/");
+                }
+                else
+                {
+                    res.add_header("Location", "http://" + req.get_header_value("Host") + req.url + "/");
+                }
+                res.end();
+                return;
+            }
+
+            if ((rules_[rule_index]->get_methods() & (1<<(uint32_t)req.method)) == 0)
+            {
+                CROW_LOG_DEBUG << "Rule found but method mismatch: " << req.url << " with " << method_name(req.method) << "(" << (uint32_t)req.method << ") / " << rules_[rule_index]->get_methods();
+                res = response(404);
+                res.end();
+                return;
+            }
+
+            CROW_LOG_DEBUG << "Matched rule (upgrade) '" << rules_[rule_index]->rule_ << "' " << (uint32_t)req.method << " / " << rules_[rule_index]->get_methods();
+
+            // any uncaught exceptions become 500s
+            try
+            {
+                rules_[rule_index]->handle_upgrade(req, res, std::move(adaptor));
+            }
+            catch(std::exception& e)
+            {
+                CROW_LOG_ERROR << "An uncaught exception occurred: " << e.what();
+                res = response(500);
+                res.end();
+                return;   
+            }
+            catch(...)
+            {
+                CROW_LOG_ERROR << "An uncaught exception occurred. The type was unknown so no information was available.";
+                res = response(500);
+                res.end();
+                return;   
+            }
+		}
+
+        void handle(const request& req, response& res)
+        {
+            auto found = trie_.find(req.url);
+
+            unsigned rule_index = found.first;
+
+            if (!rule_index)
+            {
+                CROW_LOG_DEBUG << "Cannot match rules " << req.url;
+                res = response(404);
+                res.end();
+                return;
+            }
+
+            if (rule_index >= rules_.size())
+                throw std::runtime_error("Trie internal structure corrupted!");
+
+            if (rule_index == RULE_SPECIAL_REDIRECT_SLASH)
+            {
+                CROW_LOG_INFO << "Redirecting to a url with trailing slash: " << req.url;
+                res = response(301);
+
+                // TODO absolute url building
+                if (req.get_header_value("Host").empty())
+                {
+                    res.add_header("Location", req.url + "/");
+                }
+                else
+                {
+                    res.add_header("Location", "http://" + req.get_header_value("Host") + req.url + "/");
+                }
+                res.end();
+                return;
+            }
+
+            if ((rules_[rule_index]->get_methods() & (1<<(uint32_t)req.method)) == 0)
+            {
+                CROW_LOG_DEBUG << "Rule found but method mismatch: " << req.url << " with " << method_name(req.method) << "(" << (uint32_t)req.method << ") / " << rules_[rule_index]->get_methods();
+                res = response(404);
+                res.end();
+                return;
+            }
+
+            CROW_LOG_DEBUG << "Matched rule '" << rules_[rule_index]->rule_ << "' " << (uint32_t)req.method << " / " << rules_[rule_index]->get_methods();
+
+            // any uncaught exceptions become 500s
+            try
+            {
+                rules_[rule_index]->handle(req, res, found.second);
+            }
+            catch(std::exception& e)
+            {
+                CROW_LOG_ERROR << "An uncaught exception occurred: " << e.what();
+                res = response(500);
+                res.end();
+                return;   
+            }
+            catch(...)
+            {
+                CROW_LOG_ERROR << "An uncaught exception occurred. The type was unknown so no information was available.";
+                res = response(500);
+                res.end();
+                return;   
+            }
+        }
+
+        void debug_print()
+        {
+            trie_.debug_print();
+        }
+
+    private:
+        std::vector<std::unique_ptr<BaseRule>> rules_;
+        Trie trie_;
+    };
+}
+
+
+
+#pragma once
+
+
+
+
+
+
+
+
+namespace crow
+{
+    namespace detail
+    {
+        template <typename ... Middlewares>
+        struct partial_context
+            : public black_magic::pop_back<Middlewares...>::template rebind<partial_context>
+            , public black_magic::last_element_type<Middlewares...>::type::context
+        {
+            using parent_context = typename black_magic::pop_back<Middlewares...>::template rebind<::crow::detail::partial_context>;
+            template <int N>
+            using partial = typename std::conditional<N == sizeof...(Middlewares)-1, partial_context, typename parent_context::template partial<N>>::type;
+
+            template <typename T> 
+            typename T::context& get()
+            {
+                return static_cast<typename T::context&>(*this);
+            }
+        };
+
+        template <>
+        struct partial_context<>
+        {
+            template <int>
+            using partial = partial_context;
+        };
+
+        template <int N, typename Context, typename Container, typename CurrentMW, typename ... Middlewares>
+        bool middleware_call_helper(Container& middlewares, request& req, response& res, Context& ctx);
+
+        template <typename ... Middlewares>
+        struct context : private partial_context<Middlewares...>
+        //struct context : private Middlewares::context... // simple but less type-safe
+        {
+            template <int N, typename Context, typename Container>
+            friend typename std::enable_if<(N==0)>::type after_handlers_call_helper(Container& middlewares, Context& ctx, request& req, response& res);
+            template <int N, typename Context, typename Container>
+            friend typename std::enable_if<(N>0)>::type after_handlers_call_helper(Container& middlewares, Context& ctx, request& req, response& res);
+
+            template <int N, typename Context, typename Container, typename CurrentMW, typename ... Middlewares2>
+            friend bool middleware_call_helper(Container& middlewares, request& req, response& res, Context& ctx);
+
+            template <typename T> 
+            typename T::context& get()
+            {
+                return static_cast<typename T::context&>(*this);
+            }
+
+            template <int N>
+            using partial = typename partial_context<Middlewares...>::template partial<N>;
+        };
+    }
+}
+
+
+
+#pragma once
 #include <boost/algorithm/string/trim.hpp>
 
 
@@ -13029,374 +8564,6 @@
 
 
 #pragma once
-
-#include <cstdint>
-#include <utility>
-#include <tuple>
-#include <unordered_map>
-#include <memory>
-#include <boost/lexical_cast.hpp>
-#include <vector>
-
-
-
-
-
-
-
-
-
-
-
-
-
-
-namespace crow
-{
-    class BaseRule
-    {
-    public:
-        BaseRule(std::string rule)
-            : rule_(std::move(rule))
-        {
-        }
-
-        virtual ~BaseRule()
-        {
-        }
-        
-        virtual void validate() = 0;
-        std::unique_ptr<BaseRule> upgrade()
-		{
-			if (rule_to_upgrade_)
-				return std::move(rule_to_upgrade_);
-			return {};
-		}
-
-        virtual void handle(const request&, response&, const routing_params&) = 0;
-        virtual void handle_upgrade(const request&, response& res, SocketAdaptor&&) 
-		{
-			res = response(404);
-			res.end();
-		}
-#ifdef CROW_ENABLE_SSL
-        virtual void handle_upgrade(const request&, response& res, SSLAdaptor&&) 
-		{
-			res = response(404);
-			res.end();
-		}
-#endif
-
-        uint32_t get_methods()
-        {
-            return methods_;
-        }
-
-    protected:
-        uint32_t methods_{1<<(int)HTTPMethod::Get};
-
-        std::string rule_;
-        std::string name_;
-
-		std::unique_ptr<BaseRule> rule_to_upgrade_;
-
-        friend class Router;
-        template <typename T>
-        friend struct RuleParameterTraits;
-    };
-
-
-    namespace detail
-    {
-        namespace routing_handler_call_helper
-        {
-            template <typename T, int Pos>
-            struct call_pair
-            {
-                using type = T;
-                static const int pos = Pos;
-            };
-
-            template <typename H1>
-            struct call_params
-            {
-                H1& handler;
-                const routing_params& params;
-                const request& req;
-                response& res;
-            };
-
-            template <typename F, int NInt, int NUint, int NDouble, int NString, typename S1, typename S2> 
-            struct call
-            {
-            };
-
-            template <typename F, int NInt, int NUint, int NDouble, int NString, typename ... Args1, typename ... Args2> 
-            struct call<F, NInt, NUint, NDouble, NString, black_magic::S<int64_t, Args1...>, black_magic::S<Args2...>>
-            {
-                void operator()(F cparams)
-                {
-                    using pushed = typename black_magic::S<Args2...>::template push_back<call_pair<int64_t, NInt>>;
-                    call<F, NInt+1, NUint, NDouble, NString,
-                        black_magic::S<Args1...>, pushed>()(cparams);
-                }
-            };
-
-            template <typename F, int NInt, int NUint, int NDouble, int NString, typename ... Args1, typename ... Args2> 
-            struct call<F, NInt, NUint, NDouble, NString, black_magic::S<uint64_t, Args1...>, black_magic::S<Args2...>>
-            {
-                void operator()(F cparams)
-                {
-                    using pushed = typename black_magic::S<Args2...>::template push_back<call_pair<uint64_t, NUint>>;
-                    call<F, NInt, NUint+1, NDouble, NString,
-                        black_magic::S<Args1...>, pushed>()(cparams);
-                }
-            };
-
-            template <typename F, int NInt, int NUint, int NDouble, int NString, typename ... Args1, typename ... Args2> 
-            struct call<F, NInt, NUint, NDouble, NString, black_magic::S<double, Args1...>, black_magic::S<Args2...>>
-            {
-                void operator()(F cparams)
-                {
-                    using pushed = typename black_magic::S<Args2...>::template push_back<call_pair<double, NDouble>>;
-                    call<F, NInt, NUint, NDouble+1, NString,
-                        black_magic::S<Args1...>, pushed>()(cparams);
-                }
-            };
-
-            template <typename F, int NInt, int NUint, int NDouble, int NString, typename ... Args1, typename ... Args2> 
-            struct call<F, NInt, NUint, NDouble, NString, black_magic::S<std::string, Args1...>, black_magic::S<Args2...>>
-            {
-                void operator()(F cparams)
-                {
-                    using pushed = typename black_magic::S<Args2...>::template push_back<call_pair<std::string, NString>>;
-                    call<F, NInt, NUint, NDouble, NString+1,
-                        black_magic::S<Args1...>, pushed>()(cparams);
-                }
-            };
-
-<<<<<<< HEAD
-            template <typename F, int NInt, int NUint, int NDouble, int NString, typename ... Args1> 
-            struct call<F, NInt, NUint, NDouble, NString, black_magic::S<>, black_magic::S<Args1...>>
-            {
-                void operator()(F cparams)
-                {
-                    cparams.handler(
-                        cparams.req,
-                        cparams.res,
-                        cparams.params.template get<typename Args1::type>(Args1::pos)... 
-                    );
-                }
-            };
-
-            template <typename Func, typename ... ArgsWrapped>
-            struct Wrapped
-            {
-                template <typename ... Args>
-                void set(Func f, typename std::enable_if<
-                    !std::is_same<typename std::tuple_element<0, std::tuple<Args..., void>>::type, const request&>::value
-                , int>::type = 0)
-                {
-                    handler_ = (
-#ifdef CROW_CAN_USE_CPP14
-                        [f = std::move(f)]
-#else
-                        [f]
-#endif
-                        (const request&, response& res, Args... args){
-                            res = response(f(args...));
-                            res.end();
-                        });
-                }
-
-                template <typename Req, typename ... Args>
-                struct req_handler_wrapper
-                {
-                    req_handler_wrapper(Func f)
-                        : f(std::move(f))
-                    {
-                    }
-=======
-#pragma once
-#include <boost/algorithm/string/trim.hpp>
-
-
-
-
-
-namespace crow
-{
-    // Any middleware requires following 3 members:
-
-    // struct context;
-    //      storing data for the middleware; can be read from another middleware or handlers
-
-    // before_handle
-    //      called before handling the request.
-    //      if res.end() is called, the operation is halted. 
-    //      (still call after_handle of this middleware)
-    //      2 signatures:
-    //      void before_handle(request& req, response& res, context& ctx)
-    //          if you only need to access this middlewares context.
-    //      template <typename AllContext>
-    //      void before_handle(request& req, response& res, context& ctx, AllContext& all_ctx)
-    //          you can access another middlewares' context by calling `all_ctx.template get<MW>()'
-    //          ctx == all_ctx.template get<CurrentMiddleware>()
-
-    // after_handle
-    //      called after handling the request.
-    //      void after_handle(request& req, response& res, context& ctx)
-    //      template <typename AllContext>
-    //      void after_handle(request& req, response& res, context& ctx, AllContext& all_ctx)
-
-    struct CookieParser
-    {
-        struct context
-        {
-            std::unordered_map<std::string, std::string> jar;
-            std::unordered_map<std::string, std::string> cookies_to_add;
-
-            std::string get_cookie(const std::string& key)
-            {
-                if (jar.count(key))
-                    return jar[key];
-                return {};
-            }
-
-            void set_cookie(const std::string& key, const std::string& value)
-            {
-                cookies_to_add.emplace(key, value);
-            }
-        };
-
-        void before_handle(request& req, response& res, context& ctx)
-        {
-            int count = req.headers.count("Cookie");
-            if (!count)
-                return;
-            if (count > 1)
-            {
-                res.code = 400;
-                res.end();
-                return;
-            }
-            std::string cookies = req.get_header_value("Cookie");
-            size_t pos = 0;
-            while(pos < cookies.size())
-            {
-                size_t pos_equal = cookies.find('=', pos);
-                if (pos_equal == cookies.npos)
-                    break;
-                std::string name = cookies.substr(pos, pos_equal-pos);
-                boost::trim(name);
-                pos = pos_equal+1;
-                while(pos < cookies.size() && cookies[pos] == ' ') pos++;
-                if (pos == cookies.size())
-                    break;
-
-                std::string value;
-
-                if (cookies[pos] == '"')
-                {
-                    int dquote_meet_count = 0;
-                    pos ++;
-                    size_t pos_dquote = pos-1;
-                    do
-                    {
-                        pos_dquote = cookies.find('"', pos_dquote+1);
-                        dquote_meet_count ++;
-                    } while(pos_dquote < cookies.size() && cookies[pos_dquote-1] == '\\');
-                    if (pos_dquote == cookies.npos)
-                        break;
-
-                    if (dquote_meet_count == 1)
-                        value = cookies.substr(pos, pos_dquote - pos);
-                    else
-                    {
-                        value.clear();
-                        value.reserve(pos_dquote-pos);
-                        for(size_t p = pos; p < pos_dquote; p++)
-                        {
-                            // FIXME minimal escaping
-                            if (cookies[p] == '\\' && p + 1 < pos_dquote)
-                            {
-                                p++;
-                                if (cookies[p] == '\\' || cookies[p] == '"')
-                                    value += cookies[p];
-                                else
-                                {
-                                    value += '\\';
-                                    value += cookies[p];
-                                }
-                            }
-                            else
-                                value += cookies[p];
-                        }
-                    }
-
-                    ctx.jar.emplace(std::move(name), std::move(value));
-                    pos = cookies.find(";", pos_dquote+1);
-                    if (pos == cookies.npos)
-                        break;
-                    pos++;
-                    while(pos < cookies.size() && cookies[pos] == ' ') pos++;
-                    if (pos == cookies.size())
-                        break;
-                }
-                else
-                {
-                    size_t pos_semicolon = cookies.find(';', pos);
-                    value = cookies.substr(pos, pos_semicolon - pos);
-                    boost::trim(value);
-                    ctx.jar.emplace(std::move(name), std::move(value));
-                    pos = pos_semicolon;
-                    if (pos == cookies.npos)
-                        break;
-                    pos ++;
-                    while(pos < cookies.size() && cookies[pos] == ' ') pos++;
-                    if (pos == cookies.size())
-                        break;
-                }
-            }
-        }
-
-        void after_handle(request& /*req*/, response& res, context& ctx)
-        {
-            for(auto& cookie:ctx.cookies_to_add)
-            {
-                res.add_header("Set-Cookie", cookie.first + "=" + cookie.second);
-            }
-        }
-    };
-
-    /*
-    App<CookieParser, AnotherJarMW> app;
-    A B C
-    A::context
-        int aa;
-
-    ctx1 : public A::context
-    ctx2 : public ctx1, public B::context
-    ctx3 : public ctx2, public C::context
-
-    C depends on A
-
-    C::handle
-        context.aaa
-
-    App::context : private CookieParser::contetx, ... 
-    {
-        jar
-
-    }
-
-    SimpleApp
-    */
-}
-
-
-
-#pragma once
 #include <boost/asio.hpp>
 #include <boost/algorithm/string/predicate.hpp>
 #include <boost/lexical_cast.hpp>
@@ -13404,888 +8571,837 @@
 #include <atomic>
 #include <chrono>
 #include <vector>
->>>>>>> c43c0521
-
-                    void operator()(const request& req, response& res, Args... args)
-                    {
-                        res = response(f(req, args...));
-                        res.end();
-                    }
-
-                    Func f;
-                };
-
-                template <typename ... Args>
-                void set(Func f, typename std::enable_if<
-                        std::is_same<typename std::tuple_element<0, std::tuple<Args..., void>>::type, const request&>::value &&
-                        !std::is_same<typename std::tuple_element<1, std::tuple<Args..., void, void>>::type, response&>::value
-                        , int>::type = 0)
-                {
-                    handler_ = req_handler_wrapper<Args...>(std::move(f));
-                    /*handler_ = (
-                        [f = std::move(f)]
-                        (const request& req, response& res, Args... args){
-                             res = response(f(req, args...));
-                             res.end();
-                        });*/
-                }
-
-                template <typename ... Args>
-                void set(Func f, typename std::enable_if<
-                        std::is_same<typename std::tuple_element<0, std::tuple<Args..., void>>::type, const request&>::value &&
-                        std::is_same<typename std::tuple_element<1, std::tuple<Args..., void, void>>::type, response&>::value
-                        , int>::type = 0)
-                {
-                    handler_ = std::move(f);
-                }
-
-                template <typename ... Args>
-                struct handler_type_helper
-                {
-                    using type = std::function<void(const crow::request&, crow::response&, Args...)>;
-                    using args_type = black_magic::S<typename black_magic::promote_t<Args>...>; 
-                };
-
-                template <typename ... Args>
-                struct handler_type_helper<const request&, Args...>
-                {
-                    using type = std::function<void(const crow::request&, crow::response&, Args...)>;
-                    using args_type = black_magic::S<typename black_magic::promote_t<Args>...>; 
-                };
-
-                template <typename ... Args>
-                struct handler_type_helper<const request&, response&, Args...>
-                {
-                    using type = std::function<void(const crow::request&, crow::response&, Args...)>;
-                    using args_type = black_magic::S<typename black_magic::promote_t<Args>...>; 
-                };
-
-                typename handler_type_helper<ArgsWrapped...>::type handler_;
-
-                void operator()(const request& req, response& res, const routing_params& params)
-                {
-                    detail::routing_handler_call_helper::call<
-                        detail::routing_handler_call_helper::call_params<
-                            decltype(handler_)>,
-                        0, 0, 0, 0, 
-                        typename handler_type_helper<ArgsWrapped...>::args_type,
-                        black_magic::S<>
-                    >()(
-                        detail::routing_handler_call_helper::call_params<
-                            decltype(handler_)>
-                        {handler_, params, req, res}
-                   );
-                }
-            };
-
+
+
+
+
+
+
+
+
+
+
+
+
+
+
+
+
+
+
+
+namespace crow
+{
+    using namespace boost;
+    using tcp = asio::ip::tcp;
+
+    namespace detail
+    {
+        template <typename MW>
+        struct check_before_handle_arity_3_const
+        {
+            template <typename T,
+                void (T::*)(request&, response&, typename MW::context&) const = &T::before_handle
+            >
+            struct get
+            { };
+        };
+
+        template <typename MW>
+        struct check_before_handle_arity_3
+        {
+            template <typename T,
+                void (T::*)(request&, response&, typename MW::context&) = &T::before_handle
+            >
+            struct get
+            { };
+        };
+
+        template <typename MW>
+        struct check_after_handle_arity_3_const
+        {
+            template <typename T,
+                void (T::*)(request&, response&, typename MW::context&) const = &T::after_handle
+            >
+            struct get
+            { };
+        };
+
+        template <typename MW>
+        struct check_after_handle_arity_3
+        {
+            template <typename T,
+                void (T::*)(request&, response&, typename MW::context&) = &T::after_handle
+            >
+            struct get
+            { };
+        };
+
+        template <typename T>
+        struct is_before_handle_arity_3_impl
+        {
+            template <typename C>
+            static std::true_type f(typename check_before_handle_arity_3_const<T>::template get<C>*);
+
+            template <typename C>
+            static std::true_type f(typename check_before_handle_arity_3<T>::template get<C>*);
+
+            template <typename C>
+            static std::false_type f(...);
+
+        public:
+            static const bool value = decltype(f<T>(nullptr))::value;
+        };
+
+        template <typename T>
+        struct is_after_handle_arity_3_impl
+        {
+            template <typename C>
+            static std::true_type f(typename check_after_handle_arity_3_const<T>::template get<C>*);
+
+            template <typename C>
+            static std::true_type f(typename check_after_handle_arity_3<T>::template get<C>*);
+
+            template <typename C>
+            static std::false_type f(...);
+
+        public:
+            static const bool value = decltype(f<T>(nullptr))::value;
+        };
+
+        template <typename MW, typename Context, typename ParentContext>
+        typename std::enable_if<!is_before_handle_arity_3_impl<MW>::value>::type
+        before_handler_call(MW& mw, request& req, response& res, Context& ctx, ParentContext& /*parent_ctx*/)
+        {
+            mw.before_handle(req, res, ctx.template get<MW>(), ctx);
+        }
+
+        template <typename MW, typename Context, typename ParentContext>
+        typename std::enable_if<is_before_handle_arity_3_impl<MW>::value>::type
+        before_handler_call(MW& mw, request& req, response& res, Context& ctx, ParentContext& /*parent_ctx*/)
+        {
+            mw.before_handle(req, res, ctx.template get<MW>());
+        }
+
+        template <typename MW, typename Context, typename ParentContext>
+        typename std::enable_if<!is_after_handle_arity_3_impl<MW>::value>::type
+        after_handler_call(MW& mw, request& req, response& res, Context& ctx, ParentContext& /*parent_ctx*/)
+        {
+            mw.after_handle(req, res, ctx.template get<MW>(), ctx);
+        }
+
+        template <typename MW, typename Context, typename ParentContext>
+        typename std::enable_if<is_after_handle_arity_3_impl<MW>::value>::type
+        after_handler_call(MW& mw, request& req, response& res, Context& ctx, ParentContext& /*parent_ctx*/)
+        {
+            mw.after_handle(req, res, ctx.template get<MW>());
+        }
+
+        template <int N, typename Context, typename Container, typename CurrentMW, typename ... Middlewares>
+        bool middleware_call_helper(Container& middlewares, request& req, response& res, Context& ctx)
+        {
+            using parent_context_t = typename Context::template partial<N-1>;
+            before_handler_call<CurrentMW, Context, parent_context_t>(std::get<N>(middlewares), req, res, ctx, static_cast<parent_context_t&>(ctx));
+
+            if (res.is_completed())
+            {
+                after_handler_call<CurrentMW, Context, parent_context_t>(std::get<N>(middlewares), req, res, ctx, static_cast<parent_context_t&>(ctx));
+                return true;
+            }
+
+            if (middleware_call_helper<N+1, Context, Container, Middlewares...>(middlewares, req, res, ctx))
+            {
+                after_handler_call<CurrentMW, Context, parent_context_t>(std::get<N>(middlewares), req, res, ctx, static_cast<parent_context_t&>(ctx));
+                return true;
+            }
+
+            return false;
+        }
+
+        template <int N, typename Context, typename Container>
+        bool middleware_call_helper(Container& /*middlewares*/, request& /*req*/, response& /*res*/, Context& /*ctx*/)
+        {
+            return false;
+        }
+
+        template <int N, typename Context, typename Container>
+        typename std::enable_if<(N<0)>::type 
+        after_handlers_call_helper(Container& /*middlewares*/, Context& /*context*/, request& /*req*/, response& /*res*/)
+        {
+        }
+
+        template <int N, typename Context, typename Container>
+        typename std::enable_if<(N==0)>::type after_handlers_call_helper(Container& middlewares, Context& ctx, request& req, response& res)
+        {
+            using parent_context_t = typename Context::template partial<N-1>;
+            using CurrentMW = typename std::tuple_element<N, typename std::remove_reference<Container>::type>::type;
+            after_handler_call<CurrentMW, Context, parent_context_t>(std::get<N>(middlewares), req, res, ctx, static_cast<parent_context_t&>(ctx));
+        }
+
+        template <int N, typename Context, typename Container>
+        typename std::enable_if<(N>0)>::type after_handlers_call_helper(Container& middlewares, Context& ctx, request& req, response& res)
+        {
+            using parent_context_t = typename Context::template partial<N-1>;
+            using CurrentMW = typename std::tuple_element<N, typename std::remove_reference<Container>::type>::type;
+            after_handler_call<CurrentMW, Context, parent_context_t>(std::get<N>(middlewares), req, res, ctx, static_cast<parent_context_t&>(ctx));
+            after_handlers_call_helper<N-1, Context, Container>(middlewares, ctx, req, res);
         }
     }
 
-	class WebSocketRule : public BaseRule
-	{
-        using self_t = WebSocketRule;
-	public:
-        WebSocketRule(std::string rule)
-            : BaseRule(std::move(rule))
-        {
-        }
-
-		void validate() override
-		{
-		}
-
-		void handle(const request&, response& res, const routing_params&) override
-		{
-			res = response(404);
-			res.end();
-		}
-
-        void handle_upgrade(const request& req, response&, SocketAdaptor&& adaptor) override 
-		{
-			new crow::websocket::Connection<SocketAdaptor>(req, std::move(adaptor), open_handler_, message_handler_, close_handler_, error_handler_);
-		}
-#ifdef CROW_ENABLE_SSL
-        void handle_upgrade(const request& req, response&, SSLAdaptor&& adaptor) override
-		{
-			new crow::websocket::Connection<SSLAdaptor>(req, std::move(adaptor), open_handler_, message_handler_, close_handler_, error_handler_);
-		}
+#ifdef CROW_ENABLE_DEBUG
+    static int connectionCount;
 #endif
-
-		template <typename Func>
-		self_t& onopen(Func f)
-		{
-			open_handler_ = f;
-			return *this;
-		}
-
-		template <typename Func>
-		self_t& onmessage(Func f)
-		{
-			message_handler_ = f;
-			return *this;
-		}
-
-		template <typename Func>
-		self_t& onclose(Func f)
-		{
-			close_handler_ = f;
-			return *this;
-		}
-
-		template <typename Func>
-		self_t& onerror(Func f)
-		{
-			error_handler_ = f;
-			return *this;
-		}
-
-	protected:
-		std::function<void(crow::websocket::connection&)> open_handler_;
-		std::function<void(crow::websocket::connection&, const std::string&, bool)> message_handler_;
-		std::function<void(crow::websocket::connection&, const std::string&)> close_handler_;
-		std::function<void(crow::websocket::connection&)> error_handler_;
-	};
-
-    template <typename T>
-    struct RuleParameterTraits
-    {
-        using self_t = T;
-		WebSocketRule& websocket() 
-		{
-			auto p =new WebSocketRule(((self_t*)this)->rule_);
-            ((self_t*)this)->rule_to_upgrade_.reset(p);
-			return *p;
-		}
-
-        self_t& name(std::string name) noexcept
-        {
-            ((self_t*)this)->name_ = std::move(name);
-            return (self_t&)*this;
-        }
-
-        self_t& methods(HTTPMethod method)
-        {
-            ((self_t*)this)->methods_ = 1 << (int)method;
-            return (self_t&)*this;
-        }
-
-        template <typename ... MethodArgs>
-        self_t& methods(HTTPMethod method, MethodArgs ... args_method)
-        {
-            methods(args_method...);
-            ((self_t*)this)->methods_ |= 1 << (int)method;
-            return (self_t&)*this;
-        }
-
-    };
-
-    class DynamicRule : public BaseRule, public RuleParameterTraits<DynamicRule>
+    template <typename Adaptor, typename Handler, typename ... Middlewares>
+    class Connection
     {
     public:
-
-        DynamicRule(std::string rule)
-            : BaseRule(std::move(rule))
-        {
-        }
-
-        void validate() override
-        {
-            if (!erased_handler_)
-            {
-                throw std::runtime_error(name_ + (!name_.empty() ? ": " : "") + "no handler for url " + rule_);
-            }
-        }
-
-        void handle(const request& req, response& res, const routing_params& params) override
-        {
-            erased_handler_(req, res, params);
-        }
-
-        template <typename Func>
-        void operator()(Func f)
-        {
-#ifdef CROW_MSVC_WORKAROUND
-            using function_t = utility::function_traits<decltype(&Func::operator())>;
-#else
-            using function_t = utility::function_traits<Func>;
+        Connection(
+            boost::asio::io_service& io_service, 
+            Handler* handler, 
+            const std::string& server_name,
+            std::tuple<Middlewares...>* middlewares,
+            std::function<std::string()>& get_cached_date_str_f,
+            detail::dumb_timer_queue& timer_queue,
+            typename Adaptor::context* adaptor_ctx_
+            ) 
+            : adaptor_(io_service, adaptor_ctx_), 
+            handler_(handler), 
+            parser_(this), 
+            server_name_(server_name),
+            middlewares_(middlewares),
+            get_cached_date_str(get_cached_date_str_f),
+            timer_queue(timer_queue)
+        {
+#ifdef CROW_ENABLE_DEBUG
+            connectionCount ++;
+            CROW_LOG_DEBUG << "Connection open, total " << connectionCount << ", " << this;
 #endif
-            erased_handler_ = wrap(std::move(f), black_magic::gen_seq<function_t::arity>());
-        }
-
-        // enable_if Arg1 == request && Arg2 == response
-        // enable_if Arg1 == request && Arg2 != resposne
-        // enable_if Arg1 != request
-#ifdef CROW_MSVC_WORKAROUND
-        template <typename Func, size_t ... Indices>
-#else
-        template <typename Func, unsigned ... Indices>
+        }
+        
+        ~Connection()
+        {
+            res.complete_request_handler_ = nullptr;
+            cancel_deadline_timer();
+#ifdef CROW_ENABLE_DEBUG
+            connectionCount --;
+            CROW_LOG_DEBUG << "Connection closed, total " << connectionCount << ", " << this;
 #endif
-        std::function<void(const request&, response&, const routing_params&)> 
-        wrap(Func f, black_magic::seq<Indices...>)
-        {
-#ifdef CROW_MSVC_WORKAROUND
-            using function_t = utility::function_traits<decltype(&Func::operator())>;
-#else
-            using function_t = utility::function_traits<Func>;
-#endif
-            if (!black_magic::is_parameter_tag_compatible(
-                black_magic::get_parameter_tag_runtime(rule_.c_str()), 
-                black_magic::compute_parameter_tag_from_args_list<
-                    typename function_t::template arg<Indices>...>::value))
-            {
-                throw std::runtime_error("route_dynamic: Handler type is mismatched with URL parameters: " + rule_);
-            }
-            auto ret = detail::routing_handler_call_helper::Wrapped<Func, typename function_t::template arg<Indices>...>();
-            ret.template set<
-                typename function_t::template arg<Indices>...
-            >(std::move(f));
-            return ret;
-        }
-
-        template <typename Func>
-        void operator()(std::string name, Func&& f)
-        {
-            name_ = std::move(name);
-            (*this).template operator()<Func>(std::forward(f));
-        }
-    private:
-        std::function<void(const request&, response&, const routing_params&)> erased_handler_;
-
-    };
-
-    template <typename ... Args>
-    class TaggedRule : public BaseRule, public RuleParameterTraits<TaggedRule<Args...>>
-    {
-    public:
-        using self_t = TaggedRule<Args...>;
-
-        TaggedRule(std::string rule)
-            : BaseRule(std::move(rule))
-        {
-        }
-
-        void validate() override
-        {
-            if (!handler_)
-            {
-                throw std::runtime_error(name_ + (!name_.empty() ? ": " : "") + "no handler for url " + rule_);
-            }
-        }
-
-        template <typename Func>
-        typename std::enable_if<black_magic::CallHelper<Func, black_magic::S<Args...>>::value, void>::type
-        operator()(Func&& f)
-        {
-            static_assert(black_magic::CallHelper<Func, black_magic::S<Args...>>::value ||
-                black_magic::CallHelper<Func, black_magic::S<crow::request, Args...>>::value , 
-                "Handler type is mismatched with URL parameters");
-            static_assert(!std::is_same<void, decltype(f(std::declval<Args>()...))>::value, 
-                "Handler function cannot have void return type; valid return types: string, int, crow::resposne, crow::json::wvalue");
-
-                handler_ = [f = std::move(f)](const request&, response& res, Args ... args){
-                    res = response(f(args...));
-                    res.end();
-                };
-        }
-
-        template <typename Func>
-        typename std::enable_if<
-            !black_magic::CallHelper<Func, black_magic::S<Args...>>::value &&
-            black_magic::CallHelper<Func, black_magic::S<crow::request, Args...>>::value, 
-            void>::type
-        operator()(Func&& f)
-        {
-            static_assert(black_magic::CallHelper<Func, black_magic::S<Args...>>::value ||
-                black_magic::CallHelper<Func, black_magic::S<crow::request, Args...>>::value, 
-                "Handler type is mismatched with URL parameters");
-            static_assert(!std::is_same<void, decltype(f(std::declval<crow::request>(), std::declval<Args>()...))>::value, 
-                "Handler function cannot have void return type; valid return types: string, int, crow::resposne, crow::json::wvalue");
-
-                handler_ = [f = std::move(f)](const crow::request& req, crow::response& res, Args ... args){
-                    res = response(f(req, args...));
-                    res.end();
-                };
-        }
-
-        template <typename Func>
-        typename std::enable_if<
-            !black_magic::CallHelper<Func, black_magic::S<Args...>>::value &&
-            !black_magic::CallHelper<Func, black_magic::S<crow::request, Args...>>::value, 
-            void>::type
-        operator()(Func&& f)
-        {
-            static_assert(black_magic::CallHelper<Func, black_magic::S<Args...>>::value ||
-                black_magic::CallHelper<Func, black_magic::S<crow::request, Args...>>::value ||
-                black_magic::CallHelper<Func, black_magic::S<crow::request, crow::response&, Args...>>::value
-                , 
-                "Handler type is mismatched with URL parameters");
-            static_assert(std::is_same<void, decltype(f(std::declval<crow::request>(), std::declval<crow::response&>(), std::declval<Args>()...))>::value, 
-                "Handler function with response argument should have void return type");
-
-                handler_ = std::move(f);
-        }
-
-        template <typename Func>
-        void operator()(std::string name, Func&& f)
-        {
-            name_ = std::move(name);
-            (*this).template operator()<Func>(std::forward(f));
-        }
-
-        void handle(const request& req, response& res, const routing_params& params) override
-        {
-            detail::routing_handler_call_helper::call<
-                detail::routing_handler_call_helper::call_params<
-                    decltype(handler_)>, 
-                0, 0, 0, 0, 
-                black_magic::S<Args...>, 
-                black_magic::S<>
-            >()(
-                detail::routing_handler_call_helper::call_params<
-                    decltype(handler_)>
-                {handler_, params, req, res}
-            );
-        }
-
-    private:
-        std::function<void(const crow::request&, crow::response&, Args...)> handler_;
-
-    };
-
-    const int RULE_SPECIAL_REDIRECT_SLASH = 1;
-
-    class Trie
-    {
-    public:
-        struct Node
-        {
-            unsigned rule_index{};
-            std::array<unsigned, (int)ParamType::MAX> param_childrens{};
-            std::unordered_map<std::string, unsigned> children;
-
-            bool IsSimpleNode() const
-            {
-                return 
-                    !rule_index &&
-                    std::all_of(
-                        std::begin(param_childrens), 
-                        std::end(param_childrens), 
-                        [](unsigned x){ return !x; });
-            }
-        };
-
-        Trie() : nodes_(1)
-        {
-        }
-
-private:
-        void optimizeNode(Node* node)
-        {
-            for(auto x : node->param_childrens)
-            {
-                if (!x)
-                    continue;
-                Node* child = &nodes_[x];
-                optimizeNode(child);
-            }
-            if (node->children.empty())
+        }
+
+        decltype(std::declval<Adaptor>().raw_socket())& socket()
+        {
+            return adaptor_.raw_socket();
+        }
+
+        void start()
+        {
+            adaptor_.start([this](const boost::system::error_code& ec) {
+                if (!ec)
+                {
+                    start_deadline();
+
+                    do_read();
+                }
+                else
+                {
+                    check_destroy();
+                }
+            });
+        }
+
+        void handle_header()
+        {
+            // HTTP 1.1 Expect: 100-continue
+            if (parser_.check_version(1, 1) && parser_.headers.count("expect") && get_header_value(parser_.headers, "expect") == "100-continue")
+            {
+                buffers_.clear();
+                static std::string expect_100_continue = "HTTP/1.1 100 Continue\r\n\r\n";
+                buffers_.emplace_back(expect_100_continue.data(), expect_100_continue.size());
+                do_write();
+            }
+        }
+
+        void handle()
+        {
+            cancel_deadline_timer();
+            bool is_invalid_request = false;
+            add_keep_alive_ = false;
+
+            req_ = std::move(parser_.to_request());
+            request& req = req_;
+
+            if (parser_.check_version(1, 0))
+            {
+                // HTTP/1.0
+                if (req.headers.count("connection"))
+                {
+                    if (boost::iequals(req.get_header_value("connection"),"Keep-Alive"))
+                        add_keep_alive_ = true;
+                }
+                else
+                    close_connection_ = true;
+            }
+            else if (parser_.check_version(1, 1))
+            {
+                // HTTP/1.1
+                if (req.headers.count("connection"))
+                {
+                    if (req.get_header_value("connection") == "close")
+                        close_connection_ = true;
+                    else if (boost::iequals(req.get_header_value("connection"),"Keep-Alive"))
+                        add_keep_alive_ = true;
+                }
+                if (!req.headers.count("host"))
+                {
+                    is_invalid_request = true;
+                    res = response(400);
+                }
+				if (parser_.is_upgrade())
+				{
+					if (req.get_header_value("upgrade") == "h2c")
+					{
+						// TODO HTTP/2
+                        // currently, ignore upgrade header
+					}
+                    else
+                    {
+                        close_connection_ = true;
+                        handler_->handle_upgrade(req, res, std::move(adaptor_));
+                        return;
+                    }
+				}
+            }
+
+            CROW_LOG_INFO << "Request: " << boost::lexical_cast<std::string>(adaptor_.remote_endpoint()) << " " << this << " HTTP/" << parser_.http_major << "." << parser_.http_minor << ' '
+             << method_name(req.method) << " " << req.url;
+
+
+            need_to_call_after_handlers_ = false;
+            if (!is_invalid_request)
+            {
+                res.complete_request_handler_ = []{};
+                res.is_alive_helper_ = [this]()->bool{ return adaptor_.is_open(); };
+
+                ctx_ = detail::context<Middlewares...>();
+                req.middleware_context = (void*)&ctx_;
+                req.io_service = &adaptor_.get_io_service();
+                detail::middleware_call_helper<0, decltype(ctx_), decltype(*middlewares_), Middlewares...>(*middlewares_, req, res, ctx_);
+
+                if (!res.completed_)
+                {
+                    res.complete_request_handler_ = [this]{ this->complete_request(); };
+                    need_to_call_after_handlers_ = true;
+                    handler_->handle(req, res);
+                    if (add_keep_alive_)
+                        res.set_header("connection", "Keep-Alive");
+                }
+                else
+                {
+                    complete_request();
+                }
+            }
+            else
+            {
+                complete_request();
+            }
+        }
+
+        void complete_request()
+        {
+            CROW_LOG_INFO << "Response: " << this << ' ' << req_.raw_url << ' ' << res.code << ' ' << close_connection_;
+
+            if (need_to_call_after_handlers_)
+            {
+                need_to_call_after_handlers_ = false;
+
+                // call all after_handler of middlewares
+                detail::after_handlers_call_helper<
+                    ((int)sizeof...(Middlewares)-1),
+                    decltype(ctx_),
+                    decltype(*middlewares_)> 
+                (*middlewares_, ctx_, req_, res);
+            }
+
+            //auto self = this->shared_from_this();
+            res.complete_request_handler_ = nullptr;
+            
+            if (!adaptor_.is_open())
+            {
+                //CROW_LOG_DEBUG << this << " delete (socket is closed) " << is_reading << ' ' << is_writing;
+                //delete this;
                 return;
-            bool mergeWithChild = true;
-            for(auto& kv : node->children)
-            {
-                Node* child = &nodes_[kv.second];
-                if (!child->IsSimpleNode())
-                {
-                    mergeWithChild = false;
-                    break;
-                }
-            }
-            if (mergeWithChild)
-            {
-                decltype(node->children) merged;
-                for(auto& kv : node->children)
-                {
-                    Node* child = &nodes_[kv.second];
-                    for(auto& child_kv : child->children)
-                    {
-                        merged[kv.first + child_kv.first] = child_kv.second;
-                    }
-                }
-                node->children = std::move(merged);
-                optimizeNode(node);
-            }
-            else
-            {
-                for(auto& kv : node->children)
-                {
-                    Node* child = &nodes_[kv.second];
-                    optimizeNode(child);
-                }
-            }
-        }
-
-        void optimize()
-        {
-            optimizeNode(head());
-        }
-
-public:
-        void validate()
-        {
-            if (!head()->IsSimpleNode())
-                throw std::runtime_error("Internal error: Trie header should be simple!");
-            optimize();
-        }
-
-        std::pair<unsigned, routing_params> find(const std::string& req_url, const Node* node = nullptr, unsigned pos = 0, routing_params* params = nullptr) const
-        {
-            routing_params empty;
-            if (params == nullptr)
-                params = &empty;
-
-            unsigned found{};
-            routing_params match_params;
-
-<<<<<<< HEAD
-            if (node == nullptr)
-                node = head();
-            if (pos == req_url.size())
-                return {node->rule_index, *params};
-=======
+            }
+
+            static std::unordered_map<int, std::string> statusCodes = {
+                {200, "HTTP/1.1 200 OK\r\n"},
+                {201, "HTTP/1.1 201 Created\r\n"},
+                {202, "HTTP/1.1 202 Accepted\r\n"},
+                {204, "HTTP/1.1 204 No Content\r\n"},
+
+                {300, "HTTP/1.1 300 Multiple Choices\r\n"},
+                {301, "HTTP/1.1 301 Moved Permanently\r\n"},
+                {302, "HTTP/1.1 302 Moved Temporarily\r\n"},
+                {304, "HTTP/1.1 304 Not Modified\r\n"},
+
                 {400, "HTTP/1.1 400 Bad Request\r\n"},
                 {401, "HTTP/1.1 401 Unauthorized\r\n"},
                 {403, "HTTP/1.1 403 Forbidden\r\n"},
                 {404, "HTTP/1.1 404 Not Found\r\n"},
                 {422, "HTTP/1.1 422 Unprocessable Entity\r\n"},
->>>>>>> c43c0521
-
-            auto update_found = [&found, &match_params](std::pair<unsigned, routing_params>& ret)
-            {
-                if (ret.first && (!found || found > ret.first))
+
+                {500, "HTTP/1.1 500 Internal Server Error\r\n"},
+                {501, "HTTP/1.1 501 Not Implemented\r\n"},
+                {502, "HTTP/1.1 502 Bad Gateway\r\n"},
+                {503, "HTTP/1.1 503 Service Unavailable\r\n"},
+            };
+
+            static std::string seperator = ": ";
+            static std::string crlf = "\r\n";
+
+            buffers_.clear();
+            buffers_.reserve(4*(res.headers.size()+5)+3);
+
+            if (res.body.empty() && res.json_value.t() == json::type::Object)
+            {
+                res.body = json::dump(res.json_value);
+            }
+
+            if (!statusCodes.count(res.code))
+                res.code = 500;
+            {
+                auto& status = statusCodes.find(res.code)->second;
+                buffers_.emplace_back(status.data(), status.size());
+            }
+
+            if (res.code >= 400 && res.body.empty())
+                res.body = statusCodes[res.code].substr(9);
+
+            for(auto& kv : res.headers)
+            {
+                buffers_.emplace_back(kv.first.data(), kv.first.size());
+                buffers_.emplace_back(seperator.data(), seperator.size());
+                buffers_.emplace_back(kv.second.data(), kv.second.size());
+                buffers_.emplace_back(crlf.data(), crlf.size());
+
+            }
+
+            if (!res.headers.count("content-length"))
+            {
+                content_length_ = std::to_string(res.body.size());
+                static std::string content_length_tag = "Content-Length: ";
+                buffers_.emplace_back(content_length_tag.data(), content_length_tag.size());
+                buffers_.emplace_back(content_length_.data(), content_length_.size());
+                buffers_.emplace_back(crlf.data(), crlf.size());
+            }
+            if (!res.headers.count("server"))
+            {
+                static std::string server_tag = "Server: ";
+                buffers_.emplace_back(server_tag.data(), server_tag.size());
+                buffers_.emplace_back(server_name_.data(), server_name_.size());
+                buffers_.emplace_back(crlf.data(), crlf.size());
+            }
+            if (!res.headers.count("date"))
+            {
+                static std::string date_tag = "Date: ";
+                date_str_ = get_cached_date_str();
+                buffers_.emplace_back(date_tag.data(), date_tag.size());
+                buffers_.emplace_back(date_str_.data(), date_str_.size());
+                buffers_.emplace_back(crlf.data(), crlf.size());
+            }
+            if (add_keep_alive_)
+            {
+                static std::string keep_alive_tag = "Connection: Keep-Alive";
+                buffers_.emplace_back(keep_alive_tag.data(), keep_alive_tag.size());
+                buffers_.emplace_back(crlf.data(), crlf.size());
+            }
+
+            buffers_.emplace_back(crlf.data(), crlf.size());
+            res_body_copy_.swap(res.body);
+            buffers_.emplace_back(res_body_copy_.data(), res_body_copy_.size());
+
+            do_write();
+
+            if (need_to_start_read_after_complete_)
+            {
+                need_to_start_read_after_complete_ = false;
+                start_deadline();
+                do_read();
+            }
+        }
+
+    private:
+        void do_read()
+        {
+            //auto self = this->shared_from_this();
+            is_reading = true;
+            adaptor_.socket().async_read_some(boost::asio::buffer(buffer_), 
+                [this](const boost::system::error_code& ec, std::size_t bytes_transferred)
                 {
-                    found = ret.first;
-                    match_params = std::move(ret.second);
-                }
-            };
-
-            if (node->param_childrens[(int)ParamType::INT])
-            {
-                char c = req_url[pos];
-                if ((c >= '0' && c <= '9') || c == '+' || c == '-')
-                {
-                    char* eptr;
-                    errno = 0;
-                    long long int value = strtoll(req_url.data()+pos, &eptr, 10);
-                    if (errno != ERANGE && eptr != req_url.data()+pos)
+                    bool error_while_reading = true;
+                    if (!ec)
                     {
-                        params->int_params.push_back(value);
-                        auto ret = find(req_url, &nodes_[node->param_childrens[(int)ParamType::INT]], eptr - req_url.data(), params);
-                        update_found(ret);
-                        params->int_params.pop_back();
-                    }
-                }
-            }
-
-            if (node->param_childrens[(int)ParamType::UINT])
-            {
-                char c = req_url[pos];
-                if ((c >= '0' && c <= '9') || c == '+')
-                {
-                    char* eptr;
-                    errno = 0;
-                    unsigned long long int value = strtoull(req_url.data()+pos, &eptr, 10);
-                    if (errno != ERANGE && eptr != req_url.data()+pos)
-                    {
-                        params->uint_params.push_back(value);
-                        auto ret = find(req_url, &nodes_[node->param_childrens[(int)ParamType::UINT]], eptr - req_url.data(), params);
-                        update_found(ret);
-                        params->uint_params.pop_back();
-                    }
-                }
-            }
-
-            if (node->param_childrens[(int)ParamType::DOUBLE])
-            {
-                char c = req_url[pos];
-                if ((c >= '0' && c <= '9') || c == '+' || c == '-' || c == '.')
-                {
-                    char* eptr;
-                    errno = 0;
-                    double value = strtod(req_url.data()+pos, &eptr);
-                    if (errno != ERANGE && eptr != req_url.data()+pos)
-                    {
-                        params->double_params.push_back(value);
-                        auto ret = find(req_url, &nodes_[node->param_childrens[(int)ParamType::DOUBLE]], eptr - req_url.data(), params);
-                        update_found(ret);
-                        params->double_params.pop_back();
-                    }
-                }
-            }
-
-            if (node->param_childrens[(int)ParamType::STRING])
-            {
-                size_t epos = pos;
-                for(; epos < req_url.size(); epos ++)
-                {
-                    if (req_url[epos] == '/')
-                        break;
-                }
-
-                if (epos != pos)
-                {
-                    params->string_params.push_back(req_url.substr(pos, epos-pos));
-                    auto ret = find(req_url, &nodes_[node->param_childrens[(int)ParamType::STRING]], epos, params);
-                    update_found(ret);
-                    params->string_params.pop_back();
-                }
-            }
-
-            if (node->param_childrens[(int)ParamType::PATH])
-            {
-                size_t epos = req_url.size();
-
-                if (epos != pos)
-                {
-                    params->string_params.push_back(req_url.substr(pos, epos-pos));
-                    auto ret = find(req_url, &nodes_[node->param_childrens[(int)ParamType::PATH]], epos, params);
-                    update_found(ret);
-                    params->string_params.pop_back();
-                }
-            }
-
-            for(auto& kv : node->children)
-            {
-                const std::string& fragment = kv.first;
-                const Node* child = &nodes_[kv.second];
-
-                if (req_url.compare(pos, fragment.size(), fragment) == 0)
-                {
-                    auto ret = find(req_url, child, pos + fragment.size(), params);
-                    update_found(ret);
-                }
-            }
-
-            return {found, match_params};
-        }
-
-        void add(const std::string& url, unsigned rule_index)
-        {
-            unsigned idx{0};
-
-            for(unsigned i = 0; i < url.size(); i ++)
-            {
-                char c = url[i];
-                if (c == '<')
-                {
-                    static struct ParamTraits
-                    {
-                        ParamType type;
-                        std::string name;
-                    } paramTraits[] =
-                    {
-                        { ParamType::INT, "<int>" },
-                        { ParamType::UINT, "<uint>" },
-                        { ParamType::DOUBLE, "<float>" },
-                        { ParamType::DOUBLE, "<double>" },
-                        { ParamType::STRING, "<str>" },
-                        { ParamType::STRING, "<string>" },
-                        { ParamType::PATH, "<path>" },
-                    };
-
-                    for(auto& x:paramTraits)
-                    {
-                        if (url.compare(i, x.name.size(), x.name) == 0)
+                        bool ret = parser_.feed(buffer_.data(), bytes_transferred);
+                        if (ret && adaptor_.is_open())
                         {
-                            if (!nodes_[idx].param_childrens[(int)x.type])
-                            {
-                                auto new_node_idx = new_node();
-                                nodes_[idx].param_childrens[(int)x.type] = new_node_idx;
-                            }
-                            idx = nodes_[idx].param_childrens[(int)x.type];
-                            i += x.name.size();
-                            break;
+                            error_while_reading = false;
                         }
                     }
 
-                    i --;
+                    if (error_while_reading)
+                    {
+                        cancel_deadline_timer();
+                        parser_.done();
+                        adaptor_.close();
+                        is_reading = false;
+                        CROW_LOG_DEBUG << this << " from read(1)";
+                        check_destroy();
+                    }
+                    else if (close_connection_)
+                    {
+                        cancel_deadline_timer();
+                        parser_.done();
+                        is_reading = false;
+                        check_destroy();
+                        // adaptor will close after write
+                    }
+                    else if (!need_to_call_after_handlers_)
+                    {
+                        start_deadline();
+                        do_read();
+                    }
+                    else
+                    {
+                        // res will be completed later by user
+                        need_to_start_read_after_complete_ = true;
+                    }
+                });
+        }
+
+        void do_write()
+        {
+            //auto self = this->shared_from_this();
+            is_writing = true;
+            boost::asio::async_write(adaptor_.socket(), buffers_, 
+                [&](const boost::system::error_code& ec, std::size_t /*bytes_transferred*/)
+                {
+                    is_writing = false;
+                    res.clear();
+                    res_body_copy_.clear();
+                    if (!ec)
+                    {
+                        if (close_connection_)
+                        {
+                            adaptor_.close();
+                            CROW_LOG_DEBUG << this << " from write(1)";
+                            check_destroy();
+                        }
+                    }
+                    else
+                    {
+                        CROW_LOG_DEBUG << this << " from write(2)";
+                        check_destroy();
+                    }
+                });
+        }
+
+        void check_destroy()
+        {
+            CROW_LOG_DEBUG << this << " is_reading " << is_reading << " is_writing " << is_writing;
+            if (!is_reading && !is_writing)
+            {
+                CROW_LOG_DEBUG << this << " delete (idle) ";
+                delete this;
+            }
+        }
+
+        void cancel_deadline_timer()
+        {
+            CROW_LOG_DEBUG << this << " timer cancelled: " << timer_cancel_key_.first << ' ' << timer_cancel_key_.second;
+            timer_queue.cancel(timer_cancel_key_);
+        }
+
+        void start_deadline(/*int timeout = 5*/)
+        {
+            cancel_deadline_timer();
+            
+            timer_cancel_key_ = timer_queue.add([this]
+            {
+                if (!adaptor_.is_open())
+                {
+                    return;
                 }
-                else
-                {
-                    std::string piece(&c, 1);
-                    if (!nodes_[idx].children.count(piece))
-                    {
-                        auto new_node_idx = new_node();
-                        nodes_[idx].children.emplace(piece, new_node_idx);
-                    }
-                    idx = nodes_[idx].children[piece];
-                }
-            }
-            if (nodes_[idx].rule_index)
-                throw std::runtime_error("handler already exists for " + url);
-            nodes_[idx].rule_index = rule_index;
-        }
+                adaptor_.close();
+            });
+            CROW_LOG_DEBUG << this << " timer added: " << timer_cancel_key_.first << ' ' << timer_cancel_key_.second;
+        }
+
     private:
-        void debug_node_print(Node* n, int level)
-        {
-            for(int i = 0; i < (int)ParamType::MAX; i ++)
-            {
-                if (n->param_childrens[i])
-                {
-                    CROW_LOG_DEBUG << std::string(2*level, ' ') /*<< "("<<n->param_childrens[i]<<") "*/;
-                    switch((ParamType)i)
-                    {
-                        case ParamType::INT:
-                            CROW_LOG_DEBUG << "<int>";
-                            break;
-                        case ParamType::UINT:
-                            CROW_LOG_DEBUG << "<uint>";
-                            break;
-                        case ParamType::DOUBLE:
-                            CROW_LOG_DEBUG << "<float>";
-                            break;
-                        case ParamType::STRING:
-                            CROW_LOG_DEBUG << "<str>";
-                            break;
-                        case ParamType::PATH:
-                            CROW_LOG_DEBUG << "<path>";
-                            break;
-                        default:
-                            CROW_LOG_DEBUG << "<ERROR>";
-                            break;
-                    }
-
-                    debug_node_print(&nodes_[n->param_childrens[i]], level+1);
-                }
-            }
-            for(auto& kv : n->children)
-            {
-                CROW_LOG_DEBUG << std::string(2*level, ' ') /*<< "(" << kv.second << ") "*/ << kv.first;
-                debug_node_print(&nodes_[kv.second], level+1);
-            }
-        }
-
-    public:
-        void debug_print()
-        {
-            debug_node_print(head(), 0);
-        }
-
-    private:
-        const Node* head() const
-        {
-            return &nodes_.front();
-        }
-
-        Node* head()
-        {
-            return &nodes_.front();
-        }
-
-        unsigned new_node()
-        {
-            nodes_.resize(nodes_.size()+1);
-            return nodes_.size() - 1;
-        }
-
-        std::vector<Node> nodes_;
+        Adaptor adaptor_;
+        Handler* handler_;
+
+        boost::array<char, 4096> buffer_;
+
+        HTTPParser<Connection> parser_;
+        request req_;
+        response res;
+
+        bool close_connection_ = false;
+
+        const std::string& server_name_;
+        std::vector<boost::asio::const_buffer> buffers_;
+
+        std::string content_length_;
+        std::string date_str_;
+        std::string res_body_copy_;
+
+        //boost::asio::deadline_timer deadline_;
+        detail::dumb_timer_queue::key timer_cancel_key_;
+
+        bool is_reading{};
+        bool is_writing{};
+        bool need_to_call_after_handlers_{};
+        bool need_to_start_read_after_complete_{};
+        bool add_keep_alive_{};
+
+        std::tuple<Middlewares...>* middlewares_;
+        detail::context<Middlewares...> ctx_;
+
+        std::function<std::string()>& get_cached_date_str;
+        detail::dumb_timer_queue& timer_queue;
     };
 
-    class Router
+}
+
+
+
+#pragma once
+
+#include <chrono>
+#include <boost/date_time/posix_time/posix_time.hpp>
+#include <boost/asio.hpp>
+#ifdef CROW_ENABLE_SSL
+#include <boost/asio/ssl.hpp>
+#endif
+#include <cstdint>
+#include <atomic>
+#include <future>
+#include <vector>
+
+#include <memory>
+
+
+
+
+
+
+
+
+namespace crow
+{
+    using namespace boost;
+    using tcp = asio::ip::tcp;
+
+    template <typename Handler, typename Adaptor = SocketAdaptor, typename ... Middlewares>
+    class Server
     {
     public:
-        Router() : rules_(2) 
-        {
-        }
-
-        DynamicRule& new_rule_dynamic(const std::string& rule)
-        {
-            auto ruleObject = new DynamicRule(rule);
-
-            internal_add_rule_object(rule, ruleObject);
-
-            return *ruleObject;
-        }
-
-        template <uint64_t N>
-        typename black_magic::arguments<N>::type::template rebind<TaggedRule>& new_rule_tagged(const std::string& rule)
-        {
-            using RuleT = typename black_magic::arguments<N>::type::template rebind<TaggedRule>;
-            auto ruleObject = new RuleT(rule);
-
-            internal_add_rule_object(rule, ruleObject);
-
-            return *ruleObject;
-        }
-
-        void internal_add_rule_object(const std::string& rule, BaseRule* ruleObject)
-        {
-            rules_.emplace_back(ruleObject);
-            trie_.add(rule, rules_.size() - 1);
-
-            // directory case: 
-            //   request to `/about' url matches `/about/' rule 
-            if (rule.size() > 1 && rule.back() == '/')
-            {
-                std::string rule_without_trailing_slash = rule;
-                rule_without_trailing_slash.pop_back();
-                trie_.add(rule_without_trailing_slash, RULE_SPECIAL_REDIRECT_SLASH);
-            }
-        }
-
-        void validate()
-        {
-            trie_.validate();
-            for(auto& rule:rules_)
-            {
-                if (rule)
-				{
-					auto upgraded = rule->upgrade();
-					if (upgraded)
-						rule = std::move(upgraded);
-                    rule->validate();
-				}
-            }
-        }
-
-		template <typename Adaptor> 
-		void handle_upgrade(const request& req, response& res, Adaptor&& adaptor)
-		{
-            auto found = trie_.find(req.url);
-            unsigned rule_index = found.first;
-            if (!rule_index)
-            {
-                CROW_LOG_DEBUG << "Cannot match rules " << req.url;
-                res = response(404);
-                res.end();
-                return;
-            }
-
-            if (rule_index >= rules_.size())
-                throw std::runtime_error("Trie internal structure corrupted!");
-
-            if (rule_index == RULE_SPECIAL_REDIRECT_SLASH)
-            {
-                CROW_LOG_INFO << "Redirecting to a url with trailing slash: " << req.url;
-                res = response(301);
-
-                // TODO absolute url building
-                if (req.get_header_value("Host").empty())
+    Server(Handler* handler, std::string bindaddr, uint16_t port, std::tuple<Middlewares...>* middlewares = nullptr, uint16_t concurrency = 1, typename Adaptor::context* adaptor_ctx = nullptr)
+            : acceptor_(io_service_, tcp::endpoint(boost::asio::ip::address::from_string(bindaddr), port)),
+            signals_(io_service_, SIGINT, SIGTERM),
+            tick_timer_(io_service_),
+            handler_(handler),
+            concurrency_(concurrency),
+            port_(port),
+            bindaddr_(bindaddr),
+            middlewares_(middlewares),
+            adaptor_ctx_(adaptor_ctx)
+        {
+        }
+
+        void set_tick_function(std::chrono::milliseconds d, std::function<void()> f)
+        {
+            tick_interval_ = d;
+            tick_function_ = f;
+        }
+
+        void on_tick()
+        {
+            tick_function_();
+            tick_timer_.expires_from_now(boost::posix_time::milliseconds(tick_interval_.count()));
+            tick_timer_.async_wait([this](const boost::system::error_code& ec)
+                    {
+                        if (ec)
+                            return;
+                        on_tick();
+                    });
+        }
+
+        void run()
+        {
+            if (concurrency_ < 0)
+                concurrency_ = 1;
+
+            for(int i = 0; i < concurrency_;  i++)
+                io_service_pool_.emplace_back(new boost::asio::io_service());
+            get_cached_date_str_pool_.resize(concurrency_);
+            timer_queue_pool_.resize(concurrency_);
+
+            std::vector<std::future<void>> v;
+            std::atomic<int> init_count(0);
+            for(uint16_t i = 0; i < concurrency_; i ++)
+                v.push_back(
+                        std::async(std::launch::async, [this, i, &init_count]{
+
+                            // thread local date string get function
+                            auto last = std::chrono::steady_clock::now();
+
+                            std::string date_str;
+                            auto update_date_str = [&]
+                            {
+                                auto last_time_t = time(0);
+                                tm my_tm;
+
+#ifdef _MSC_VER
+                                gmtime_s(&my_tm, &last_time_t);
+#else
+                                gmtime_r(&last_time_t, &my_tm);
+#endif
+                                date_str.resize(100);
+                                size_t date_str_sz = strftime(&date_str[0], 99, "%a, %d %b %Y %H:%M:%S GMT", &my_tm);
+                                date_str.resize(date_str_sz);
+                            };
+                            update_date_str();
+                            get_cached_date_str_pool_[i] = [&]()->std::string
+                            {
+                                if (std::chrono::steady_clock::now() - last >= std::chrono::seconds(1))
+                                {
+                                    last = std::chrono::steady_clock::now();
+                                    update_date_str();
+                                }
+                                return date_str;
+                            };
+
+                            // initializing timer queue
+                            detail::dumb_timer_queue timer_queue;
+                            timer_queue_pool_[i] = &timer_queue;
+
+                            timer_queue.set_io_service(*io_service_pool_[i]);
+                            boost::asio::deadline_timer timer(*io_service_pool_[i]);
+                            timer.expires_from_now(boost::posix_time::seconds(1));
+
+                            std::function<void(const boost::system::error_code& ec)> handler;
+                            handler = [&](const boost::system::error_code& ec){
+                                if (ec)
+                                    return;
+                                timer_queue.process();
+                                timer.expires_from_now(boost::posix_time::seconds(1));
+                                timer.async_wait(handler);
+                            };
+                            timer.async_wait(handler);
+
+                            init_count ++;
+                            try 
+                            {
+                                io_service_pool_[i]->run();
+                            } catch(std::exception& e)
+                            {
+                                CROW_LOG_ERROR << "Worker Crash: An uncaught exception occurred: " << e.what();
+                            }
+                        }));
+
+            if (tick_function_ && tick_interval_.count() > 0) 
+            {
+                tick_timer_.expires_from_now(boost::posix_time::milliseconds(tick_interval_.count()));
+                tick_timer_.async_wait([this](const boost::system::error_code& ec)
+                        {
+                            if (ec)
+                                return;
+                            on_tick();
+                        });
+            }
+
+            CROW_LOG_INFO << server_name_ << " server is running, local port " << port_;
+
+            signals_.async_wait(
+                [&](const boost::system::error_code& /*error*/, int /*signal_number*/){
+                    stop();
+                });
+
+            while(concurrency_ != init_count)
+                std::this_thread::yield();
+
+            do_accept();
+
+            std::thread([this]{
+                io_service_.run();
+                CROW_LOG_INFO << "Exiting.";
+            }).join();
+        }
+
+        void stop()
+        {
+            io_service_.stop();
+            for(auto& io_service:io_service_pool_)
+                io_service->stop();
+        }
+
+    private:
+        asio::io_service& pick_io_service()
+        {
+            // TODO load balancing
+            roundrobin_index_++;
+            if (roundrobin_index_ >= io_service_pool_.size())
+                roundrobin_index_ = 0;
+            return *io_service_pool_[roundrobin_index_];
+        }
+
+        void do_accept()
+        {
+            asio::io_service& is = pick_io_service();
+            auto p = new Connection<Adaptor, Handler, Middlewares...>(
+                is, handler_, server_name_, middlewares_,
+                get_cached_date_str_pool_[roundrobin_index_], *timer_queue_pool_[roundrobin_index_],
+                adaptor_ctx_);
+            acceptor_.async_accept(p->socket(),
+                [this, p, &is](boost::system::error_code ec)
                 {
-                    res.add_header("Location", req.url + "/");
-                }
-                else
-                {
-                    res.add_header("Location", "http://" + req.get_header_value("Host") + req.url + "/");
-                }
-                res.end();
-                return;
-            }
-
-            if ((rules_[rule_index]->get_methods() & (1<<(uint32_t)req.method)) == 0)
-            {
-                CROW_LOG_DEBUG << "Rule found but method mismatch: " << req.url << " with " << method_name(req.method) << "(" << (uint32_t)req.method << ") / " << rules_[rule_index]->get_methods();
-                res = response(404);
-                res.end();
-                return;
-            }
-
-            CROW_LOG_DEBUG << "Matched rule (upgrade) '" << rules_[rule_index]->rule_ << "' " << (uint32_t)req.method << " / " << rules_[rule_index]->get_methods();
-
-            // any uncaught exceptions become 500s
-            try
-            {
-                rules_[rule_index]->handle_upgrade(req, res, std::move(adaptor));
-            }
-            catch(std::exception& e)
-            {
-                CROW_LOG_ERROR << "An uncaught exception occurred: " << e.what();
-                res = response(500);
-                res.end();
-                return;   
-            }
-            catch(...)
-            {
-                CROW_LOG_ERROR << "An uncaught exception occurred. The type was unknown so no information was available.";
-                res = response(500);
-                res.end();
-                return;   
-            }
-		}
-
-        void handle(const request& req, response& res)
-        {
-            auto found = trie_.find(req.url);
-
-            unsigned rule_index = found.first;
-
-            if (!rule_index)
-            {
-                CROW_LOG_DEBUG << "Cannot match rules " << req.url;
-                res = response(404);
-                res.end();
-                return;
-            }
-
-            if (rule_index >= rules_.size())
-                throw std::runtime_error("Trie internal structure corrupted!");
-
-            if (rule_index == RULE_SPECIAL_REDIRECT_SLASH)
-            {
-                CROW_LOG_INFO << "Redirecting to a url with trailing slash: " << req.url;
-                res = response(301);
-
-                // TODO absolute url building
-                if (req.get_header_value("Host").empty())
-                {
-                    res.add_header("Location", req.url + "/");
-                }
-                else
-                {
-                    res.add_header("Location", "http://" + req.get_header_value("Host") + req.url + "/");
-                }
-                res.end();
-                return;
-            }
-
-            if ((rules_[rule_index]->get_methods() & (1<<(uint32_t)req.method)) == 0)
-            {
-                CROW_LOG_DEBUG << "Rule found but method mismatch: " << req.url << " with " << method_name(req.method) << "(" << (uint32_t)req.method << ") / " << rules_[rule_index]->get_methods();
-                res = response(404);
-                res.end();
-                return;
-            }
-
-            CROW_LOG_DEBUG << "Matched rule '" << rules_[rule_index]->rule_ << "' " << (uint32_t)req.method << " / " << rules_[rule_index]->get_methods();
-
-            // any uncaught exceptions become 500s
-            try
-            {
-                rules_[rule_index]->handle(req, res, found.second);
-            }
-            catch(std::exception& e)
-            {
-                CROW_LOG_ERROR << "An uncaught exception occurred: " << e.what();
-                res = response(500);
-                res.end();
-                return;   
-            }
-            catch(...)
-            {
-                CROW_LOG_ERROR << "An uncaught exception occurred. The type was unknown so no information was available.";
-                res = response(500);
-                res.end();
-                return;   
-            }
-        }
-
-        void debug_print()
-        {
-            trie_.debug_print();
+                    if (!ec)
+                    {
+                        is.post([p]
+                        {
+                            p->start();
+                        });
+                    }
+                    do_accept();
+                });
         }
 
     private:
-        std::vector<std::unique_ptr<BaseRule>> rules_;
-        Trie trie_;
+        asio::io_service io_service_;
+        std::vector<std::unique_ptr<asio::io_service>> io_service_pool_;
+        std::vector<detail::dumb_timer_queue*> timer_queue_pool_;
+        std::vector<std::function<std::string()>> get_cached_date_str_pool_;
+        tcp::acceptor acceptor_;
+        boost::asio::signal_set signals_;
+        boost::asio::deadline_timer tick_timer_;
+
+        Handler* handler_;
+        uint16_t concurrency_{1};
+        std::string server_name_ = "Crow/0.1";
+        uint16_t port_;
+        std::string bindaddr_;
+        unsigned int roundrobin_index_{};
+
+        std::chrono::milliseconds tick_interval_;
+        std::function<void()> tick_function_;
+
+        std::tuple<Middlewares...>* middlewares_;
+
+#ifdef CROW_ENABLE_SSL
+        bool use_ssl_{false};
+        boost::asio::ssl::context ssl_context_{boost::asio::ssl::context::sslv23};
+#endif
+        typename Adaptor::context* adaptor_ctx_;
     };
 }
 
@@ -14588,4 +9704,3 @@
 
 
 
-
